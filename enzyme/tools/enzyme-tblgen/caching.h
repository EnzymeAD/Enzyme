<<<<<<< HEAD


// TODO: remove or ifndef it
// #include "datastructures.h"

=======
>>>>>>> 046deb8b
// clang-format off
//

using namespace llvm;
void emit_vec_caching(TGPattern &pattern, raw_ostream &os) {

  const auto argUsers = pattern.getArgUsers();
  const auto actArgs = pattern.getActiveArgs();
  const auto typeMap = pattern.getArgTypeMap();
  const auto nameVec = pattern.getArgNames();

  for (size_t i = 0; i < nameVec.size(); i++) {
    if (typeMap.lookup(i) != argType::vincData) 
      continue;
    assert(typeMap.lookup(i+1) == argType::vincInc);
    const auto vecName = nameVec[i];
    const auto vecPosition = i;
    const auto vecUsers = argUsers.lookup(vecPosition);
    const auto incName = nameVec[i + 1];
    const auto incPosition = i + 1;
    const auto incUsers = argUsers.lookup(incPosition);
      os 
<< "  bool cache_" << vecName
<< "  = Mode != DerivativeMode::ForwardMode &&\n"
<< "          uncacheable_" << vecName;
      for (size_t user: vecUsers) {
        auto name = nameVec[user];
        if (name == vecName)
          continue; // adjoint of x won't need x
        os 
<< " && active_" << name;
      }
      os 
<< ";\n"
<< "  bool cache_" << incName << " = false;\n";
      // xinc is needed to be preserved if
      // 1) it is potentially overwritten AND EITHER
      //     a) x is active (for performing the shadow increment) or
      //     b) we're not caching x and need xinc to compute the
      //     derivative of a different variable
      os 
<< "  const bool need_" << incName << " = (active_" << vecName;
      if (incUsers.size() > 0) {
        os 
<< "  || (!cache_" << vecName << " && (";
        bool first = true;
        for (size_t user: incUsers) {
          auto name = nameVec[user];
          os 
<< ((first) ? "" : " || ") << "active_" << name;
          first = false;
        }
        os 
<< "))";
      }
      os 
<< ");\n"
<< "  if (byRef && uncacheable_" << incName << " && need_" << incName << ") {\n"
<< "    cacheTypes.push_back(intType);\n"
<< "    cache_" << incName << " = true;\n "
<< "  }\n\n";

  }
}

void emit_scalar_caching(TGPattern &pattern, raw_ostream &os) {
  auto actArgs = pattern.getActiveArgs();
  auto typeMap = pattern.getArgTypeMap();
  auto nameVec = pattern.getArgNames();
  os 
<< "  // len, fp must be preserved if overwritten\n";
  for (size_t i = 0; i < nameVec.size(); i++) {
    auto typeOfArg = typeMap.lookup(i);
    if (typeOfArg == argType::len || typeOfArg == argType::fp) {
      auto scalarType = (typeOfArg == argType::len) ? "intType" : "fpType";
      auto name = nameVec[i];
      os 
<< "  bool cache_" << name << " = false;\n"
<< "  if (byRef && uncacheable_" << name << ") {\n";
      if (typeOfArg == argType::len) {
      os
<< "    cacheTypes.push_back(" << scalarType << ");\n"
<< "    cache_" << name << " = true;\n";
      }
      os
<< "  }\n";
    }
  }
}

void emit_cache_for_reverse(TGPattern &pattern, raw_ostream &os) {
  auto actArgs = pattern.getActiveArgs();
  auto typeMap = pattern.getArgTypeMap();
  auto nameVec = pattern.getArgNames();
  auto argUsers = pattern.getArgUsers();
  //auto primalName = pattern.getName();

  os 
<< "  if ((Mode == DerivativeMode::ReverseModeCombined ||\n"
<< "       Mode == DerivativeMode::ReverseModePrimal) && cachetype) {\n"
<< "    SmallVector<Value *, 2> cacheValues;\n";
  
  for (size_t i = 0; i < nameVec.size(); i++) {
    auto typeOfArg = typeMap.lookup(i);
    auto name = nameVec[i];

    if (typeOfArg == argType::len) {
      auto lenName = "len_" + name;
      os
<< "    Value *" << lenName << " = gutils->getNewFromOriginal(arg_" << name <<");\n"
<< "    if (byRef) {\n"
<< "      " << lenName << " = BuilderZ.CreatePointerCast(" << lenName <<", PointerType::getUnqual(intType));\n"
<< "#if LLVM_VERSION_MAJOR > 7\n"
<< "      " << lenName << " = BuilderZ.CreateLoad(intType, " << lenName << ");\n"
<< "#else\n"
<< "      " << lenName << " = BuilderZ.CreateLoad(" << lenName << ");\n"
<< "#endif\n"
<< "      if (cache_" << name << ")\n"
<< "        cacheValues.push_back(" << lenName << ");\n"
<< "    }\n";
    } else if (typeOfArg == vincInc) {
      auto incName = name;
      os 
<< "    Value *" << incName << " = gutils->getNewFromOriginal(arg_" << incName <<");\n"
<< "    if (byRef) {\n"
<< "      " << incName << " = BuilderZ.CreatePointerCast(" << incName << ", PointerType::getUnqual(intType));\n"
<< "#if LLVM_VERSION_MAJOR > 7\n"
<< "      " << incName << " = BuilderZ.CreateLoad(intType, " << incName << ");\n"
<< "#else\n"
<< "      " << incName << " = BuilderZ.CreateLoad(" << incName << ");\n"
<< "#endif\n"
<< "      if (cache_" << incName << ")\n"
<< "        cacheValues.push_back(" << incName << ");\n"
<< "    }\n";
    } else if (typeOfArg == argType::fp) {
      // TODO: for following functions
    }
  }

  for (size_t i = 0; i < actArgs.size(); i++) {
    size_t argIdx = actArgs[i];
    auto typeOfArg = typeMap.lookup(argIdx);
    if (typeOfArg != argType::vincData)
      continue;
    assert(typeMap.lookup(argIdx+1) == argType::vincInc);
    auto vecName = nameVec[argIdx];
    auto incName = nameVec[argIdx+1];
    // TODO: remove last hardcoded len_n usages to support blas lv2/3 
    os
<< "    if (cache_" << vecName << ") {\n"
<< "      auto malins = CreateAllocation(BuilderZ, fpType, len_n);\n"
<< "      Value *arg = BuilderZ.CreateBitCast(malins, castvals[" << i << "]);\n"
<< "      Function *dmemcpy;\n"
<< "      if (EnzymeBlasCopy) {\n"
<< "        ValueType valueTypes[] = {";
    { bool comma = false;
    for (auto i : nameVec) {
      if (comma) os << ", ";
      os << "ValueType::None";
      comma = true;
    }
    os << "};\n";
os <<
   "         valueTypes[" << argIdx << "] = ValueType::Primal;\n"
<< "         if (byRef) valueTypes[" << argIdx+1 << "] = ValueType::Primal;\n";
    }
    for (auto len_pos : pattern.getRelatedLengthArgs(argIdx) ) {
os << "         if (byRef) valueTypes[" << len_pos << "] = ValueType::Primal;\n";
    }
os << "        dmemcpy = getOrInsertMemcpyStridedBlas(*gutils->oldFunc->getParent(), cast<PointerType>(castvals[" << i << "]),\n"
<< "            intType, blas, julia_decl);\n"
<< "        Value *args[5] = {gutils->getNewFromOriginal(arg_n), gutils->getNewFromOriginal(arg_" << vecName << "), " << incName << ", arg, ConstantInt::get(intType, 1)};\n"
<< "        if (julia_decl)\n"
<< "          args[3] = BuilderZ.CreatePtrToInt(args[3], type_" << vecName << ");\n"
<< "        BuilderZ.CreateCall(dmemcpy, args,\n"
<< "            gutils->getInvertedBundles(&call, valueTypes,\n"
<< "            BuilderZ, /*lookup*/ false));\n"
<< "      } else {\n"
<< "        ValueType valueTypes[] = {";
    { bool comma = false;
    for (auto i : nameVec) {
      if (comma) os << ", ";
      os << "ValueType::None";
      comma = true;
    }
    os << "};\n";
os <<
   "         valueTypes[" << argIdx << "] = ValueType::Primal;\n"
<< "         if (byRef) valueTypes[" << argIdx+1 << "] = ValueType::Primal;\n";
    }
    for (auto len_pos : pattern.getRelatedLengthArgs(argIdx) ) {
os << "         if (byRef) valueTypes[" << len_pos << "] = ValueType::Primal;\n";
    }
os << "        dmemcpy = getOrInsertMemcpyStrided(*gutils->oldFunc->getParent(), cast<PointerType>(castvals[" << i << "]),\n"
<< "            intType, 0, 0);\n"
<< "        Value *args[4] = {arg, gutils->getNewFromOriginal(arg_" << vecName << "), len_n, " << incName << "};\n"
<< "        if (julia_decl)\n"
<< "          args[1] = BuilderZ.CreateIntToPtr(args[1], castvals[" << i << "]);\n"
<< "        BuilderZ.CreateCall(dmemcpy, args,\n"
<< "            gutils->getInvertedBundles(&call, valueTypes,\n"
<< "            BuilderZ, /*lookup*/ false));\n"
<< "      }\n"
<< "      cacheValues.push_back(arg);\n"
<< "    }\n";
  }

  os
<< "    if (cacheValues.size() == 1) {\n"
<< "      cacheval = cacheValues[0];\n"
<< "    } else {\n"
<< "      cacheval = UndefValue::get(cachetype);\n"
<< "      for (auto tup : llvm::enumerate(cacheValues))\n"
<< "        cacheval = BuilderZ.CreateInsertValue(cacheval, tup.value(), tup.index());\n"
<< "    }\n"
<< "    gutils->cacheForReverse(BuilderZ, cacheval,\n"
<< "                            getIndex(&call, CacheType::Tape));\n"
<< "  }\n"
<< "  unsigned cacheidx = 0;\n";
 
  for (size_t i = 0; i < nameVec.size(); i++) {
    auto name = nameVec[i];
    auto typeOfArg = typeMap.lookup(i);
    if (typeOfArg == argType::vincData) {
      assert(typeMap.lookup(i+1) == argType::vincInc);
      auto vecName = nameVec[i];
      auto incName = nameVec[i+1];
      os 
<< "  Value *true_" << incName << " = gutils->getNewFromOriginal(arg_" << incName << ");\n"
<< "  Value *" << incName << " = true_" << incName << ";\n"
<< "  Value *data_" << vecName << " = gutils->getNewFromOriginal(arg_" << vecName << ");\n"
<< "  Value *data_ptr_" << vecName << " = nullptr;\n";
    } else if (typeOfArg == argType::len) {
      os
<< "  Value *len_" << name << " = gutils->getNewFromOriginal(arg_" << name << ");\n";
    } else if (typeOfArg == argType::fp) {
      os
<< "  Value *fp_" << name << " = gutils->getNewFromOriginal(arg_" << name << ");\n"; 
    }
  }

  os
<< "  IRBuilder<> Builder2(call.getParent());\n"
<< "  switch (Mode) {\n"
<< "    case DerivativeMode::ReverseModeCombined:\n"
<< "    case DerivativeMode::ReverseModeGradient:\n"
<< "      getReverseBuilder(Builder2);\n"
<< "      break;\n"
<< "    case DerivativeMode::ForwardMode:\n"
<< "    case DerivativeMode::ForwardModeSplit:\n"
<< "      Builder2.SetInsertPoint(BuilderZ.GetInsertBlock(),\n"
<< "                              BuilderZ.GetInsertPoint());\n"
<< "      Builder2.setFastMathFlags(getFast());\n"
<< "      break;\n"
<< "    case DerivativeMode::ReverseModePrimal:\n"
<< "      break;\n"
<< "  }\n\n";
}

void emit_caching(TGPattern &pattern, raw_ostream &os) {

  auto actArgs = pattern.getActiveArgs();
  auto nameVec = pattern.getArgNames();

  // 1. No caching for fwd-mode
  // 2. Deactivate caching for uncacheable_args
  // 3. Only caching if we do need the primary for an active gradient.
  // 4. (New) Cache vec if it is overwritten but the input vec is required.
  os 
<< "  SmallVector<Type *, 2> cacheTypes;\n\n";

  emit_scalar_caching(pattern, os);
  emit_vec_caching(pattern, os);

  for (auto actEn : llvm::enumerate(actArgs)) {
    auto name = nameVec[actEn.value()];
    os 
<< "  if (cache_" << name << ")\n"
<< "    cacheTypes.push_back(castvals[" << actEn.index() << "]);\n";
  }
  os
<< "  Type *cachetype = nullptr;\n"
<< "  switch (cacheTypes.size()) {\n"
<< "  case 0:\n"
<< "    break;\n"
<< "  case 1:\n"
<< "    cachetype = cacheTypes[0];\n"
<< "    break;\n"
<< "  default:\n"
<< "    cachetype = StructType::get(call.getContext(), cacheTypes);\n"
<< "    break;\n"
<< "  }\n\n";

  emit_cache_for_reverse(pattern, os);
}

<|MERGE_RESOLUTION|>--- conflicted
+++ resolved
@@ -1,11 +1,3 @@
-<<<<<<< HEAD
-
-
-// TODO: remove or ifndef it
-// #include "datastructures.h"
-
-=======
->>>>>>> 046deb8b
 // clang-format off
 //
 
