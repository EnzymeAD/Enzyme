
void emit_attributeBLASCaller(const std::vector<TGPattern> &blasPatterns,
                              raw_ostream &os) {
  os << "void attributeBLAS(BlasInfo blas, llvm::Function *F) {             \n";
  for (auto pattern : blasPatterns) {
    auto name = pattern.getName();
    os << "  if (blas.function == \"" << name << "\") {                   \n"
       << "    attribute_" << name << "(blas, F);                         \n"
       << "    return;                                                    \n"
       << "  }                                                            \n";
  }
  os << "}                                                                \n";
}

void emit_attributeBLAS(TGPattern &pattern, raw_ostream &os) {
  auto name = pattern.getName();
  os << "void attribute_" << name << "(BlasInfo blas, llvm::Function *F) {\n"
     << "#if LLVM_VERSION_MAJOR >= 16\n"
     << "  F->setOnlyAccessesArgMemory();\n"
     << "#else\n"
     << "  F->addFnAttr(llvm::Attribute::ArgMemOnly);\n"
     << "#endif\n"
     << "  F->addFnAttr(llvm::Attribute::NoUnwind);\n"
     << "  F->addFnAttr(llvm::Attribute::NoRecurse);\n"
     << "#if LLVM_VERSION_MAJOR >= 14\n"
     << "  F->addFnAttr(llvm::Attribute::WillReturn);\n"
     << "  F->addFnAttr(llvm::Attribute::MustProgress);\n"
     << "#elif LLVM_VERSION_MAJOR >= 12\n"
     << "  F->addAttribute(llvm::AttributeList::FunctionIndex, "
        "llvm::Attribute::WillReturn);\n"
     << "  F->addAttribute(llvm::AttributeList::FunctionIndex, "
        "llvm::Attribute::MustProgress);\n"
     << "#endif\n"
     << "#if LLVM_VERSION_MAJOR >= 9\n"
     << "  F->addFnAttr(llvm::Attribute::NoFree);\n"
     << "  F->addFnAttr(llvm::Attribute::NoSync);\n"
     << "#else\n"
     << "    F->addFnAttr(\"nofree\");\n"
     << "#endif\n";

  auto argTypeMap = pattern.getArgTypeMap();
  DenseSet<size_t> mutableArgs = pattern.getMutableArgs();

  if (mutableArgs.size() == 0) {
    os << "#if LLVM_VERSION_MAJOR >= 16\n";
    os << "  F->setOnlyReadsMemory();\n";
    os << "#else\n";
    os << "  F->addFnAttr(llvm::Attribute::ReadOnly);\n";
    os << "#endif\n";
  }

  for (size_t i = 0; i < argTypeMap.size(); i++) {
    if (argTypeMap.lookup(i) == argType::vincData) {
      os << "const bool julia_decl = !F->getFunctionType()->getParamType(" << i
         << ")->isPointerTy();\n";
      break;
    }
    if (i + 1 == argTypeMap.size()) {
      llvm::errs() << "Tablegen bug: BLAS fnc without vector!\n";
      llvm_unreachable("Tablegen bug: BLAS fnc without vector!");
    }
  }
<<<<<<< HEAD
  for (size_t i = 0; i < argTypeMap.size(); i++) {
    if (argTypeMap.lookup(i) == argType::len) {
      os << "const bool byRef = !F->getFunctionType()->getParamType(" << i
         << ")->isIntegerTy() && blas.prefix == \"\";\n";
      break;
    }
    if (i + 1 == argTypeMap.size()) {
      llvm::errs() << "Tablegen bug: BLAS fnc without vector length!\n";
      llvm_unreachable("Tablegen bug: BLAS fnc without vector length!");
    }
  }
=======
  os << "const bool byRef = blas.prefix == \"\";\n";
>>>>>>> 14b55141

  os << "  if (byRef) {\n";
  for (size_t argPos = 0; argPos < argTypeMap.size(); argPos++) {
    const auto typeOfArg = argTypeMap.lookup(argPos);
    if (typeOfArg == argType::len || typeOfArg == argType::vincInc) {
      os << "      F->addParamAttr(" << argPos
         << ", llvm::Attribute::ReadOnly);\n"
         << "      F->addParamAttr(" << argPos
         << ", llvm::Attribute::NoCapture);\n";
    }
  }
  os << "  }\n"
     << "  // Julia declares double* pointers as Int64,\n"
     << "  //  so LLVM won't let us add these Attributes.\n"
     << "  if (!julia_decl) {\n";
  for (size_t argPos = 0; argPos < argTypeMap.size(); argPos++) {
    auto typeOfArg = argTypeMap.lookup(argPos);
    if (typeOfArg == argType::vincData) {
      os << "    F->addParamAttr(" << argPos
         << ", llvm::Attribute::NoCapture);\n";
      if (mutableArgs.count(argPos) == 0) {
        // Only emit ReadOnly if the arg isn't mutable
        os << "    F->addParamAttr(" << argPos
           << ", llvm::Attribute::ReadOnly);\n";
      }
    }
  }
  os << "  }\n"
     << "}\n";
}

void emitBlasDeclUpdater(const RecordKeeper &RK, raw_ostream &os) {
  emitSourceFileHeader("Rewriters", os);
  const auto &blasPatterns = RK.getAllDerivedDefinitions("CallBlasPattern");

  std::vector<TGPattern> newBlasPatterns{};
  StringMap<TGPattern> patternMap;
  for (auto pattern : blasPatterns) {
    auto parsedPattern = TGPattern(*pattern);
    newBlasPatterns.push_back(TGPattern(*pattern));
    auto newEntry = std::pair<std::string, TGPattern>(parsedPattern.getName(),
                                                      parsedPattern);
    patternMap.insert(newEntry);
  }

  for (auto newPattern : newBlasPatterns) {
    emit_attributeBLAS(newPattern, os);
  }
  emit_attributeBLASCaller(newBlasPatterns, os);
}<|MERGE_RESOLUTION|>--- conflicted
+++ resolved
@@ -60,21 +60,7 @@
       llvm_unreachable("Tablegen bug: BLAS fnc without vector!");
     }
   }
-<<<<<<< HEAD
-  for (size_t i = 0; i < argTypeMap.size(); i++) {
-    if (argTypeMap.lookup(i) == argType::len) {
-      os << "const bool byRef = !F->getFunctionType()->getParamType(" << i
-         << ")->isIntegerTy() && blas.prefix == \"\";\n";
-      break;
-    }
-    if (i + 1 == argTypeMap.size()) {
-      llvm::errs() << "Tablegen bug: BLAS fnc without vector length!\n";
-      llvm_unreachable("Tablegen bug: BLAS fnc without vector length!");
-    }
-  }
-=======
   os << "const bool byRef = blas.prefix == \"\";\n";
->>>>>>> 14b55141
 
   os << "  if (byRef) {\n";
   for (size_t argPos = 0; argPos < argTypeMap.size(); argPos++) {
