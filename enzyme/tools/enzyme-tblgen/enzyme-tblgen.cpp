//===- enzyme-tblgen.cpp - Top-Level TableGen implementation for Enzyme
//-------===//
//
// Part of the LLVM Project, under the Apache License v2.0 with LLVM Exceptions.
// See https://llvm.org/LICENSE.txt for license information.
// SPDX-License-Identifier: Apache-2.0 WITH LLVM-exception
//
//===----------------------------------------------------------------------===//
//
// This file contains the main function for Enzyme's TableGen.
//
//===----------------------------------------------------------------------===//

#include "llvm/ADT/SmallSet.h"
#include "llvm/ADT/StringExtras.h"
#include "llvm/ADT/StringSet.h"
#include "llvm/Support/CommandLine.h"
#include "llvm/Support/FormatVariadic.h"
#include "llvm/Support/PrettyStackTrace.h"
#include "llvm/Support/Signals.h"
#include "llvm/TableGen/Error.h"
#include "llvm/TableGen/Main.h"
#include "llvm/TableGen/Record.h"
#include "llvm/TableGen/TableGenBackend.h"

#include "datastructures.h"

using namespace llvm;

enum ActionType {
  GenDerivatives,
  GenBlasDerivatives,
  UpdateBlasDecl,
  UpdateBlasTA,
  GenBlasDiffUse,
};

static cl::opt<ActionType>
    action(cl::desc("Action to perform:"),
           cl::values(clEnumValN(GenBlasDerivatives, "gen-blas-derivatives",
                                 "Generate BLAS derivatives")),
           cl::values(clEnumValN(UpdateBlasDecl, "update-blas-declarations",
                                 "Update BLAS declarations")),
           cl::values(clEnumValN(UpdateBlasTA, "gen-blas-typeanalysis",
                                 "Update BLAS TypeAnalysis")),
           cl::values(clEnumValN(GenBlasDiffUse, "gen-blas-diffuseanalysis",
                                 "Update BLAS DiffUseAnalysis")),
           cl::values(clEnumValN(GenDerivatives, "gen-derivatives",
                                 "Generate instruction derivative")));

bool hasDiffeRet(Init *resultTree) {
  if (DagInit *resultRoot = dyn_cast<DagInit>(resultTree)) {
    auto opName = resultRoot->getOperator()->getAsString();
    auto Def = cast<DefInit>(resultRoot->getOperator())->getDef();
    if (opName == "DiffeRet" || Def->isSubClassOf("DiffeRet")) {
      return true;
    }
    for (auto arg : resultRoot->getArgs()) {
      if (hasDiffeRet(arg))
        return true;
    }
    for (auto zp :
         llvm::zip(resultRoot->getArgs(), resultRoot->getArgNames())) {
      if (hasDiffeRet(std::get<0>(zp)))
        return true;
    }
  }
  return false;
}

void getFunction(raw_ostream &os, std::string callval, std::string FT,
                 std::string cconv, Init *func) {
  if (DagInit *resultRoot = dyn_cast<DagInit>(func)) {
    auto opName = resultRoot->getOperator()->getAsString();
    auto Def = cast<DefInit>(resultRoot->getOperator())->getDef();
    if (opName == "SameFunc" || Def->isSubClassOf("SameFunc")) {
      os << "#if LLVM_VERSION_MAJOR >= 11\n";
      os << "  auto " << callval << " = call.getCalledOperand();\n";
      os << "#else\n";
      os << "  auto " << callval << " = call.getCalledValue();\n";
      os << "#endif\n";
      os << "  auto " << FT << " = call.getFunctionType();\n";
      os << "  auto " << cconv << " = call.getCallingConv();\n";
      return;
    }
    if (opName == "SameTypesFunc" || Def->isSubClassOf("SameTypesFunc")) {
      os << " auto " << FT << " = call.getFunctionType();\n";
      os << " auto " << callval
         << " = gutils->oldFunc->getParent()->getOrInsertFunction(";
      os << Def->getValueInit("name")->getAsString();
      os << ", " << FT << ", called->getAttributes())\n";
      os << "  .getCallee()\n";
      os << ";\n";
      os << "  auto " << cconv << " = call.getCallingConv();\n";
      return;
    }
  }
  assert(0 && "Unhandled function");
}
void getIntrinsic(raw_ostream &os, std::string callval, std::string FT,
                  std::string cconv, StringRef intrName, ListInit *typeInit,
                  StringMap<std::string> &nameToOrdinal) {
  os << " Type *tys[] = {";
  bool first = true;
  for (auto intrType : *typeInit) {
    auto arg = cast<DagInit>(intrType);
    assert(arg->getNumArgs() == 1 && "Only one arg allowed");
    auto name = arg->getArgNameStr(0);
    auto num = nameToOrdinal.lookup(name);
    os << ((first) ? "" : ", ") << num << "->getType()";
    first = false;
  }
  os << "};\n"
     << " Function *" << callval
     << " = Intrinsic::getDeclaration(called->getParent(), "
        "Intrinsic::"
     << intrName << ", tys);\n";
  os << "  auto " << FT << " = " << callval << "->getFunctionType();\n";
  os << "  auto " << cconv << " = call.getCallingConv();\n";
}

llvm::raw_ostream &operator<<(raw_ostream &os, StringMap<std::string> &C) {
  os << "{";
  bool first = true;
  for (auto &pair : C) {
    if (!first)
      os << ", ";
    os << pair.first() << ":" << pair.second;
    first = false;
  }
  return os << "}";
}

void initializeNames(raw_ostream &os, Init *resultTree) {
  if (DagInit *resultRoot = dyn_cast<DagInit>(resultTree)) {
    for (size_t i = 0; i < resultRoot->arg_size(); i++) {
      auto arg = resultRoot->getArg(i);
      auto name = resultRoot->getArgName(i);
      if (isa<UnsetInit>(arg) && name) {
        continue;
      }
      if (name) {
        auto namev = name->getAsUnquotedString();
        os << "llvm::Value *__tmp_" + namev << " = nullptr;\n";
      }
      initializeNames(os, arg);
    }
  } else if (ListInit *lst = dyn_cast<ListInit>(resultTree)) {
    for (auto elem : *lst)
      initializeNames(os, elem);
  }
}

// Returns whether value generated is a vector value or not.
bool handle(raw_ostream &os, Record *pattern, Init *resultTree,
            std::string builder, StringMap<std::string> &nameToOrdinal,
            bool lookup, std::vector<unsigned> retidx) {
  if (DagInit *resultRoot = dyn_cast<DagInit>(resultTree)) {
    auto opName = resultRoot->getOperator()->getAsString();
    auto Def = cast<DefInit>(resultRoot->getOperator())->getDef();
    if (opName == "DiffeRet" || Def->isSubClassOf("DiffeRet")) {
      if (retidx.size() == 0) {
        os << "dif";
      } else {
        os << "({  \n";
        os << "    Type* T = call.getType();\n";
        for (auto i : retidx) {
          os << "if (auto AT = dyn_cast<ArrayType>(T)) T = "
                "AT->getElementType();\n";
          os << "else if (auto AT = dyn_cast<VectorType>(T)) T = "
                "AT->getElementType();\n";
          os << "else if (auto AT = dyn_cast<StructType>(T)) T = "
                "AT->getElementType((unsigned)"
             << i << ");\n";
        }
        os << "Value *out = UndefValue::get(gutils->getShadowType(T));\n";

        os << "            for(unsigned int idx=0, W=gutils->getWidth(); "
              "idx<W; idx++) {\n";

        os << " Value *prev = (gutils->getWidth() == 1) ? gutils->extractMeta("
           << builder << ", dif, ArrayRef<unsigned>({";
        bool first = true;
        for (auto ind : retidx) {
          if (!first)
            os << ", ";
          os << ind;
          first = false;
        }
        os << "})) : gutils->extractMeta(" << builder
           << ", dif, ArrayRef<unsigned>({idx";
        for (auto ind : retidx) {
          os << ", ";
          os << ind;
          first = false;
        }
        os << "}));\n";
        os << "              out = (gutils->getWidth() > 1) ? "
              "Builder2.CreateInsertValue(out, prev, idx) : prev;\n";
        os << "            }\n";
        os << "            out; })\n";
      }
      return true;
    } else if (opName == "ConstantFP" || Def->isSubClassOf("ConstantFP")) {
      if (resultRoot->getNumArgs() != 1)
        PrintFatalError(pattern->getLoc(), "only single op constant supported");

      auto value = dyn_cast<StringInit>(Def->getValueInit("value"));
      if (!value)
        PrintFatalError(pattern->getLoc(), Twine("'value' not defined in ") +
                                               resultTree->getAsString());

      os << "ConstantFP::get(";
      if (resultRoot->getArgName(0)) {
        auto name = resultRoot->getArgName(0)->getAsUnquotedString();
        auto ord = nameToOrdinal.find(name);
        if (ord == nameToOrdinal.end())
          PrintFatalError(pattern->getLoc(), Twine("unknown named operand '") +
                                                 name + "'" +
                                                 resultTree->getAsString());
        os << ord->getValue();
      } else
        PrintFatalError(pattern->getLoc(),
                        Twine("unknown named operand in constantfp") +
                            resultTree->getAsString());
      os << "->getType(), \"" << value->getValue() << "\")";
      return false;
    } else if (opName == "Undef" || Def->isSubClassOf("Undef")) {
      if (resultRoot->getNumArgs() != 1)
        PrintFatalError(pattern->getLoc(), "only single op constant supported");

      os << "UndefValue::get(";
      if (resultRoot->getArgName(0)) {
        auto name = resultRoot->getArgName(0)->getAsUnquotedString();
        auto ord = nameToOrdinal.find(name);
        if (ord == nameToOrdinal.end())
          PrintFatalError(pattern->getLoc(), Twine("unknown named operand '") +
                                                 name + "'" +
                                                 resultTree->getAsString());
        os << ord->getValue();
      } else
        PrintFatalError(pattern->getLoc(),
                        Twine("unknown named operand in constantfp") +
                            resultTree->getAsString());
      os << "->getType())";
      return false;
    } else if (opName == "Shadow" || Def->isSubClassOf("Shadow")) {
      if (resultRoot->getNumArgs() != 1)
        PrintFatalError(pattern->getLoc(), "only single op constant supported");

      if (lookup)
        os << "lookup(";
      os << "gutils->invertPointerM(" << builder << ", ";

      if (resultRoot->getArgName(0)) {
        auto name = resultRoot->getArgName(0)->getAsUnquotedString();
        auto ord = nameToOrdinal.find(name);
        if (ord == nameToOrdinal.end())
          PrintFatalError(pattern->getLoc(), Twine("unknown named operand '") +
                                                 name + "'" +
                                                 resultTree->getAsString());
        os << ord->getValue();

      } else
        PrintFatalError(pattern->getLoc(),
                        Twine("unknown named operand in shadow") +
                            resultTree->getAsString());
      os << ")";
      if (lookup)
        os << ", " << builder << ")";
      return true;
    }

    os << " ({\n";
    os << "    Value* args[" << resultRoot->getArgs().size() << "];\n";

    SmallVector<bool, 1> vectorValued;
    bool anyVector = false;

    size_t idx = 0;
    StringMap<std::string> oldMaps;
    for (auto zp :
         llvm::zip(resultRoot->getArgs(), resultRoot->getArgNames())) {
      os << " args[" << idx << "] = ";
      idx++;
      if (isa<UnsetInit>(std::get<0>(zp)) && std::get<1>(zp)) {
        auto name = std::get<1>(zp)->getAsUnquotedString();
        auto ord = nameToOrdinal.find(name);
        if (ord == nameToOrdinal.end())
          PrintFatalError(pattern->getLoc(), Twine("unknown named operand '") +
                                                 name + "'" +
                                                 resultTree->getAsString());
        if (!StringRef(ord->getValue()).startswith("__tmp_")) {
          if (lookup)
            os << "lookup(";
          os << "gutils->getNewFromOriginal(";
        }
        os << ord->getValue();
        if (!StringRef(ord->getValue()).startswith("__tmp_")) {
          os << ")";
          if (lookup)
            os << ", " << builder << ")";
        }
        os << " ;\n";
        vectorValued.push_back(false);
        continue;
      }
      vectorValued.push_back(handle(os, pattern, std::get<0>(zp), builder,
                                    nameToOrdinal, lookup, retidx));
      os << " ;\n";
      if (std::get<1>(zp)) {
        auto name = std::get<1>(zp)->getAsUnquotedString();
        if (vectorValued.back())
          PrintFatalError(pattern->getLoc(),
                          Twine("Cannot have vector valued saved arg '") +
                              name + "'" + std::get<0>(zp)->getAsString());
        oldMaps.try_emplace(name, nameToOrdinal[name]);
        nameToOrdinal[name] = "__tmp_" + name;
        os << " __tmp_" << name << " = args[" << (idx - 1) << "];\n";
      }

      anyVector |= vectorValued.back();
    }
    for (auto &pair : oldMaps) {
      if (pair.second.size())
        nameToOrdinal[pair.getKey()] = pair.second;
      // else
      //  nameToOrdinal.erase(pair.getKey());
    }

    if (Def->isSubClassOf("InsertValue"))
      opName = "InsertValue";
    if (Def->isSubClassOf("ExtractValue"))
      opName = "ExtractValue";

    bool isCall = opName == "Call" || Def->isSubClassOf("Call");
    bool isIntr = opName == "Intrinsic" || Def->isSubClassOf("Intrinsic");

    if (isCall) {
      getFunction(os, "callval", "FT", "cconv", Def->getValueInit("func"));
    } else if (isIntr) {
      auto intrName = Def->getValueAsString("name");
      auto intrTypes = Def->getValueAsListInit("types");
      getIntrinsic(os, "callval", "FT", "cconv", intrName, intrTypes,
                   nameToOrdinal);
    }

    os << " Value *res = nullptr;\n";

    if (anyVector) {
      os << " if (gutils->getWidth() == 1) { \n";
    }

    if (isCall || isIntr) {
      os << " CallInst *cubcall = cast<CallInst>(" << builder
         << ".CreateCall(FT, callval, ArrayRef<Value*>({";
    } else {
      os << "   res = " << builder << ".Create" << opName << "(";
    }
    for (size_t i = 0; i < idx; i++) {
      if (i > 0)
        os << ", ";
      os << "args[" << i << "]";
    }
    if (opName == "ExtractValue" || opName == "InsertValue") {
      os << ", ArrayRef<unsigned>({";
      bool first = true;
      for (auto *ind : *cast<ListInit>(Def->getValueAsListInit("indices"))) {
        if (!first)
          os << ", ";
        os << "(unsigned)(" << cast<IntInit>(ind)->getValue() << ")";
        first = false;
      }
      os << "})";
    }
    if (isCall || isIntr)
      os << "})";
    os << ")";
    if (isCall || isIntr)
      os << ")";
    os << ";\n";
    if (isCall) {
      os << " cubcall->setDebugLoc(gutils->getNewFromOriginal(call."
            "getDebugLoc()));\n";
      os << " cubcall->setCallingConv(cconv);\n";
      for (auto *attr : *cast<ListInit>(Def->getValueAsListInit("fnattrs"))) {
        auto attrDef = cast<DefInit>(attr)->getDef();
        auto attrName = attrDef->getValueInit("name")->getAsUnquotedString();
#if LLVM_VERSION_MAJOR >= 16
        if (attrName == "ReadNone") {
            os << " cubcall->setOnlyReadsMemory();\n";
            os << " cubcall->setOnlyWritesMemory();\n";
            continue;
        }
        if (attrName == "ReadOnly") {
            os << " cubcall->setOnlyReadsMemory();\n";
            continue;
        }
#endif

        os << "#if LLVM_VERSION_MAJOR >= 14\n"
           << " cubcall->addAttributeAtIndex(AttributeList::FunctionIndex, "
           << "Attribute::"
           << attrName << ");\n";
        os << "#else\n"
           << " cubcall->addAttribute(AttributeList::FunctionIndex, "
           << "Attribute::"
           << attrName << ");\n";
        os << "#endif\n";
      }
      os << " res = cubcall;\n";
    } else if (isIntr) {
      os << " cubcall->setDebugLoc(gutils->getNewFromOriginal(call."
            "getDebugLoc()));\n";
      os << " cubcall->setCallingConv(cconv);\n";
      os << " res = cubcall;\n";
    }
    if (anyVector) {
      os << " } else {\n";
      os << " for(unsigned int idx=0, W=gutils->getWidth(); idx<W; idx++) {\n";

      if (isCall || isIntr) {
        os << " CallInst *V = cast<CallInst>(" << builder
           << ".CreateCall(FT, callval, ArrayRef<Value*>({";
      } else {
        os << "   Value *V = " << builder << ".Create" << opName << "(";
      }
      for (size_t i = 0; i < idx; i++) {
        if (i > 0)
          os << ", ";
        if (vectorValued[i])
          os << "gutils->extractMeta(" << builder << ", args[" << i
             << "], idx)";
        else
          os << "args[" << i << "]";
      }
      if (opName == "ExtractValue" || opName == "InsertValue") {
        os << ", ArrayRef<unsigned>({";
        bool first = true;
        for (auto *ind : *cast<ListInit>(Def->getValueAsListInit("indices"))) {
          if (!first)
            os << ", ";
          os << "(unsigned)(" << cast<IntInit>(ind)->getValue() << ")";
          first = false;
        }
        os << "})";
      }
      if (isCall || isIntr)
        os << "})";
      os << ")";
      if (isCall || isIntr) {
        os << ")";
      }
      os << ";\n";

      if (isCall) {
        os << "   "
              "V->setDebugLoc(gutils->getNewFromOriginal(call.getDebugLoc()));"
              "\n";
        os << "   V->setCallingConv(cconv);\n";
        for (auto *attr : *cast<ListInit>(Def->getValueAsListInit("fnattrs"))) {
          auto attrDef = cast<DefInit>(attr)->getDef();
          os << "#if LLVM_VERSION_MAJOR >= 14\n"
             << "   V->addAttributeAtIndex(AttributeList::FunctionIndex, "
                "Attribute::"
             << attrDef->getValueInit("name")->getAsUnquotedString() << ");\n";
          os << "#else \n"
             << "   V->addAttribute(AttributeList::FunctionIndex, "
                "Attribute::"
             << attrDef->getValueInit("name")->getAsUnquotedString() << ");\n";
          os << "#endif \n";
        }
      }
      if (isIntr) {
        os << "   "
              "V->setDebugLoc(gutils->getNewFromOriginal(call.getDebugLoc()));"
              "\n";
        os << "   V->setCallingConv(cconv);\n";
      }
      os << "   if (res == nullptr) res = "
            "UndefValue::get(ArrayType::get(V->getType(), "
            "gutils->getWidth()));\n";
      os << "   res = " << builder << ".CreateInsertValue(res, V, {idx});\n";
      os << " }\n }\n";
    }
    os << " res; })";
    return anyVector;
  }

  PrintFatalError(pattern->getLoc(), Twine("unknown dag"));
}

static void emitDerivatives(const RecordKeeper &recordKeeper, raw_ostream &os) {
  emitSourceFileHeader("Rewriters", os);
  const auto &patterns = recordKeeper.getAllDerivedDefinitions("CallPattern");

  for (Record *pattern : patterns) {
    DagInit *tree = pattern->getValueAsDag("PatternToMatch");

    StringMap<std::string> nameToOrdinal;

    if (tree->getNameStr().str().size())
      nameToOrdinal[tree->getNameStr().str()] = "&call";

    std::function<void(DagInit *, std::vector<unsigned>)> insert =
        [&](DagInit *ptree, std::vector<unsigned> prev) {
          unsigned i = 0;
          for (auto tree : ptree->getArgs()) {
            std::vector<unsigned> next = prev;
            next.push_back(i);
            if (auto dg = dyn_cast<DagInit>(tree))
              insert(dg, next);

            if (ptree->getArgNameStr(i).size()) {
              auto op = "call.getOperand(" + std::to_string(next[0]) + ")";
              if (prev.size() > 0) {
                op = "gutils->extractMeta(Builder2, " + op +
                     ", ArrayRef<unsigned>({";
                bool first = true;
                for (unsigned i = 1; i < next.size(); i++) {
                  if (!first)
                    op += ", ";
                  op += std::to_string(next[i]);
                }
                op += "}))";
              }
              nameToOrdinal[ptree->getArgNameStr(i)] = op;
            }
            i++;
          }
        };

    insert(tree, {});

    // Emit RewritePattern for Pattern.
    ListInit *argOps = pattern->getValueAsListInit("ArgDerivatives");

    os << "  if (";

    bool prev = false;
    for (auto *nameI : *cast<ListInit>(pattern->getValueAsListInit("names"))) {
      if (prev)
        os << " ||\n      ";
      os << "funcName == " << cast<StringInit>(nameI)->getAsString() << "";
      prev = true;
    }
    os << " ){\n";
    os << "    if (gutils->knownRecomputeHeuristic.find(&call) !=\n";
    os << "        gutils->knownRecomputeHeuristic.end()) {\n";
    os << "        if (!gutils->knownRecomputeHeuristic[&call]) {\n";
    os << "          gutils->cacheForReverse(BuilderZ, newCall,\n";
    os << "                                  getIndex(&call, "
          "CacheType::Self));\n";
    os << "        }\n";
    os << "    }\n";

    os << "    eraseIfUnused(call);\n";
    os << "    if (gutils->isConstantInstruction(&call))\n";
    os << "      return;\n";

    os << "    switch (Mode) {\n";
    os << "      case DerivativeMode::ForwardModeSplit:\n";
    os << "      case DerivativeMode::ForwardMode:{\n";
    os << "        IRBuilder<> Builder2(&call);\n";
    os << "        getForwardBuilder(Builder2);\n";
    // TODO

    os << "        Value *res = nullptr;\n";

    for (auto argOpEn : llvm::enumerate(*argOps)) {
      size_t argIdx = argOpEn.index();
      os << "        if (!gutils->isConstantValue(call.getArgOperand(" << argIdx
         << "))) {\n";
      os << "          Value *dif = diffe(call.getArgOperand(" << argIdx
         << "), Builder2);\n";

      initializeNames(os, argOpEn.value());
      std::function<void(std::vector<unsigned>, Init *)> fwdres =
          [&](std::vector<unsigned> idx, Init *ival) {
            if (DagInit *resultTree = dyn_cast<DagInit>(ival)) {
              if ("ArrayRet" == resultTree->getOperator()->getAsString()) {
                unsigned i = 0;
                for (auto r : resultTree->getArgs()) {
                  std::vector<unsigned> next = idx;
                  next.push_back(i);
                  i++;
                  fwdres(next, r);
                }
                return;
              }
              os << "          {\n";
              os << "            Value *itmp = ";
              bool vectorValued = handle(os, pattern, resultTree, "Builder2",
                                         nameToOrdinal, /*lookup*/ false, {});
              os << ";\n";
              if (idx.size() == 0)
                os << "                Value *out = "
                      "UndefValue::get(gutils->getShadowType(call.getType()));"
                      "\n";
              else
                os << "                Value *out = res ? res : "
                      "Constant::getNullValue(gutils->getShadowType(call."
                      "getType()));\n";
              os << "                for(unsigned int idx=0, "
                    "W=gutils->getWidth(); idx<W; idx++) {\n";

              os << "                  Value *prev = res;\n";

              os << "                  if (prev) prev = gutils->getWidth() == "
                    "1 ? prev : gutils->extractMeta(Builder2, prev, idx);\n";
              if (idx.size() != 0) {
                os << "                  if (prev) prev = "
                      "gutils->extractMeta(Builder2, prev, "
                      "ArrayRef<unsigned>({";
                bool first = true;
                for (auto v : idx) {
                  if (!first)
                    os << ", ";
                  first = true;
                  os << v;
                }
                os << "}));\n";
              }

              os << "                  Value *next = itmp;\n";

              if (vectorValued)
                os << "                  if (gutils->getWidth() != 1) next = "
                      "gutils->extractMeta(Builder2, next, idx);\n";
              os << "                  if (prev) next = "
                    "Builder2.CreateFAdd(prev, next);\n";

              if (idx.size() == 0) {
                os << "                  out = (gutils->getWidth() == 1) ? "
                      "next : Builder2.CreateInsertValue(out, next, {idx});\n";
              } else {
                os << "                  out = (gutils->getWidth() == 1) ? "
                      "Builder2.CreateInsertValue(out, next, "
                      "ArrayRef<unsigned>({";
                bool first = true;
                for (auto v : idx) {
                  if (!first)
                    os << ", ";
                  first = false;
                  os << v;
                }
                os << "})) : Builder2.CreateInsertValue(out, next, "
                      "ArrayRef<unsigned>({idx,";
                for (auto v : idx) {
                  os << v;
                }
                os << "}));\n";
              }
              os << "                }\n";
              os << "                res = out;\n";
              os << "           }\n";
            } else if (ListInit *lst = dyn_cast<ListInit>(ival)) {
              unsigned i = 0;
              for (auto r : *lst) {
                std::vector<unsigned> next = idx;
                next.push_back(i);
                i++;
                fwdres(next, r);
              }
            } else
              PrintFatalError(pattern->getLoc(),
                              Twine("Unknown subinitialization"));
          };
      fwdres({}, argOpEn.value());
      os << "        }\n";
    }

    os << "        assert(res);\n";
    os << "        setDiffe(&call, res, Builder2);\n";

    os << "        break;\n";
    os << "      }\n";

    os << "      case DerivativeMode::ReverseModeGradient:\n";
    os << "      case DerivativeMode::ReverseModeCombined:{\n";
    os << "        IRBuilder<> Builder2(&call);\n";
    os << "        getReverseBuilder(Builder2);\n";
    // TODO vector

    os << "        Value *dif = nullptr;\n";
    bool seen = false;
    for (auto argOpEn : llvm::enumerate(*argOps)) {
      size_t argIdx = argOpEn.index();
      os << "        ";
      if (seen)
        os << "} else ";
      seen = true;
      os << "if (!dif && !gutils->isConstantValue(call.getArgOperand(" << argIdx
         << "))) {\n";
      DagInit *resultTree = cast<DagInit>(argOpEn.value());
      if (hasDiffeRet(resultTree)) {
        os << "          dif = diffe(&call, Builder2);\n";
        os << "          setDiffe(&call, "
              "Constant::getNullValue(gutils->getShadowType(call.getType())), "
              "Builder2);\n";
      }
    }
    if (seen)
      os << "        }\n";

    std::function<void(size_t, std::vector<unsigned>, Init *)> revres =
        [&](size_t argIdx, std::vector<unsigned> idx, Init *ival) {
          if (DagInit *resultTree = dyn_cast<DagInit>(ival)) {
            if ("ArrayRet" == resultTree->getOperator()->getAsString()) {
              unsigned i = 0;
              for (auto r : resultTree->getArgs()) {
                auto next = idx;
                next.push_back(i);
                revres(argIdx, next, r);
                i++;
              }
              return;
            }
            os << "          {\n";
            os << "          Value *tmp = ";
            bool vectorValued = handle(os, pattern, resultTree, "Builder2",
                                       nameToOrdinal, /*lookup*/ true, idx);
            os << ";\n";

            os << "                Value *out = "
                  "UndefValue::get(gutils->getShadowType(call.getArgOperand("
               << argIdx << ")->getType()));\n";

            os << "            for(unsigned int idx=0, W=gutils->getWidth(); "
                  "idx<W; idx++) {\n";

            os << "              Value *prev = toadd ? (gutils->getWidth() == "
                  "1 ? toadd : gutils->extractMeta(Builder2, toadd, idx)) : "
                  "nullptr;\n";
            os << "              Value *next = tmp;\n";
            if (vectorValued)
              os << "              if (gutils->getWidth() > 1) next = "
                    "gutils->extractMeta(Builder2, next, idx);\n";
            os << "              if (prev) next = Builder2.CreateFAdd(prev, "
                  "next);\n";
            os << "              out = (gutils->getWidth() > 1) ? "
                  "Builder2.CreateInsertValue(out, next, idx) : next;\n";
            os << "            }\n";
            os << "            toadd = out;\n";

            os << "          }\n";

          } else if (ListInit *lst = dyn_cast<ListInit>(ival)) {
            unsigned i = 0;
            for (auto elem : *lst) {
              auto next = idx;
              next.push_back(i);
              revres(argIdx, next, elem);
              i++;
            }
          } else
            assert(0);
        };

    for (auto argOpEn : llvm::enumerate(*argOps)) {
      size_t argIdx = argOpEn.index();

      os << "        if (!gutils->isConstantValue(call.getArgOperand(" << argIdx
         << "))) {\n";
      initializeNames(os, argOpEn.value());
      os << ";\n";

      os << "          Value *toadd = nullptr;\n";
      revres(argIdx, {}, argOpEn.value());

      os << "          if (toadd) addToDiffe(call.getArgOperand(" << argIdx
         << "), toadd";
      os << ", Builder2, call.getArgOperand(" << argIdx << ")->getType());\n";
      os << "        }\n";
    }

    os << "        break;\n";
    os << "      }\n";

    os << "      case DerivativeMode::ReverseModePrimal:{\n";
    // TODO
    os << "        break;\n";
    os << "      }\n";
    os << "    }\n";

    os << "    return;\n  }\n";
  }
}

static void checkBlasCallsInDag(const RecordKeeper &RK,
                                const std::vector<Record *> blasPatterns,
                                const StringRef blasName,
                                const DagInit *toSearch) {

  // For nested FAdd, ... rules which don't directly call a blass fnc
  for (size_t i = 0; i < toSearch->getNumArgs(); i++) {
    if (DagInit *arg = dyn_cast<DagInit>(toSearch->getArg(i))) {
      checkBlasCallsInDag(RK, blasPatterns, blasName, arg);
    }
  }

  auto Def = cast<DefInit>(toSearch->getOperator())->getDef();
  if (Def->isSubClassOf("b")) {
    auto numArgs = toSearch->getNumArgs();
    auto opName = Def->getValueAsString("s");
    auto CalledBlas = RK.getDef(opName);
    if (!CalledBlas) llvm::errs() << " opName: " << opName << "\n";
    assert(CalledBlas);
    auto expectedNumArgs =
        CalledBlas->getValueAsDag("PatternToMatch")->getNumArgs();
    if (expectedNumArgs != numArgs) {
      llvm::errs() << "failed calling " << opName << " in the derivative of "
                   << blasName << " incorrect number of params. Expected "
                   << expectedNumArgs << " but got " << numArgs << "\n";
      assert(expectedNumArgs == numArgs);
    }
  }
}

/// Here we check that all the Blas derivatives who call another
/// blas function will use the correct amount of args
/// Later we might check for "types" too.
static void checkBlasCalls(const RecordKeeper &RK,
                           std::vector<Record *> blasPatterns) {
  for (auto pattern : blasPatterns) {
    ListInit *argOps = pattern->getValueAsListInit("ArgDerivatives");
    // for each possibly active parameter
    for (auto argOp : *argOps) {
      DagInit *resultRoot = cast<DagInit>(argOp);
      checkBlasCallsInDag(RK, blasPatterns, pattern->getName(), resultRoot);
    }
  }
}

// handleBLAS is called in the AdjointGenerator.h 
void emit_handleBLAS(const std::vector<TGPattern> &blasPatterns,
                     raw_ostream &os) {
  os << "bool handleBLAS(llvm::CallInst &call, llvm::Function *called,"
        "BlasInfo blas,const std::vector<bool> &overwritten_args) {         \n"
     << "  using llvm::Type;                                                \n"
     << "  bool result = true;                                              \n"
     << "  if (!gutils->isConstantInstruction(&call)) {                     \n"
     << "    Type *fpType;                                                  \n"
     << "    if (blas.floatType == \"d\") {                                 \n"
     << "      fpType = Type::getDoubleTy(call.getContext());               \n"
     << "    } else if (blas.floatType == \"s\") {                          \n"
     << "      fpType = Type::getFloatTy(call.getContext());                \n"
     << "    } else {                                                       \n"
     << "      assert(false && \"Unreachable\");                            \n"
     << "    }                                                              \n";
  bool first = true;
  for (auto pattern : blasPatterns) {
    bool hasNonInactive = false;
    for (Rule rule : pattern.getRules()) {
        const auto ruleDag = rule.getRuleDag();
        const auto Def = cast<DefInit>(ruleDag->getOperator())->getDef();
        if (Def->isSubClassOf("MagicInst") && Def->getName() == "inactive")
            continue;
        hasNonInactive = true;
        break;
    }
    if (!hasNonInactive) continue;
    auto name = pattern.getName();
    os << "    " << ((first) ? "" : "} else ") << " if (blas.function == \""
       << name << "\") {                           \n"
       << "      result = handle_" << name
       << "(blas, call, called, overwritten_args, fpType);                 \n";
    first = false;
  }
  os << "    } else {                                                       \n"
     << "      llvm::errs() << \" fallback?\\n\";                           \n"
     << "      return false;                                                \n"
     << "    }                                                              \n"
     << "  }                                                                \n"
     << "                                                                   \n"
     << "  if (Mode == DerivativeMode::ReverseModeGradient) {               \n"
     << "    eraseIfUnused(call, /*erase*/ true, /*check*/ false);          \n"
     << "  } else {                                                         \n"
     << "    eraseIfUnused(call);                                           \n"
     << "  }                                                                \n"
     << "                                                                   \n"
     << "  return result;                                                   \n"
     << "}                                                                  \n";
}

void emit_beginning(TGPattern &pattern, raw_ostream &os) {
  auto name = pattern.getName();
  os << "\nbool handle_" << name
     << "(BlasInfo blas, llvm::CallInst &call, llvm::Function *called,\n"
     << "    const std::vector<bool> &overwritten_args, "
        "llvm::Type *fpType) "
        "{\n"
     << "  \n"
     << "  using namespace llvm;\n"
     << "  CallInst *const newCall = "
        "cast<CallInst>(gutils->getNewFromOriginal(&call));\n"
     << "  IRBuilder<> BuilderZ(newCall);\n"
     << "  BuilderZ.setFastMathFlags(getFast());\n"
     << "  IRBuilder<> allocationBuilder(gutils->inversionAllocs);\n"
     << "  allocationBuilder.setFastMathFlags(getFast());\n"
     << "  // never cache in Fwd Mode\n"
     << "  const bool cacheMode = (Mode != DerivativeMode::ForwardMode);\n";
}

void emit_free_and_ending(TGPattern &pattern, raw_ostream &os) {
  os << "  if (Mode == DerivativeMode::ReverseModeCombined ||\n"
     << "      Mode == DerivativeMode::ReverseModeGradient ||\n"
     << "      Mode == DerivativeMode::ForwardModeSplit) {\n"
     << "    if (shouldFree()) {\n";

  auto nameVec = pattern.getArgNames();
  auto typeMap = pattern.getArgTypeMap();
  for (size_t i = 0; i < nameVec.size(); i++) {
    auto ty = typeMap.lookup(i);
    if (ty == vincData || ty == mldData) {
      auto name = nameVec[i];
      os << "      if (cache_" << name << ") {\n"
         << "        CreateDealloc(Builder2, free_" << name
         << ");\n"
         << "      }\n";
    }
  }
  os << "    }\n"
     << "  }\n"
     << "  if (gutils->knownRecomputeHeuristic.find(&call) !=\n"
     << "    gutils->knownRecomputeHeuristic.end()) {\n"
     << "    if (!gutils->knownRecomputeHeuristic[&call]) {\n"
     << "    gutils->cacheForReverse(BuilderZ, newCall,\n"
     << "     getIndex(&call, CacheType::Self));\n"
     << "    }\n"
     << "  }\n"
     << "  return true;\n"
     << "}\n\n";
}

void emit_helper(TGPattern &pattern, raw_ostream &os) {
  std::vector<size_t> fp_pos{};
  auto nameVec = pattern.getArgNames();
  assert(nameVec.size() > 0);
  auto argTypeMap = pattern.getArgTypeMap();
  bool lv23 = pattern.isBLASLevel2or3();

  os << "  const bool byRef = blas.prefix == \"\";\n";
  os << "  Value *cacheval = nullptr;\n\n";
  // lv 2 or 3 functions have an extra arg under the cblas_ abi
  if (lv23) {
    os << "  const int offset = (byRef ? 0 : 1);\n\n";
    auto name = nameVec[0];
    os << "// Next ones shall only be called in the !byRef (thus cblas) case,\n"
       << "// they have incorrect meaning otherwise\n"
       << "  const int pos_" << name << " = 0;\n"
       << "  const auto orig_" << name << " = call.getArgOperand(pos_" << name
       << ");\n"
       << "  auto arg_" << name << " = gutils->getNewFromOriginal(orig_" << name
       << ");\n"
       << "  const auto type_" << name << " = arg_" << name << "->getType();\n"
       << "  const bool overwritten_" << name
       << " = (cacheMode ? overwritten_args[pos_" << name << "] : false);\n\n";
  }

  auto actArgs = pattern.getActiveArgs();
  for (size_t i = (lv23 ? 1 : 0); i < nameVec.size(); i++) {
    auto name = nameVec[i];
    size_t j = (lv23 ? i - 1 : i);
    os << "  const int pos_" << name << " = " << j << (lv23 ? " + offset" : "")
       << ";\n"
       << "  const auto orig_" << name << " = call.getArgOperand(pos_" << name
       << ");\n"
       << "  auto arg_" << name << " = gutils->getNewFromOriginal(orig_" << name
       << ");\n"
       << "  const auto type_" << name << " = arg_" << name << "->getType();\n"
       << "  const bool overwritten_" << name
       << " = (cacheMode ? overwritten_args[pos_" << name << "] : false);\n";
    if (std::count(actArgs.begin(), actArgs.end(), i)) {
      os << "  const bool active_" << name
         << " = !gutils->isConstantValue(orig_" << name << ");\n";
    }
    os << "\n";
  }

  bool anyActive = false;
  for (size_t i = 0; i < nameVec.size(); i++) {
    argType ty = argTypeMap.lookup(i);
    if (ty == fp) {
      anyActive = true;
    }
  }

  if (anyActive) {
    os << "  int num_active_fp = 0;\n";
    for (size_t i = 0; i < nameVec.size(); i++) {
      argType ty = argTypeMap.lookup(i);
      if (ty == fp) {
        os << "  if (active_" << nameVec[i] << ")\n"
           << "    num_active_fp++;\n";
      }
    }
  }

  for (auto name : llvm::enumerate(nameVec)) {
    assert(argTypeMap.count(name.index()) == 1);
    auto ty = argTypeMap.lookup(name.index());
    if (ty == vincData || ty == mldData) {
      os << "  const bool julia_decl = !type_" << name.value()
         << "->isPointerTy();\n";
      return;
    }
  }
  PrintFatalError("Blas function without vector and matrix?");
}

void emit_scalar_types(TGPattern &pattern, raw_ostream &os) {
  // We only look at the type of the first integer showing up.
  // This allows to learn if we use Fortran abi (byRef) or cabi
  std::string name = "";
  bool foundInt = false;

  auto inputTypes = pattern.getArgTypeMap();
  auto nameVec = pattern.getArgNames();

  for (auto val : inputTypes) {
    if (val.second == len) {
      foundInt = true;
      name = nameVec[val.first];
      break;
    }
  }
  assert(foundInt && "no int type found in blas call");

  os << "  // fpType already given by blas type (s, d, c, z) \n"
     << "  IntegerType *intType = dyn_cast<IntegerType>(type_" << name << ");\n"
     << "  // TODO: add Fortran testcases for Fortran ABI\n"
     << "  if (!intType) {\n"
     << "    const auto PT = cast<PointerType>(type_" << name << ");\n"
     << "    if (blas.suffix.contains(\"64\"))\n"
     << "      intType = IntegerType::get(PT->getContext(), 64);\n"
     << "    else\n"
     << "      intType = IntegerType::get(PT->getContext(), 32);\n"
     << "  }\n\n"
     << "  IntegerType *charType = IntegerType::get(intType->getContext(), "
        "8);\n\n";
  os << "  IntegerType *julia_decl_type = nullptr;\n"
     << "  if (julia_decl)\n"
     << "    julia_decl_type = intType;\n";
}

#include "caching.h"

void extract_scalar(std::string name, std::string elemTy, raw_ostream &os) {
  os << "      if (cache_" << name << ") {\n"
     << "        arg_" << name << " = (cacheTypes.size() == 1)\n"
     << "                    ? cacheval\n"
     << "                    : Builder2.CreateExtractValue(cacheval, "
     << "{cacheidx}, \"tape.ext." << name << "\");\n"
     << "        auto alloc = allocationBuilder.CreateAlloca(" << elemTy
     << ", nullptr, \"byref." << name << "\");\n"
     << "        Builder2.CreateStore(arg_" << name << ", alloc);\n"
     << "        arg_" << name << " = Builder2.CreatePointerCast(\n"
     << "            alloc, type_" << name << ", \"cast." << name << "\");\n"
     << "        cacheidx++;\n"
     << "      }\n"
     << "\n";
}

void extract_mat_or_vec(std::string name, raw_ostream &os) {
  os << "      if (cache_" << name << ") {\n"
     << "        arg_" << name << " = (cacheTypes.size() == 1)\n"
     << "                    ? cacheval\n"
     << "                    : Builder2.CreateExtractValue(cacheval, "
        "{cacheidx}, \"tape.ext."
     << name << "\");\n"
     << "        free_" << name << " = arg_" << name << ";\n"
     << "        if (type_" << name << "->isIntegerTy()) {\n"
     << "          arg_" << name << " = Builder2.CreatePtrToInt(arg_" << name
     << ", type_" << name << ");\n"
     << "        } else if (arg_" << name << "->getType() != type_" << name
     << "){\n"
     << "          arg_" << name << " = Builder2.CreatePointerCast(arg_" << name
     << ", type_" << name << ");\n"
     << "        }\n"
     << "        cacheidx++;\n"
     << "      }\n";
}

void emit_extract_calls(TGPattern &pattern, raw_ostream &os) {
  const auto actArgs = pattern.getActiveArgs();
  const auto typeMap = pattern.getArgTypeMap();
  const auto nameVec = pattern.getArgNames();
  const auto argUsers = pattern.getArgUsers();
  const bool lv23 = pattern.isBLASLevel2or3();

  os << "  if (Mode == DerivativeMode::ReverseModeCombined ||\n"
     << "      Mode == DerivativeMode::ReverseModeGradient ||\n"
     << "      Mode == DerivativeMode::ForwardModeSplit) {\n"
     << "\n"
     << "    if (cachetype) {\n"
     << "      if (Mode != DerivativeMode::ReverseModeCombined) {\n"
     << "        cacheval = BuilderZ.CreatePHI(cachetype, 0);\n"
     << "      }\n"
     << "      cacheval = gutils->cacheForReverse(\n"
     << "          BuilderZ, cacheval, getIndex(&call, CacheType::Tape));\n"
     << "      if (Mode != DerivativeMode::ForwardModeSplit)\n"
     << "        cacheval = lookup(cacheval, Builder2);\n"
     << "    }\n"
     << "\n"
     << "    if (byRef) {\n";

  for (size_t i = 0; i < nameVec.size(); i++) {
    auto ty = typeMap.lookup(i);
    auto name = nameVec[i];
    // this branch used "true_" << name everywhere instead of "arg_" << name
    // before. probably randomly, but check to make sure
    if (ty == len || ty == vincInc || ty == mldLD) {
      extract_scalar(name, "intType", os);
    } else if (ty == fp) {
      extract_scalar(name, "fpType", os);
    } else if (ty == trans) {
      // we are in the byRef branch and trans only exist in lv23.
      // So just unconditionally asume that no layout exist and use i-1
      extract_scalar(name, "charType", os);
    }
  }
  os << "    }\n";

  for (size_t i = 0; i < nameVec.size(); i++) {
    auto ty = typeMap.lookup(i);
    if (ty != mldData)
      continue;
    auto name = nameVec[i];
    extract_mat_or_vec(name, os);
  }

  // If we cached matrix or vector X, then we did that in a dense form.
  // Therefore, we overwrite the related inc_X to be 1 and ld_X to be = m
  for (size_t i = 0; i < nameVec.size(); i++) {
    auto ty = typeMap.lookup(i);
    if (ty != vincData)
      continue;
    auto name = nameVec[i];
    const auto vecPosition = i;
    const auto vecUsers = argUsers.lookup(vecPosition);
    const auto incName = nameVec[i + 1];
    extract_mat_or_vec(name, os);
    os << "      if (cache_" << name << ") {\n"
       << "        arg_" << incName << " = ConstantInt::get(intType, 1);\n"
       << "       if (byRef) {\n"
       << "         auto alloc = allocationBuilder.CreateAlloca(intType, "
          "nullptr, \"byref."
       << incName << "\");\n"
       << "         Builder2.CreateStore(arg_" << incName << ", alloc);\n"
       << "         arg_" << incName << " = Builder2.CreatePointerCast(\n"
       << "             alloc, type_" << incName << ", \"cast." << incName
       << "\");\n"
       << "      }\n"
       << " }\n";
  }

  os << "  } else {\n"
     << "\n";

  for (size_t i = 0; i < nameVec.size(); i++) {
    if (typeMap.lookup(i) != vincData)
      continue;
    auto vecName = nameVec[i];
    os << "    if (type_" << vecName << "->isIntegerTy())\n"
       << "      arg_" << vecName << " = Builder2.CreatePtrToInt(arg_"
       << vecName << ", type_" << vecName << ");\n";
  }

  os << "  }\n";
}

// Will be used by Julia
llvm::SmallString<80> ValueType_helper(TGPattern &pattern, size_t actPos) {
  const auto nameVec = pattern.getArgNames();
  const auto typeMap = pattern.getArgTypeMap();
  llvm::SmallString<80> valueTypes{};

  // start with 1 since layout is only used for cblas (!byRef)
  for (size_t pos = 1; pos < nameVec.size();) {
    auto name = nameVec[pos];
    auto ty = typeMap.lookup(pos);

    if (pos > 1) {
      valueTypes.append(", ");
    }

    if (ty == len) {
      valueTypes.append("ValueType::Both");
    } else if (ty == fp) {
      auto floatName = nameVec[pos];
      if (pos == actPos) {
        valueTypes.append("ValueType::Both");
      } else {
        valueTypes.append((Twine("cache_") + floatName +
                           " ? ValueType::Both : ValueType::Both")
                              .str());
      }
    } else if (ty == vincData) {
      const auto nextName = nameVec[pos + 1];
      const auto nextTy = typeMap.lookup(pos + 1);
      assert(nextTy == vincInc);
      const auto vecName = nameVec[pos];
      if (pos == actPos) {
        valueTypes.append("ValueType::Both, ValueType::Both");
      } else {
        valueTypes.append(
            (Twine("cache_") + vecName +
             " ? ValueType::Both : ValueType::Both, ValueType::Both")
                .str());
      }
      pos++; // extra inc, since vector cover two args (vincInc+vincData)
    } else {
      // TODO
      valueTypes.append("ValueType::Both");
      // llvm::errs() << "type: " << ty << "\n";
      // PrintFatalError("Unhandled type!");
    }
    pos++;
  }
  return valueTypes;
}

// TODO: think about how to handle nested rules which aren't simple calling
// another BLAS fnc.

size_t fwd_call_args(TGPattern &pattern, size_t actArg,
                     llvm::SmallString<40> &result) {
  const auto nameVec = pattern.getArgNames();
  const auto nameMap = pattern.getArgNameMap();
  const auto typeMap = pattern.getArgTypeMap();
  const size_t startArg = pattern.isBLASLevel2or3() ? 1 : 0;

  // just replace argOps with rule
  // We start with 1 and conditionally add the cblas only first arg
  // only in the !byRef case
  for (size_t pos = startArg; pos < nameVec.size();) {
    if (pos > startArg) {
      result.append(", ");
    }

    const auto name = nameVec[pos];
    // get the position of this argument in the primary blas call
    assert(typeMap.count(pos) == 1);
    // and based on that get the fp/int + scalar/vector type
    const auto ty = typeMap.lookup(pos);
    if (ty == len) {
      result.append((Twine("arg_") + name).str());
    } else if (ty == fp) {
      if (pos == actArg) {
        result.append((Twine("d_") + name).str());
      } else {
        result.append((Twine("arg_") + name).str());
        // result.append((Twine("fp_") + name).str());
      }
    } else if (ty == vincData) {
      auto nextName = nameVec[pos + 1];
      // get the position of the argument in the primary blas call
      auto nextArgPosition = nameMap.lookup(nextName);
      // and based on that get the fp/int + scalar/vector type
      auto typeOfNextArg = typeMap.lookup(nextArgPosition);
      assert(typeOfNextArg == vincInc);
      if (pos == actArg) {
        result.append((Twine("d_") + name + ", true_" + nextName).str());
      } else {
        result.append((Twine("arg_") + name + ", arg_" + nextName).str());
      }
      pos++; // extra ++ due to also handling vincInc
    } else if (ty == vincInc) {
      // might come without vincData, e.g. after DiffeRet
      result.append(name);
    } else if (ty == mldData) {
      auto nextName = nameVec[pos + 1];
      // get the position of the argument in the primary blas call
      auto nextArgPosition = nameMap.lookup(nextName);
      // and based on that get the fp/int + scalar/vector type
      auto nextTy = typeMap.lookup(nextArgPosition);
      assert(nextTy == mldLD);
      if (pos == actArg) {
        result.append((Twine("d_") + name + ", true_" + nextName).str());
      } else {
        result.append((Twine("arg_") + name + ", arg_" + nextName).str());
      }
      pos++; // extra ++ due to also handling mldLD
    } else if (ty == mldLD) {
        // might come without mldData, e.g. after DiffeRet
        // coppied from vincInc, but should verify if actually needed
        result.append((Twine("arg_") + name).str());
    } else if (ty == cblas_layout) {
      // TODO: based on byRef
    } else if (ty == trans || ty == diag || ty == uplo || ty == side){
        result.append((Twine("arg_") + name).str());
    } else {
      // TODO: impl
      // llvm::errs() << "name: " << name << " typename: " << ty << "\n";
      // llvm_unreachable("unimplemented input type!");
    }
    pos++;
  }

  // return the size - 1 due to only using the cblas_layout in the !byRef case
  return nameVec.size() - startArg;
}

void emit_fwd_rewrite_rules(TGPattern &pattern, raw_ostream &os) {
  auto rules = pattern.getRules();
  bool lv23 = pattern.isBLASLevel2or3();
  os << "  /* fwd-rewrite */                                 \n"
     << "  if (Mode == DerivativeMode::ForwardMode ||        \n"
     << "      Mode == DerivativeMode::ForwardModeSplit) {   \n"
     << "                                                    \n"
     << "#if LLVM_VERSION_MAJOR >= 11                        \n"
     << "    auto callval = call.getCalledOperand();         \n"
     << "#else                                               \n"
     << "    auto callval = call.getCalledValue();           \n"
     << "#endif                                            \n\n";

  const auto nameVec = pattern.getArgNames();
  const auto inputTypes = pattern.getArgTypeMap();
  const auto activeArgs = pattern.getActiveArgs();
  for (auto inputType : inputTypes) {
    auto ty = inputType.second;
    if (ty == vincData || ty == mldData) {
      const auto name = nameVec[inputType.first];
      os << "    Value *d_" << name << " = active_" << name << "\n"
         << "     ? gutils->invertPointerM(orig_" << name << ", Builder2)\n"
         << "     : nullptr;\n";
    }
    if (ty == fp) {
      const auto name = nameVec[inputType.first];
      os << "    Value *d_" << name
         << " = llvm::ConstantFP::get(fpType, 0.0);\n";
    }
  }

  os << "    Value *dres = applyChainRule(\n"
     << "        call.getType(), Builder2,\n"
     << "        [&](";
  bool first = true;
  for (auto activeArg : activeArgs) {
    auto name = nameVec[activeArg];
    os << ((first) ? "" : ", ") << "Value *d_" << name;
    first = false;
  }
  os << "  ) {\n"
     << "      Value *dres = nullptr;\n";

  for (size_t i = 0; i < activeArgs.size(); i++) {
    const auto activeArg = activeArgs[i];
    const auto rule = rules[i];
    const auto actName = nameVec[activeArg];
    auto dcallArgs = llvm::SmallString<40>();
    const size_t numArgs = fwd_call_args(pattern, activeArg, dcallArgs);
    const auto valueTypes = ValueType_helper(pattern, activeArg);
    os << "      if(active_" << actName << ") {\n";

    if (lv23) {
      // add extra cblas_arg for the !byRef case
      os << "        Value *args1_cblas[" << numArgs + 1 << "] = "
         << " {arg_layout, " << dcallArgs << "};\n";
      os << "        auto Defs_cblas = gutils->getInvertedBundles(\n"
         << "          &call, {ValueType::Both, " << valueTypes
         << "}, Builder2, /* lookup */ false);\n";
    }
    os << "        Value *args1[" << numArgs << "] = {" << dcallArgs << "};\n";
    os << "        auto Defs = gutils->getInvertedBundles(\n"
       << "          &call, {" << valueTypes
       << "}, Builder2, /* lookup */ false);\n";
    if (i == 0) {
<<<<<<< HEAD
      if (lv23) {
        os << "          if (byRef) {\n"
           << "          dres = Builder2.CreateCall(call.getFunctionType(), "
              "callval, args1, Defs);\n"
           << "          } else /*cblas*/ {\n"
           << "          dres = Builder2.CreateCall(call.getFunctionType(), "
              "callval, args1_cblas, Defs_cblas);\n"
           << "          };\n";
      } else {
        os << "          dres = Builder2.CreateCall(call.getFunctionType(), "
              "callval, args1, Defs);\n";
      }
    } else {
      os << "          Value *nextCall;\n";
      if (lv23) {
        os << "          if (byRef) {\n"
           << "        nextCall = Builder2.CreateCall(\n"
           << "          call.getFunctionType(), callval, args1, Defs);\n"
           << "          } else {\n"
           << "        nextCall = Builder2.CreateCall(\n"
           << "          call.getFunctionType(), callval, args1_cblas, "
              "Defs_cblas);\n"
           << "          }\n";
      } else {
        os << "        nextCall = Builder2.CreateCall(\n"
           << "          call.getFunctionType(), callval, args1, Defs);\n";
      }
      os << "        if (dres)\n"
=======
      os << "dres = Builder2.CreateCall(call.getFunctionType(), callval, args1, Defs);\n";
    } else {
      os << "Value *nextCall = Builder2.CreateCall(call.getFunctionType(), callval, args1, Defs);\n"
         << "        if (dres)\n"
>>>>>>> 88716861
         << "          dres = Builder2.CreateFAdd(dres, nextCall);\n"
         << "        else\n"
         << "          dres = nextCall;\n";
      }
    os << "      }\n";
  }
  os << "      return dres;\n"
     << "    },\n"
     << "    ";

  first = true;
  for (auto activeArg : activeArgs) {
    os << ((first) ? "" : ", ") << "d_" + nameVec[activeArg];
    first = false;
  }
  os << ");\n";
  os << "    setDiffe(&call, dres, Builder2);\n";
  os << "  }\n";
}

void emit_deriv_fnc(StringMap<TGPattern> &patternMap, Rule &rule,
                    llvm::StringSet<> &handled, raw_ostream &os) {
  const auto ruleDag = rule.getRuleDag();
  const auto typeMap = rule.getArgTypeMap();
  const auto opName = ruleDag->getOperator()->getAsString();
  const auto nameMap = rule.getArgNameMap();
  const auto Def = cast<DefInit>(ruleDag->getOperator())->getDef();
  if (Def->isSubClassOf("b")) {
    const auto dfnc_name = Def->getValueAsString("s");
    if (patternMap.find(dfnc_name.str()) == patternMap.end()) {
      PrintFatalError("calling unknown Blas function");
    }
    TGPattern calledPattern = patternMap.find(dfnc_name.str())->getValue();
    bool derivlv23 = calledPattern.isBLASLevel2or3();
    DenseSet<size_t> mutableArgs = calledPattern.getMutableArgs();

    if (handled.find(dfnc_name) != handled.end())
      return;
    else
      handled.insert(dfnc_name);

    auto retTy = "Builder2.getVoidTy()";
    // TODO: add this to .td file and generate it based on that
    if (dfnc_name == "dot" || dfnc_name == "asum") {
      retTy = "fpType";
    }
    // insert arg types based on .td file
    std::string typeString = "";
    bool first = true;
    for (size_t i = 0; i < ruleDag->getNumArgs(); i++) {
      Init *subArg = ruleDag->getArg(i);
      if (DefInit *def = dyn_cast<DefInit>(subArg)) {
        const auto Def = def->getDef();
        std::string typeToAdd = "";
        if (Def->isSubClassOf("DiffeRet")) {
          typeToAdd = "byRef ? PointerType::getUnqual(call.getType()) : "
                      "call.getType()\n";
        } else if (Def->isSubClassOf("input")) {
          auto argStr = Def->getValueAsString("name");
          //  primary and adj have the same type
          typeToAdd = (Twine("type_") + argStr).str();
        } else if (Def->isSubClassOf("adj")) {
          auto argStr = Def->getValueAsString("name");
          // primary and adj have the same type
          typeToAdd = (Twine("type_") + argStr).str();
        } else if (Def->isSubClassOf("Constant")) {
          typeToAdd = "byRef ? (Type*)PointerType::getUnqual(fpType) : (Type*)fpType";
        } else if (Def->isSubClassOf("Char")) {
          typeToAdd = "byRef ? (Type*)PointerType::getUnqual(charType) : (Type*)charType";
        } else if (Def->isSubClassOf("ConstantInt")) {
          typeToAdd = "byRef ? (Type*)PointerType::getUnqual(intType) : (Type*)intType";
        } else if (Def->isSubClassOf("transpose")) {
          auto argStr = Def->getValueAsString("name");
          // transpose the given trans arg, but type stays
          typeToAdd = (Twine("type_") + argStr).str();
        } else {
          PrintFatalError(Def->getLoc(), "PANIC! Unsupported Definit");
        }
        typeString += ((first) ? "" : ", ") + typeToAdd;
      } else { 
        if (auto Dag = dyn_cast<DagInit>(subArg)) {
          auto Def = cast<DefInit>(Dag->getOperator())->getDef();
          if (Def->isSubClassOf("MagicInst") && Def->getName() == "Rows") {
            if (!first) typeString += ", ";
            typeString += (Twine("type_") + Dag->getArgNameStr(1)).str();
            first = false;
            continue;
          } else if (Def->isSubClassOf("MagicInst") && Def->getName() == "ld") {
            if (!first)
              typeString += ", ";
            //(ld $A, $transa, $lda, $m, $k)
            // Either of 2,3,4 would work
            typeString += (Twine("type_") + Dag->getArgNameStr(2)).str();
            first = false;
            continue;
          }
        }
        const auto argStr = ruleDag->getArgNameStr(i);
        // skip layout because it is cblas only, 
        // so not relevant for the byRef Fortran abi.
        // Optionally add it later as first arg for byRef.
        if (argStr == "layout")
          continue;
        typeString += (first ? "" : ", ");
        typeString += (Twine("type_") + argStr).str();
      }
      first = false;
    }
<<<<<<< HEAD

    os << "    llvm::FunctionType *FT" << dfnc_name << " = nullptr;\n";
    if (derivlv23) {
      os << "    if(byRef) {\n"
         << "      Type* tys" << dfnc_name << "[] = {" << typeString << "};\n"
         << "      FT" << dfnc_name
         << " = FunctionType::get(Builder2.getVoidTy(), tys" << dfnc_name
         << ", false);\n"
         << "    } else {\n"
         << "      Type* tys" << dfnc_name << "[] = {type_layout, "
         << typeString << "};\n"
         << "      FT" << dfnc_name
         << " = FunctionType::get(Builder2.getVoidTy(), tys" << dfnc_name
         << ", false);\n"
         << "    }\n";
    } else {
      os << "    Type* tys" << dfnc_name << "[] = {" << typeString << "};\n"
         << "    FT" << dfnc_name
         << " = FunctionType::get(Builder2.getVoidTy(), tys" << dfnc_name
         << ", false);\n";
    }

    os << "auto derivcall_" << dfnc_name
       << " = gutils->oldFunc->getParent()->getOrInsertFunction(\n"
       << "  (blas.prefix + blas.floatType + \"" << dfnc_name
       << "\" + blas.suffix).str(), FT" << dfnc_name << ");\n";

=======
    os << ");\n";
>>>>>>> 88716861
    os << "    if (auto F = dyn_cast<Function>(derivcall_" << dfnc_name
       << ".getCallee()))\n"
       << "    {\n"
       << "      attribute_" << dfnc_name << "(blas, F);\n"
       << "    }\n\n";
  } else if (Def->isSubClassOf("MagicInst") && Def->getName() == "noop") {
    // nothing to prepare
  } else if (Def->isSubClassOf("DiffeRet")) {
    // nothing to prepare
  } else if (Def->isSubClassOf("Inst")) {
    // TODO:
    return;
    PrintFatalError("Unhandled Inst Rule!");
  } else {
    PrintFatalError("Unhandled deriv Rule!");
  }
}

// fill the result string and return the number of added args
size_t rev_call_args(Rule &rule, size_t actArg, llvm::SmallString<40> &result) {

  const auto nameMap = rule.getArgNameMap();
  const auto typeMap = rule.getArgTypeMap();
  const auto ruleDag = rule.getRuleDag();
  const size_t numArgs = ruleDag->getNumArgs();
  const size_t startArg = rule.isBLASLevel2or3() ? 1 : 0;

  // just replace argOps with rule
  for (size_t pos = startArg; pos < numArgs;) {
    if (pos > startArg) {
      result.append(", ");
    }

    auto arg = ruleDag->getArg(pos);
    if (auto Dag = dyn_cast<DagInit>(arg)) {
      auto Def = cast<DefInit>(Dag->getOperator())->getDef();

      if (Def->isSubClassOf("MagicInst") && Def->getName() == "Rows") {
        auto tname = Dag->getArgNameStr(0);
        auto rname = Dag->getArgNameStr(1);
        auto cname = Dag->getArgNameStr(2);
        result.append((Twine("get_blas_row(Builder2, arg_transposed_") + tname + ", arg_" + rname + ", arg_" + cname + ", byRef)").str());
      } else if (Def->isSubClassOf("MagicInst") && Def->getName() == "ld") {
        assert(Dag->getNumArgs() == 5);
        //(ld $A, $transa, $lda, $m, $k)
        const auto transName = "arg_" + Dag->getArgNameStr(1);
        const auto ldName = ", arg_" + Dag->getArgNameStr(2);
        const auto dim1Name = ", arg_" + Dag->getArgNameStr(3);
        const auto dim2Name = ", arg_" + Dag->getArgNameStr(4);
        const auto matName = ", cache_" + Dag->getArgNameStr(0);
        result.append((Twine("get_cached_mat_width(Builder2, ") + transName +
                       ldName + dim1Name + dim2Name + matName + ", byRef)")
                          .str());
      } else {
        llvm::errs() << Def->getName() << "\n";
        PrintFatalError("Dag/Def that isn't a DiffeRet!");
      }
    } else if (DefInit *DefArg = dyn_cast<DefInit>(arg)) {
      auto Def = DefArg->getDef();
      if (Def->isSubClassOf("DiffeRet")) {
        result.append("dif");
      } else if (Def->isSubClassOf("adj")) {
        auto name = Def->getValueAsString("name");
        result.append((Twine("d_") + name).str());
      } else if (Def->isSubClassOf("input")) {
        auto name = Def->getValueAsString("name");
        result.append((Twine("arg_") + name).str());
        // result.append((Twine("input_") + name).str());
      } else if (Def->isSubClassOf("MagicInst")) {
        llvm::errs() << "MagicInst\n";
      } else if (Def->isSubClassOf("Constant")) {
        auto val = Def->getValueAsString("value");
        result.append((Twine("to_blas_callconv(Builder2, ConstantFP::get(fpType, ") + val + "), byRef, nullptr, allocationBuilder, \"constant.fp." + val + "\")").str());
      } else if (Def->isSubClassOf("Char")) {
        auto val = Def->getValueAsString("value");
        result.append((Twine("to_blas_callconv(Builder2, ConstantInt::get(charType, '") + val + "'), byRef, nullptr, allocationBuilder, \"constant.char." + val + "\")").str());
      } else if (Def->isSubClassOf("ConstantInt")) {
        auto val = Def->getValueAsString("value");
        result.append((Twine("to_blas_callconv(Builder2, ConstantInt::get(intType, ") + val + "), byRef, nullptr, allocationBuilder, \"constant.int." + val + "\")").str());
      } else if (Def->isSubClassOf("transpose")) {
        auto name = Def->getValueAsString("name");
        result.append((Twine("arg_transposed_") + name).str());
      } else {
        llvm::errs() << Def->getName() << "\n";
        PrintFatalError("Def that isn't a DiffeRet!");
      }
    } else {
      auto name = ruleDag->getArgNameStr(pos);
      assert(name != "");
      // get the position of the argument in the primary blas call
      if (nameMap.count(name) != 1) {
        llvm::errs() << "couldn't find name: " << name << "\n";
        PrintFatalError("arg not in nameMap!");
      }
      assert(nameMap.count(name) == 1);
      auto argPosition = nameMap.lookup(name);
      // and based on that get the fp/int + scalar/vector type
      auto ty = typeMap.lookup(argPosition);

      // Now we create the adj call args through concating type and primal name
      if (ty == len) {
        result.append((Twine("arg_") + name).str());
      } else if (ty == fp) {
        if (argPosition == actArg) {
          result.append((Twine("d_") + name).str());
        } else {
          result.append((Twine("arg_") + name).str());
        }
      } else if (ty == vincData) {
        auto nextName = ruleDag->getArgNameStr(pos + 1);
        // get the position of the argument in the primary blas call
        auto nextArgPosition = nameMap.lookup(nextName);
        // and based on that get the fp/int + scalar/vector type
        auto typeOfNextArg = typeMap.lookup(nextArgPosition);
        assert(typeOfNextArg == vincInc);
        if (argPosition == actArg) {
          // shadow d_<X> wasn't overwritten or cached, so use true_inc<X>
          // since arg_inc<X> was set to 1 if arg_<X> was cached
          result.append((Twine("d_") + name + ", true_" + nextName).str());
        } else {
          result.append((Twine("arg_") + name + ", arg_" + nextName).str());
        }
        pos++; // extra ++ due to also handling vincInc
      } else if (ty == vincInc) {
        // might come without vincData, e.g. after DiffeRet
        // result.append(name);
        result.append((Twine("arg_") + name).str());
      } else if (ty == mldData) {
        auto nextName = ruleDag->getArgNameStr(pos + 1);
        // get the position of the argument in the primary blas call
        auto nextArgPosition = nameMap.lookup(nextName);
        // and based on that get the fp/int + scalar/vector type
        auto nextTy = typeMap.lookup(nextArgPosition);
        if (pos == actArg) {
          assert(nextTy == mldLD);
          result.append((Twine("d_") + name + ", true_" + nextName).str());
          pos++; // extra ++ due to also handling mldLD
        } else {
          // if this matrix got cached, we need more complex logic
          // to determine the next arg. Thus handle it once we reach it
          result.append((Twine("arg_") + name).str());
        }
      } else if (ty == mldLD) {
        auto prevArg = ruleDag->getArg(pos - 1);
        if (DefInit *DefArg = dyn_cast<DefInit>(prevArg)) {
          if (DefArg->getDef()->isSubClassOf("adj")) {
            // all ok, single LD after shadow of mat
            // use original ld, since shadow is never cached
            result.append((Twine("arg_") + name).str());
          } else {
            llvm::errs() << rule.to_string() << "\n";
            PrintFatalError("sholdn't be hit??\n");
          }
        } else {
          llvm::errs() << rule.to_string() << "\n";
          PrintFatalError("sholdn't be hit??\n");
        }
      } else if (ty == trans) {
        result.append((Twine("arg_") + name).str());
      } else {
        // TODO
        // llvm::errs() << "name: " << name << " typename: " << ty <<
        // "\n"; llvm_unreachable("unimplemented input type!");
      }
    }
    pos++;
  }

  return numArgs - startArg;
}

void emit_rev_rewrite_rules(StringMap<TGPattern> patternMap, TGPattern &pattern,
                            raw_ostream &os) {

  const auto nameVec = pattern.getArgNames();
  const auto typeMap = pattern.getArgTypeMap();
  const auto rules = pattern.getRules();
  const auto activeArgs = pattern.getActiveArgs();
  const bool lv23 = pattern.isBLASLevel2or3();

  // If any of the rule uses DiffeRet, the primary function has a ret val
  // and we should emit the code for handling it.
  bool hasDiffeRetVal = false;
  for (auto derivOp : rules) {
    DagInit *resultRoot = derivOp.getRuleDag(); // correct
    for (size_t pos = 0; pos < resultRoot->getNumArgs(); pos++) {
      Init *arg = resultRoot->getArg(pos);
      if (DefInit *DefArg = dyn_cast<DefInit>(arg)) {
        auto Def = DefArg->getDef();
        if (Def->isSubClassOf("DiffeRet")) {
          hasDiffeRetVal = true;
        }
      }
    }
    auto opName = resultRoot->getOperator()->getAsString();
    auto Def = cast<DefInit>(resultRoot->getOperator())->getDef();
    if (opName == "DiffeRet" || Def->isSubClassOf("DiffeRet")) {
      hasDiffeRetVal = true;
    }
    for (auto arg : resultRoot->getArgs()) {
      hasDiffeRetVal |= hasDiffeRet(arg);
    }
  }

  os << "  /* rev-rewrite */                                 \n"
     << "  if (Mode == DerivativeMode::ReverseModeCombined ||\n"
     << "      Mode == DerivativeMode::ReverseModeGradient) {\n"
     << "    Value *alloc = nullptr;\n"
     << "    if (byRef) {\n"
     << "      alloc = allocationBuilder.CreateAlloca(fpType, nullptr, \"ret\");\n"
     << "    }\n\n";
  if (hasDiffeRetVal) {
    os << "    Value *dif = diffe(&call, Builder2);\n";
  }

  // We only emit one derivcall per blass call type.
  // This verifies that we don't end up with multiple declarations.
  llvm::StringSet handled{};
  for (auto rule : rules) {
    emit_deriv_fnc(patternMap, rule, handled, os);
  }

  for (size_t i = 0; i < nameVec.size(); i++) {
    const auto name = nameVec[i];
    const auto ty = typeMap.lookup(i);
    if (ty == vincData || ty == mldData) {
      os << "    Value *d_" << name << " = active_" << name << "\n"
         << "     ? lookup(gutils->invertPointerM(orig_" << name
         << ", Builder2), Builder2)\n"
         << "     : nullptr;\n";
    } else if (ty == fp) {
      os << "    Value *d_" << name << " = UndefValue::get(fpType);\n";
    }
  }

  // We need to lookup all args which we haven't cached or overwritten and which
  // are required.
  for (size_t i = 0; i < nameVec.size(); i++) {
    const auto name = nameVec[i];
    const auto ty = typeMap.lookup(i);
    if (ty == len || ty == fp || ty == vincData || ty == mldData ||
        ty == trans || ty == uplo || ty == diag) {
      os << "    if (!cache_" << name << " && need_" << name << ")\n"
         << "      arg_" << name << " = lookup(arg_" << name
         << ", Builder2);\n";
    } else if (ty == vincInc) {
      // extra handling, because if we cache a vec we overwrite the inc
      const auto prevTy = typeMap.lookup(i - 1);
      assert(prevTy == vincData);
      const auto vecName = nameVec[i - 1];
      os << "    if (!(cache_" << name << " || cache_" << vecName
         << ") && need_" << name << ")\n"
         << "      arg_" << name << " = lookup(arg_" << name
         << ", Builder2);\n";
    } else if (ty == mldLD) {
      // TODO, we should overwrite ld
    }
  }

  // now we can use it to transpose our trans arguments if they exist
  for (size_t i = (lv23 ? 1 : 0); i < nameVec.size(); i++) {
    auto name = nameVec[i];
    if (typeMap.lookup(i) == trans) {
      os << "  llvm::Value* arg_transposed_" << name
         << " = transpose(Builder2, arg_" << name
         << ", byRef, charType, allocationBuilder, \"" << name << "\");\n";
    }
  }

  os << "    applyChainRule(\n"
     << "      Builder2,\n"
     << "      [&](";
  bool first = true;
  for (auto arg : activeArgs) {
    const auto name = nameVec[arg];
    const auto ty = typeMap.lookup(arg);
    // We don't pass in shaddows of fp values,
    // we just create and struct-return the shaddows
    if (ty == fp)
      continue;
    os << ((first) ? "" : ", ") << "Value *"
       << "d_" + name;
    first = false;
  }

  if (hasDiffeRetVal) {
    os << ((first) ? "" : ", ") << "Value *dif) {\n"
       << "        if (byRef) {\n"
       << "          Builder2.CreateStore(dif, alloc);\n"
       << "          dif = alloc;\n"
       << "        }\n";
  } else {
    os << ") {\n";
  }

  for (Rule rule : rules) {
    const size_t actArg = rule.getHandledArgIdx();
    const auto ruleDag = rule.getRuleDag();
    const auto name = nameVec[actArg];
    const auto nameMap = rule.getArgNameMap();
    const auto ty = typeMap.lookup(actArg);
    auto args = llvm::SmallString<40>();
    const size_t numArgs = rev_call_args(rule, actArg, args);
    const auto valueTypes = ValueType_helper(pattern, actArg);
    const auto opName = ruleDag->getOperator()->getAsString();
    const auto Def = cast<DefInit>(ruleDag->getOperator())->getDef();
    if (Def->isSubClassOf("DiffeRet")) {
      os << "      if (active_" << name << ") {\n"
         << "        Value *toadd = dif;\n"
         << "        addToDiffe(arg_" << name << ", toadd, Builder2, type_"
         << name << ");\n"
         << "      }\n";
    } else if (Def->isSubClassOf("b")) {
      auto actCondition = "active_" + name;
      for (size_t pos = 0; pos < ruleDag->getNumArgs();) {
        auto arg = ruleDag->getArg(pos);
        if (DefInit *DefArg = dyn_cast<DefInit>(arg)) {
          auto Def = DefArg->getDef();
          if (Def->isSubClassOf("adj")) {
            auto name = Def->getValueAsString("name");
            actCondition.append((Twine(" && d_") + name).str());
          }
        }
        pos++;
      }

      const auto dfnc_name = Def->getValueAsString("s");
      os << "      if (" << actCondition << ") {\n"
         << "        Value *args1[" << numArgs << "] = {" << args << "};\n"
         << "        const auto Defs = gutils->getInvertedBundles(&call, {"
         << valueTypes << "}, Builder2, /* lookup */ true);\n";

      if (ty == fp) {
        // extra handling, since we will update only a fp scalar as part of the
        // return struct it's presumably done by setting it to the value
        // returned by this call
        os << "        CallInst *cubcall = "
              "cast<CallInst>(Builder2.CreateCall(derivcall_"
           << dfnc_name << ", args1, Defs));\n"
           << "        if (byRef) {\n"
           << "          ((DiffeGradientUtils *)gutils)"
           << "          ->addToInvertedPtrDiffe(&call, nullptr, fpType, 0,"
           << "(blas.suffix.contains(\"64\") ? 8 : 4), arg_" << name 
           << ", cubcall, Builder2);\n"
           << "        } else {"
           << "        addToDiffe(arg_" << name
           << ", cubcall, Builder2, fpType);\n"
           << "        }"
           << "      }\n";

      } else {
        os << "        Builder2.CreateCall(derivcall_" << dfnc_name
           << ", args1, Defs);\n"
           << "      }\n";
      }
    } else if (Def->isSubClassOf("adj")) {
    } else if (Def->isSubClassOf("MagicInst") && Def->getName() == "noop") {
    } else if (Def->isSubClassOf("MagicInst") && Def->getName() == "inactive") {
      os << "      assert(!active_" << name << ");\n";
    } else if (Def->isSubClassOf("Constant")) {
    } else {
      llvm::errs() << Def->getName() << "\n";
      PrintFatalError("Unhandled blas-rev case!");
    }
  }
  os << "    },\n"
     << "    ";

  first = true;
  for (auto arg : activeArgs) {
    const auto name = nameVec[arg];
    const auto ty = typeMap.lookup(arg);
    // We don't pass in shaddows of fp values,
    // we just create and struct-return the shaddows
    if (ty == fp)
      continue;
    os << ((first) ? "" : ", ") << "d_" + name;
    first = false;
  }
  if (hasDiffeRetVal) {
    os << ((first) ? "" : ", ") << "dif);\n"
       << "  setDiffe(\n"
       << "    &call,\n"
       << "    Constant::getNullValue(gutils->getShadowType(call.getType())),\n"
       << "    Builder2);\n"
       << "  }\n";
  } else {
    os << "  );\n"
       << "  }\n";
  }
}

// Further optimization: re-use / share caches where possible

/*
 * We create the following variables:
 */
void emitBlasDerivatives(const RecordKeeper &RK, raw_ostream &os) {
  emitSourceFileHeader("Rewriters", os);
  const auto &blasPatterns = RK.getAllDerivedDefinitions("CallBlasPattern");

  std::vector<TGPattern> newBlasPatterns{};
  StringMap<TGPattern> patternMap;
  for (auto pattern : blasPatterns) {
    auto parsedPattern = TGPattern(*pattern);
    newBlasPatterns.push_back(TGPattern(*pattern));
    auto newEntry = std::pair<std::string, TGPattern>(parsedPattern.getName(),
                                                      parsedPattern);
    patternMap.insert(newEntry);
  }

  // Make sure that we only call blass function b for calculating the derivative
  // of a iff we have defined b and pass the right amount of parameters.
  // TODO: type check params, as far as possible
  checkBlasCalls(RK, blasPatterns);
  // //checkBlasCalls2(newBlasPatterns);
  emit_handleBLAS(newBlasPatterns, os);
  // // emitEnumMatcher(blas_modes, os);

  for (auto newPattern : newBlasPatterns) {
    bool hasNonInactive = false;
    for (Rule rule : newPattern.getRules()) {
        const auto ruleDag = rule.getRuleDag();
        const auto Def = cast<DefInit>(ruleDag->getOperator())->getDef();
        if (Def->isSubClassOf("MagicInst") && Def->getName() == "inactive")
            continue;
        hasNonInactive = true;
        break;
    }
    if (!hasNonInactive) continue;

    emit_beginning(newPattern, os);
    emit_helper(newPattern, os);
    emit_scalar_types(newPattern, os);

    emit_caching(newPattern, os);
    emit_extract_calls(newPattern, os);

    emit_fwd_rewrite_rules(newPattern, os);
    emit_rev_rewrite_rules(patternMap, newPattern, os);

    //// writeEnums(pattern, blas_modes, os);
    emit_free_and_ending(newPattern, os);
  }
}

#include "blasDeclUpdater.h"
#include "blasTAUpdater.h"
#include "blasDiffUseUpdater.h"

static bool EnzymeTableGenMain(raw_ostream &os, RecordKeeper &records) {
  switch (action) {
  case GenDerivatives:
    emitDerivatives(records, os);
    return false;
  case GenBlasDerivatives:
    emitBlasDerivatives(records, os);
    return false;
  case UpdateBlasDecl:
    emitBlasDeclUpdater(records, os);
    return false;
  case GenBlasDiffUse:
    emitBlasDiffUse(records, os);
    return false;
  case UpdateBlasTA:
    emitBlasTAUpdater(records, os);
    return false;

  default:
    llvm::errs() << "unknown tablegen action!\n";
    llvm_unreachable("unknown tablegen action!");
  }
}

int main(int argc, char **argv) {
  sys::PrintStackTraceOnErrorSignal(argv[0]);
  PrettyStackTraceProgram X(argc, argv);
  cl::ParseCommandLineOptions(argc, argv);

  llvm_shutdown_obj Y;
  return TableGenMain(argv[0], &EnzymeTableGenMain);
}<|MERGE_RESOLUTION|>--- conflicted
+++ resolved
@@ -1367,7 +1367,6 @@
        << "          &call, {" << valueTypes
        << "}, Builder2, /* lookup */ false);\n";
     if (i == 0) {
-<<<<<<< HEAD
       if (lv23) {
         os << "          if (byRef) {\n"
            << "          dres = Builder2.CreateCall(call.getFunctionType(), "
@@ -1396,12 +1395,6 @@
            << "          call.getFunctionType(), callval, args1, Defs);\n";
       }
       os << "        if (dres)\n"
-=======
-      os << "dres = Builder2.CreateCall(call.getFunctionType(), callval, args1, Defs);\n";
-    } else {
-      os << "Value *nextCall = Builder2.CreateCall(call.getFunctionType(), callval, args1, Defs);\n"
-         << "        if (dres)\n"
->>>>>>> 88716861
          << "          dres = Builder2.CreateFAdd(dres, nextCall);\n"
          << "        else\n"
          << "          dres = nextCall;\n";
@@ -1510,7 +1503,6 @@
       }
       first = false;
     }
-<<<<<<< HEAD
 
     os << "    llvm::FunctionType *FT" << dfnc_name << " = nullptr;\n";
     if (derivlv23) {
@@ -1538,9 +1530,6 @@
        << "  (blas.prefix + blas.floatType + \"" << dfnc_name
        << "\" + blas.suffix).str(), FT" << dfnc_name << ");\n";
 
-=======
-    os << ");\n";
->>>>>>> 88716861
     os << "    if (auto F = dyn_cast<Function>(derivcall_" << dfnc_name
        << ".getCallee()))\n"
        << "    {\n"
