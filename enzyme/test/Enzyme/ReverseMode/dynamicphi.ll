<<<<<<< HEAD
; RUN: if [ %llvmver -lt 15 ]; then %opt < %s %loadEnzyme -enzyme -enzyme-preopt=false -inline -mem2reg -gvn -instsimplify -adce -loop-deletion -correlated-propagation -simplifycfg -licm -early-cse -simplifycfg -instsimplify -S | FileCheck %s -check-prefixes LL14,CHECK; fi
; RUN: if [ %llvmver -ge 15 ]; then %opt < %s %loadEnzyme -enzyme -enzyme-preopt=false -inline -mem2reg -gvn -instsimplify -adce -loop-deletion -correlated-propagation -simplifycfg -licm -early-cse -simplifycfg -instsimplify -S | FileCheck %s -check-prefixes LL15,CHECK; fi
=======
; RUN: %opt < %s %loadEnzyme -enzyme -enzyme-preopt=false -inline -mem2reg -gvn -instsimplify -adce -loop-deletion -correlated-propagation -simplifycfg -licm -early-cse -simplifycfg -instsimplify -S | FileCheck %s
>>>>>>> f9c19c97
; RUN: %opt < %s %newLoadEnzyme -passes="enzyme,inline,mem2reg,gvn,instsimplify,adce,loop-deletion,correlated-propagation,simplifycfg,licm,early-cse,simplifycfg,instsimplify"  -enzyme-preopt=false -S | FileCheck %s

; Function Attrs: noinline norecurse nounwind uwtable
define dso_local double @get(double* nocapture %x, i64 %i) local_unnamed_addr #0 {
entry:
  %arrayidx = getelementptr inbounds double, double* %x, i64 %i
  %0 = load double, double* %arrayidx, align 8
  store double 0.000000e+00, double* %arrayidx, align 8
  ret double %0
}

; Function Attrs: noinline norecurse nounwind uwtable
define dso_local double @f(double %x, i64 %n) #0 {
entry:
  br label %for.outerbody

for.outerbody:
  %i = phi i64 [ %i_inc, %for.body ], [ 0, %entry ]
  %outeradd = phi double [ %innersum, %for.body ], [ 0.000000e+00, %entry ]
  %i_inc = add nuw i64 %i, 1
  %iand = and i64 %i, 5678
  %exitcondi = icmp eq i64 %iand, %n
  br i1 %exitcondi, label %return, label %for.body.ph

for.body.ph:
  br label %for.body

for.body:
  %j = phi i64 [ %j_inc, %for.body ], [ 0, %for.body.ph ]
  %innersum = phi double [ %add, %for.body ], [ %outeradd, %for.body.ph ]
  %phi = phi double [ %phiadd, %for.body ], [ %x, %for.body.ph ]
  %mul = fmul fast double %phi, %phi
  %add = fadd fast double %mul, %innersum
  %phiadd = fadd fast double %phi, 1.000000e+00
  %j_inc = add nuw i64 %j, 1
  %jand = and i64 %j, 1234
  %exitcond = icmp eq i64 %jand, %n
  br i1 %exitcond, label %for.outerbody, label %for.body

return:
  %retval.0 = phi double [ %outeradd, %for.outerbody ]
  ret double %retval.0
}

; Function Attrs: noinline nounwind uwtable
define dso_local double @dsumsquare(double %x, i64 %n) local_unnamed_addr #1 {
entry:
  %call = tail call fast double @__enzyme_autodiff(i8* bitcast (double (double, i64)* @f to i8*), double %x, i64 %n)
  ret double %call
}

declare dso_local double @__enzyme_autodiff(i8*, double, i64) local_unnamed_addr

attributes #0 = { noinline norecurse nounwind uwtable }
attributes #1 = { noinline nounwind uwtable }

; CHECK: define internal { double } @diffef(double %x, i64 %n, double %differeturn)
; CHECK-NEXT: entry:
; CHECK-NEXT:   br label %for.outerbody

; CHECK: for.outerbody.loopexit:
; CHECK-NEXT:   %0 = getelementptr inbounds i64, i64* %[[loopLimit_realloccast:.+]], i64 %iv
; CHECK-NEXT:   store i64 %iv1, i64* %0, align 8, !invariant.group !0
; CHECK-NEXT:   br label %for.outerbody

; CHECK: for.outerbody: 
; CHECK-NEXT:   %[[loopLimit_cache3:.+]] = phi i64* [ null, %entry ], [ %[[loopLimit_realloccast]], %for.outerbody.loopexit ]
; CHECK-NEXT:   %phi_cache.0 = phi double** [ null, %entry ], [ %[[phi_realloccast:.+]], %for.outerbody.loopexit ]
; CHECK-NEXT:   %iv = phi i64 [ 0, %entry ], [ %iv.next, %for.outerbody.loopexit ] 
; CHECK-NEXT:   %iv.next = add nuw nsw i64 %iv, 1
; CHECK-NEXT:   %1 = bitcast double** %phi_cache.0 to i8*
; CHECK-NEXT:   %2 = and i64 %iv.next, 1
; CHECK-NEXT:   %3 = icmp ne i64 %2, 0
; CHECK-NEXT:   %4 = call i64 @llvm.ctpop.i64(i64 %iv.next)
; CHECK-NEXT:   %5 = icmp ult i64 %4, 3
; CHECK-NEXT:   %6 = and i1 %5, %3
; CHECK-NEXT:   br i1 %6, label %grow.i, label %__enzyme_exponentialallocation.exit

; CHECK: grow.i: 
; CHECK-NEXT:   %7 = call i64 @llvm.ctlz.i64(i64 %iv.next, i1 true)
; CHECK-NEXT:   %8 = sub nuw nsw i64 64, %7
; CHECK-NEXT:   %9 = shl i64 8, %8
; CHECK-NEXT:   %10 = call i8* @realloc(i8* %1, i64 %9)
; CHECK-NEXT:   br label %__enzyme_exponentialallocation.exit

; CHECK: __enzyme_exponentialallocation.exit:
; CHECK-NEXT:   %[[phi_realloc:.+]] = phi i8* [ %10, %grow.i ], [ %1, %for.outerbody ]
; CHECK-NEXT:   %[[phi_realloccache:.+]] = bitcast i8* %[[phi_realloc]] to double**
; CHECK-NEXT:   %13 = bitcast i64* %[[loopLimit_cache3]] to i8*
; CHECK-NEXT:   br i1 %6, label %[[growi7:.+]], label %[[nouterbody:.+]]

; CHECK: [[growi7]]:  
; CHECK-NEXT:   %14 = call i64 @llvm.ctlz.i64(i64 %iv.next, i1 true)
; CHECK-NEXT:   %15 = sub nuw nsw i64 64, %14
; CHECK-NEXT:   %16 = shl i64 8, %15
; CHECK-NEXT:   %17 = call i8* @realloc(i8* %13, i64 %16)
; CHECK-NEXT:   br label %[[nouterbody]]

; CHECK: [[nouterbody]]:
; CHECK-NEXT:   %[[loopLimit_realloccache:.+]] = phi i8* [ %17, %[[growi7]] ], [ %13, %__enzyme_exponentialallocation.exit ]
; CHECK-NEXT:   %[[loopLimit_realloccast]] = bitcast i8* %[[loopLimit_realloccache]] to i64*

; CHECK-NEXT:   %iand = and i64 %iv, 5678
; CHECK-NEXT:   %exitcondi = icmp eq i64 %iand, %n
; CHECK-NEXT:   br i1 %exitcondi, label %invertfor.outerbody, label %for.body.ph

; CHECK: for.body.ph:
; CHECK-NEXT:   %[[a4:.+]] = getelementptr inbounds double*, double** %[[phi_realloccast]], i64 %iv
; CHECK-NEXT:   store double* null, double** %[[a4]]
; CHECK-NEXT:   br label %for.body

; CHECK: for.body: 
; LL14-NEXT:   %[[a5:.+]] = phi double* [ %.pre, %[[crit:.+]] ], [ null, %for.body.ph ]
; LL15-NEXT:   %iv1 = phi i64 [ %iv.next2, %[[crit:.+]] ], [ 0, %for.body.ph ]
; LL14-NEXT:   %iv1 = phi i64 [ %iv.next2, %[[crit]] ], [ 0, %for.body.ph ]
; CHECK-NEXT:   %phi = phi double [ %phiadd, %[[crit]] ], [ %x, %for.body.ph ]
; CHECK-NEXT:   %iv.next2 = add nuw nsw i64 %iv1, 1
; LL15-NEXT:   %[[a5:.+]] = load double*, double** %[[a4]]
; CHECK-NEXT:   %[[a6:.+]] = bitcast double* %[[a5]] to i8*

; CHECK-NEXT:   %23 = and i64 %iv.next2, 1
; CHECK-NEXT:   %24 = icmp ne i64 %23, 0
; CHECK-NEXT:   %25 = call i64 @llvm.ctpop.i64(i64 %iv.next2)
; CHECK-NEXT:   %26 = icmp ult i64 %25, 3
; CHECK-NEXT:   %27 = and i1 %26, %24
; LL14-NEXT:   br i1 %27, label %[[growi9:.+]], label %[[exit10:.+]]
; LL15-NEXT:   br i1 %27, label %[[growi9:.+]], label %[[crit:.+]]

; CHECK: [[growi9]]:
; CHECK-NEXT:   %28 = call i64 @llvm.ctlz.i64(i64 %iv.next2, i1 true)
; CHECK-NEXT:   %29 = sub nuw nsw i64 64, %28
; CHECK-NEXT:   %30 = shl i64 8, %29
; CHECK-NEXT:   %31 = call i8* @realloc(i8* %22, i64 %30)
; LL14-NEXT:   br label %[[exit10]]
; LL15-NEXT:   br label %[[crit]]

; LL14: [[exit10]]: 
; LL15: [[crit]]: 
; CHECK-NEXT:   %[[phi_realloccache4:.+]] = phi i8* [ %31, %[[growi9]] ], [ %22, %for.body ]
; CHECK-NEXT:   %[[phi_realloccast5:.+]] = bitcast i8* %[[phi_realloccache4]] to double*


; CHECK-NEXT:   store double* %[[phi_realloccast5]], double** %[[a4]], align 8
; CHECK-NEXT:   %[[a8:.+]] = getelementptr inbounds double, double* %[[phi_realloccast5]], i64 %iv1
; CHECK-NEXT:   store double %phi, double* %[[a8]], align 8
; CHECK-NEXT:   %phiadd = fadd fast double %phi, 1.000000e+00
; CHECK-NEXT:   %jand = and i64 %iv1, 1234
; CHECK-NEXT:   %exitcond = icmp eq i64 %jand, %n
; LL14-NEXT:   br i1 %exitcond, label %for.outerbody.loopexit, label %[[crit]]
; LL15-NEXT:   br i1 %exitcond, label %for.outerbody.loopexit, label %for.body

; LL14: [[crit]]:
; LL14-NEXT:   %.pre = load double*, double** %[[a4]]
; LL14-NEXT:   br label %for.body

; CHECK: invertentry:                                      ; preds = %invertfor.outerbody
; CHECK-NEXT:   tail call void @free(i8* nonnull %[[loopLimit_realloccache]])
; CHECK-NEXT:   %[[a9:.+]] = insertvalue { double } undef, double %"x'de.0", 0
; CHECK-NEXT:   tail call void @free(i8* nonnull %[[phi_realloc]])
; CHECK-NEXT:   ret { double } %[[a9]]

; CHECK: invertfor.outerbody: 
; CHECK-NEXT:   %"x'de.0" = phi double [ %[[a14:.+]], %invertfor.body.ph ], [ 0.000000e+00, %[[nouterbody]] ]
; CHECK-NEXT:   %"outeradd'de.0" = phi double [ %[[a16:.+]], %invertfor.body.ph ], [ %differeturn, %[[nouterbody]] ]
; CHECK-NEXT:   %"iv'ac.0" = phi i64 [ %[[a11:.+]], %invertfor.body.ph ], [ %iv, %[[nouterbody]] ]
; CHECK-NEXT:   %[[a10:.+]] = icmp eq i64 %"iv'ac.0", 0
; CHECK-NEXT:   br i1 %[[a10]], label %invertentry, label %incinvertfor.outerbody

; CHECK: incinvertfor.outerbody:                           ; preds = %invertfor.outerbody
; CHECK-NEXT:   %[[a11]] = add nsw i64 %"iv'ac.0", -1
; CHECK-NEXT:   %[[a12:.+]] = getelementptr inbounds i64, i64* %[[loopLimit_realloccast]], i64 %[[a11]]
; CHECK-NEXT:   %[[a13:.+]] = load i64, i64* %[[a12]], align 8, !invariant.group !0
; CHECK-NEXT:   %.phi.trans.insert = getelementptr inbounds double*, double** %[[phi_realloccast]], i64 %[[a11]]
; CHECK-NEXT:   %[[pre6:.+]] = load double*, double** %.phi.trans.insert, align 8, !invariant.group !2
; CHECK-NEXT:   br label %invertfor.body

; CHECK: invertfor.body.ph:                                ; preds = %invertfor.body
; CHECK-NEXT:   %[[a14]] = fadd fast double %"x'de.0", %[[a20:.+]]
; CHECK-NEXT:   %[[a15:.+]] = bitcast double* %[[pre6]] to i8*
; CHECK-NEXT:   tail call void @free(i8* nonnull %[[a15]])
; CHECK-NEXT:   br label %invertfor.outerbody

; CHECK: invertfor.body:                                   ; preds = %incinvertfor.body, %incinvertfor.outerbody
; CHECK-NEXT:   %"add'de.1" = phi double [ 0.000000e+00, %incinvertfor.outerbody ], [ %[[a16:.+]], %incinvertfor.body ]
; CHECK-NEXT:   %"phiadd'de.1" = phi double [ 0.000000e+00, %incinvertfor.outerbody ], [ %[[a20]], %incinvertfor.body ]
; CHECK-NEXT:   %"innersum'de.1" = phi double [ %"outeradd'de.0", %incinvertfor.outerbody ], [ 0.000000e+00, %incinvertfor.body ]
; CHECK-NEXT:   %"iv1'ac.0" = phi i64 [ %[[a13]], %incinvertfor.outerbody ], [ %[[a22:.+]], %incinvertfor.body ]
; CHECK-NEXT:   %[[a16]] = fadd fast double %"innersum'de.1", %"add'de.1"
; CHECK-NEXT:   %[[a17:.+]] = getelementptr inbounds double, double* %[[pre6]], i64 %"iv1'ac.0"
; CHECK-NEXT:   %[[a18:.+]] = load double, double* %[[a17]], align 8, !invariant.group !1
; CHECK-NEXT:   %m0diffephi = fmul fast double %"add'de.1", %[[a18]]
; CHECK-NEXT:   %[[a19:.+]] = fadd fast double %"phiadd'de.1", %m0diffephi
; CHECK-NEXT:   %[[a20]] = fadd fast double %[[a19]], %m0diffephi
; CHECK-NEXT:   %[[a21:.+]] = icmp eq i64 %"iv1'ac.0", 0
; CHECK-NEXT:   br i1 %[[a21]], label %invertfor.body.ph, label %incinvertfor.body

; CHECK: incinvertfor.body:                                ; preds = %invertfor.body
; CHECK-NEXT:   %[[a22]] = add nsw i64 %"iv1'ac.0", -1
; CHECK-NEXT:   br label %invertfor.body
; CHECK-NEXT: }<|MERGE_RESOLUTION|>--- conflicted
+++ resolved
@@ -1,9 +1,5 @@
-<<<<<<< HEAD
 ; RUN: if [ %llvmver -lt 15 ]; then %opt < %s %loadEnzyme -enzyme -enzyme-preopt=false -inline -mem2reg -gvn -instsimplify -adce -loop-deletion -correlated-propagation -simplifycfg -licm -early-cse -simplifycfg -instsimplify -S | FileCheck %s -check-prefixes LL14,CHECK; fi
 ; RUN: if [ %llvmver -ge 15 ]; then %opt < %s %loadEnzyme -enzyme -enzyme-preopt=false -inline -mem2reg -gvn -instsimplify -adce -loop-deletion -correlated-propagation -simplifycfg -licm -early-cse -simplifycfg -instsimplify -S | FileCheck %s -check-prefixes LL15,CHECK; fi
-=======
-; RUN: %opt < %s %loadEnzyme -enzyme -enzyme-preopt=false -inline -mem2reg -gvn -instsimplify -adce -loop-deletion -correlated-propagation -simplifycfg -licm -early-cse -simplifycfg -instsimplify -S | FileCheck %s
->>>>>>> f9c19c97
 ; RUN: %opt < %s %newLoadEnzyme -passes="enzyme,inline,mem2reg,gvn,instsimplify,adce,loop-deletion,correlated-propagation,simplifycfg,licm,early-cse,simplifycfg,instsimplify"  -enzyme-preopt=false -S | FileCheck %s
 
 ; Function Attrs: noinline norecurse nounwind uwtable
@@ -95,7 +91,7 @@
 ; CHECK-NEXT:   %13 = bitcast i64* %[[loopLimit_cache3]] to i8*
 ; CHECK-NEXT:   br i1 %6, label %[[growi7:.+]], label %[[nouterbody:.+]]
 
-; CHECK: [[growi7]]:  
+; CHECK: [[growi7]]:
 ; CHECK-NEXT:   %14 = call i64 @llvm.ctlz.i64(i64 %iv.next, i1 true)
 ; CHECK-NEXT:   %15 = sub nuw nsw i64 64, %14
 ; CHECK-NEXT:   %16 = shl i64 8, %15
@@ -140,8 +136,8 @@
 ; LL14-NEXT:   br label %[[exit10]]
 ; LL15-NEXT:   br label %[[crit]]
 
-; LL14: [[exit10]]: 
-; LL15: [[crit]]: 
+; LL14: [[exit10]]:
+; LL15: [[crit]]:
 ; CHECK-NEXT:   %[[phi_realloccache4:.+]] = phi i8* [ %31, %[[growi9]] ], [ %22, %for.body ]
 ; CHECK-NEXT:   %[[phi_realloccast5:.+]] = bitcast i8* %[[phi_realloccache4]] to double*
 
