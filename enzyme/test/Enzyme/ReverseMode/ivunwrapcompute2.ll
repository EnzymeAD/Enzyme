--- conflicted
+++ resolved
@@ -1,8 +1,4 @@
-<<<<<<< HEAD
 ; RUN: %opt < %s %loadEnzyme -enzyme -enzyme-preopt=false -mem2reg -correlated-propagation -adce -instsimplify -early-cse-memssa -simplifycfg -correlated-propagation -adce -instsimplify -early-cse -simplifycfg -S | FileCheck %s
-=======
-; RUN: %opt < %s %loadEnzyme -enzyme -enzyme-preopt=false -mem2reg -correlated-propagation -adce -instsimplify -early-cse-memssa -simplifycfg -correlated-propagation -adce -jump-threading -instsimplify -early-cse -simplifycfg -S | FileCheck %s
->>>>>>> f9c19c97
 ; RUN: %opt < %s %newLoadEnzyme -passes="enzyme,mem2reg,correlated-propagation,adce,instsimplify,early-cse-memssa,simplifycfg,correlated-propagation,adce,jump-threading,instsimplify,early-cse,simplifycfg"  -enzyme-preopt=false -S | FileCheck %s
 
 ; ModuleID = 'q2.ll'
@@ -94,7 +90,7 @@
 ; CHECK-NEXT:    %g_malloccache = bitcast i8* %malloccall to double*
 ; CHECK-NEXT:    br label %loop2
 
-; CHECK: loop2:  
+; CHECK: loop2:
 ; CHECK-NEXT:   %iv1 = phi i64 [ %iv.next2, %loop2 ], [ 0, %mid ]
 ; CHECK-NEXT:   %iv.next2 = add nuw nsw i64 %iv1, 1
 ; CHECK-NEXT:   %g = call double @get()
