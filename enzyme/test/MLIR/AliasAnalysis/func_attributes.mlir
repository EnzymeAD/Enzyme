// RUN: %eopt --test-print-alias-analysis --split-input-file %s 2>&1 | FileCheck %s

func.func private @callee(%ptr : !llvm.ptr) 

// CHECK: points-to-pointer sets
// CHECK-NEXT: distinct[{{.*}}]<"entry"> points to {<unknown>}
// CHECK-LABEL @fully_opaque_call
func.func @fully_opaque_call(%input: !llvm.ptr {enzyme.tag = "input"}) {
  call @callee(%input) : (!llvm.ptr) -> ()
  return
}

// -----

func.func private @callee(%ptr : !llvm.ptr) attributes {
  memory = #llvm.memory_effects<other = none, 
                                argMem = readwrite,
                                inaccessibleMem = none>
}

// CHECK: points-to-pointer sets
// CHECK-NEXT: distinct{{\[}}[[ID:.+]]]<"entry"> points to {distinct{{\[}}[[ID]]]<"entry">}
// CHECK-LABEL @call_other_none_arg_rw
func.func @call_other_none_arg_rw(%input: !llvm.ptr {enzyme.tag = "input"}) {
  call @callee(%input) : (!llvm.ptr) -> ()
  return
}

// -----

func.func private @callee(%ptr : !llvm.ptr) attributes {
  memory = #llvm.memory_effects<other = none, 
                                argMem = read,
                                inaccessibleMem = none>
}

// CHECK: points-to-pointer sets
// CHECK-NEXT: <empty>
// CHECK-LABEL @call_other_none_arg_ro
func.func @call_other_none_arg_ro(%input: !llvm.ptr {enzyme.tag = "input"}) {
  call @callee(%input) : (!llvm.ptr) -> ()
  return
}

// -----

func.func private @callee(%ptr : !llvm.ptr) attributes {
  memory = #llvm.memory_effects<other = none, 
                                argMem = write,
                                inaccessibleMem = none>
}

// CHECK: points-to-pointer sets
// CHECK-NEXT: distinct{{\[}}[[ID:.+]]]<"entry"> points to {distinct{{\[}}[[ID]]]<"entry">}
// CHECK-LABEL @call_other_none_arg_wo
func.func @call_other_none_arg_wo(%input: !llvm.ptr {enzyme.tag = "input"}) {
  call @callee(%input) : (!llvm.ptr) -> ()
  return
}

// -----

func.func private @callee(%ptr : !llvm.ptr {llvm.nocapture}) attributes {
  memory = #llvm.memory_effects<other = none, 
                                argMem = write,
                                inaccessibleMem = none>
}

// CHECK: points-to-pointer sets
// CHECK-NEXT: <empty>
// CHECK-LABEL @call_other_none_arg_wo_nocapture
func.func @call_other_none_arg_wo_nocapture(%input: !llvm.ptr {enzyme.tag = "input"}) {
  call @callee(%input) : (!llvm.ptr) -> ()
  return
}

// -----

func.func private @callee(%ptr : !llvm.ptr {llvm.nocapture}) attributes {
  memory = #llvm.memory_effects<other = read, 
                                argMem = write,
                                inaccessibleMem = none>
}

// CHECK: points-to-pointer sets
// CHECK-NEXT: distinct{{\[}}[[ID:.+]]]<"entry"> points to {<unknown>}
// CHECK-LABEL @call_other_read_arg_wo_nocapture
func.func @call_other_read_arg_wo_nocapture(%input: !llvm.ptr {enzyme.tag = "input"}) {
  call @callee(%input) : (!llvm.ptr) -> ()
  return
}

// -----

func.func private @callee(%ptr : !llvm.ptr) attributes {
  memory = #llvm.memory_effects<other = read, 
                                argMem = write,
                                inaccessibleMem = none>
}

// CHECK: points-to-pointer sets
// CHECK-NEXT: distinct{{\[}}[[ID:.+]]]<"entry"> points to {<unknown>}
// CHECK-LABEL @call_other_read_arg_wo
func.func @call_other_read_arg_wo(%input: !llvm.ptr {enzyme.tag = "input"}) {
  call @callee(%input) : (!llvm.ptr) -> ()
  return
}

// -----

func.func private @callee(%ptr : !llvm.ptr {llvm.readonly}) attributes {
  memory = #llvm.memory_effects<other = none, 
                                argMem = readwrite,
                                inaccessibleMem = none>
}

// CHECK: points-to-pointer sets
<<<<<<< HEAD
// CHECK-NEXT: <empty>
=======
// CHECK: <empty>
>>>>>>> e1f9a94f
// CHECK-LABEL @call_other_none_arg_rw_readonly
func.func @call_other_none_arg_rw_readonly(%input: !llvm.ptr {enzyme.tag = "input"}) {
  call @callee(%input) : (!llvm.ptr) -> ()
  return
}


// -----

func.func private @callee(%ptr : !llvm.ptr {llvm.writeonly}) attributes {
  memory = #llvm.memory_effects<other = none, 
                                argMem = readwrite,
                                inaccessibleMem = none>
}

// CHECK: points-to-pointer sets
// CHECK-NEXT: distinct{{\[}}[[ID:.+]]]<"entry"> points to {distinct{{\[}}[[ID]]]<"entry">}
// CHECK-LABEL @call_other_none_arg_rw_writeonly
func.func @call_other_none_arg_rw_writeonly(%input: !llvm.ptr {enzyme.tag = "input"}) {
  call @callee(%input) : (!llvm.ptr) -> ()
  return
}

// -----

func.func private @callee(%ptr1 : !llvm.ptr, %ptr2 : !llvm.ptr) attributes {
  memory = #llvm.memory_effects<other = none, 
                                argMem = readwrite,
                                inaccessibleMem = none>
}

// TODO: the DAG below is due to using DenseMap and printing in no particular
// order, this should be fixed to have a deterministic order in tests.
// CHECK: points-to-pointer sets
// CHECK-DAG: distinct{{\[}}[[ID:.+]]]<"alloca-2"> points to {distinct{{.*}}, distinct{{.*}}}
// CHECK-DAG: distinct{{\[}}[[ID:.+]]]<"alloca-1"> points to {distinct{{.*}}, distinct{{.*}}}
func.func @call_two_pointers_other_none_arg_rw_simple(%sz: i64) {
  %0 = llvm.alloca %sz x i8 { tag = "alloca-1" } : (i64) -> !llvm.ptr
  %1 = llvm.alloca %sz x i8 { tag = "alloca-2" } : (i64) -> !llvm.ptr
  call @callee(%0, %1) : (!llvm.ptr, !llvm.ptr) -> ()
  return
}

// -----

func.func private @callee(%ptr1 : !llvm.ptr, %ptr2 : !llvm.ptr {llvm.nocapture}) attributes {
  memory = #llvm.memory_effects<other = none, 
                                argMem = readwrite,
                                inaccessibleMem = none>
}

// TODO: the DAG below is due to using DenseMap and printing in no particular
// order, this should be fixed to have a deterministic order in tests.
// CHECK: points-to-pointer sets
// CHECK-DAG: distinct{{\[}}[[ID:.+]]]<"alloca-2"> points to {distinct{{\[}}[[ID]]]<"alloca-1">}
// CHECK-DAG: distinct{{\[}}[[ID]]]<"alloca-1"> points to {distinct{{\[}}[[ID]]]<"alloca-1">}
// CHECK-LABEL: @call_two_pointers_other_none_arg_rw_nocapture
func.func @call_two_pointers_other_none_arg_rw_nocapture(%sz: i64) {
  %0 = llvm.alloca %sz x i8 { tag = "alloca-1" } : (i64) -> !llvm.ptr
  %1 = llvm.alloca %sz x i8 { tag = "alloca-2" } : (i64) -> !llvm.ptr
  call @callee(%0, %1) : (!llvm.ptr, !llvm.ptr) -> ()
  return
}

// -----

func.func private @callee(%ptr1 : !llvm.ptr {llvm.readonly}, %ptr2 : !llvm.ptr) attributes {
  memory = #llvm.memory_effects<other = read, 
                                argMem = readwrite,
                                inaccessibleMem = none>
}

// TODO: the DAG below is due to using DenseMap and printing in no particular
// order, this should be fixed to have a deterministic order in tests.
// CHECK: points-to-pointer sets
// CHECK-DAG: distinct[{{.+}}]<"alloca-2"> points to {<unknown>}
// CHECK-DAG: distinct[{{.+}}]<"alloca-1"> points to {}
func.func @call_two_pointers_other_read_arg_rw(%sz: i64) {
  %0 = llvm.alloca %sz x i8 { tag = "alloca-1" } : (i64) -> !llvm.ptr
  %1 = llvm.alloca %sz x i8 { tag = "alloca-2" } : (i64) -> !llvm.ptr
  call @callee(%0, %1) : (!llvm.ptr, !llvm.ptr) -> ()
  return
}

// -----

func.func private @callee() -> !llvm.ptr attributes {
  memory = #llvm.memory_effects<other = read,
                                argMem = readwrite,
                                inaccessibleMem = none>
}

// CHECK: points-to-pointer sets
// CHECK: <empty>
func.func @func_return_simple() -> !llvm.ptr {
  %0 = call @callee() {tag = "func-return"} : () -> !llvm.ptr
  return %0 : !llvm.ptr
}

// -----

func.func private @callee() -> (!llvm.ptr {llvm.noalias}) attributes {
  memory = #llvm.memory_effects<other = read,
                                argMem = readwrite,
                                inaccessibleMem = none>
}

// CHECK: points-to-pointer sets
// CHECK-NEXT: distinct[{{.+}}]<"func-return0"> points to {<unknown>}
func.func @func_return_noalias() -> !llvm.ptr {
  %0 = call @callee() {tag = "func-return"} : () -> !llvm.ptr
  return %0 : !llvm.ptr
}

// -----

// CHECK: tag "func-return" Unknown AC
// CHECK: "func-return" and "func-return": MayAlias
// CHECK: points-to-pointer sets
// CHECK-NEXT: distinct[{{.*}}]<"func-return0"> points to {<unknown>}
func.func private @callee() -> (!llvm.ptr {llvm.noalias}, !llvm.ptr) attributes {
  memory = #llvm.memory_effects<other = read,
                                argMem = readwrite,
                                inaccessibleMem = none>
}

func.func @caller() -> !llvm.ptr {
  %0:2 = call @callee() {tag = "func-return"} : () -> (!llvm.ptr, !llvm.ptr)
  return %0#0 : !llvm.ptr
}

// -----

func.func private @callee() -> (!llvm.ptr {llvm.noalias}) attributes {
  memory = #llvm.memory_effects<other = read,
                                argMem = readwrite,
                                inaccessibleMem = none>
}

// CHECK: "func-1-return" and "func-2-return": NoAlias
// CHECK: points-to-pointer sets
// CHECK-DAG: distinct[{{.+}}]<"func-1-return0"> points to {<unknown>}
// CHECK-DAG: distinct[{{.+}}]<"func-2-return0"> points to {<unknown>}
func.func @caller() -> !llvm.ptr {
  %0 = call @callee() {tag = "func-1-return"} : () -> !llvm.ptr
  %1 = call @callee() {tag = "func-2-return"} : () -> !llvm.ptr
  return %0 : !llvm.ptr
}


// -----

// CHECK: points-to-pointer sets
// CHECK: <empty>
func.func private @callee(!llvm.ptr {llvm.readnone}) attributes {
    memory = #llvm.memory_effects<other = read,
                                  argMem = readwrite,
                                  inaccessibleMem = none>
}

func.func @caller(%arg0: !llvm.ptr {enzyme.tag = "argument"}) {
  call @callee(%arg0) : (!llvm.ptr) -> ()
  return
}

// -----

func.func private @callee() -> (!llvm.ptr {llvm.noalias}) attributes {
  memory = #llvm.memory_effects<other = read,
                                argMem = readwrite,
                                inaccessibleMem = none>
}

// CHECK: points-to-pointer sets
// CHECK-DAG: distinct[{{.+}}]<"alloca"> points to {distinct[{{.+}}]<"func-return0">}
// CHECK-DAG: distinct[{{.+}}]<"func-return0"> points to {<unknown>}
func.func @func_return_noalias_stored() -> !llvm.ptr {
  %0 = call @callee() {tag = "func-return"} : () -> !llvm.ptr
  %c1 = arith.constant 1 : i64
  %1 = llvm.alloca %c1 x !llvm.ptr {tag = "alloca"}: (i64) -> !llvm.ptr
  llvm.store %0, %1 : !llvm.ptr, !llvm.ptr
  return %0 : !llvm.ptr
}

// -----

func.func private @callee() -> (!llvm.ptr) attributes {
  memory = #llvm.memory_effects<other = read,
                                argMem = readwrite,
                                inaccessibleMem = none>
}

// CHECK: points-to-pointer sets
// CHECK: distinct[{{.+}}]<"alloca"> points to {<unknown>}
func.func @func_return_stored() -> !llvm.ptr {
  %0 = call @callee() {tag = "func-return"} : () -> !llvm.ptr
  %c1 = arith.constant 1 : i64
  %1 = llvm.alloca %c1 x !llvm.ptr {tag = "alloca"}: (i64) -> !llvm.ptr
  llvm.store %0, %1 : !llvm.ptr, !llvm.ptr
  return %0 : !llvm.ptr
}

// -----


func.func private @callee() -> (!llvm.ptr, !llvm.ptr) attributes {
  memory = #llvm.memory_effects<other = none,
                                argMem = readwrite,
                                inaccessibleMem = none>
}

// TODO: The two results may alias, but we can't really
// differentiate them with current printing.
// CHECK: "func-return" and "func-return": MayAlias

// CHECK: points-to-pointer sets
// CHECK-DAG: distinct[{{.+}}]<"alloca-1"> points to {distinct[{{.+}}]<"func-return-common">}
// CHECK-DAG: distinct[{{.+}}]<"alloca-2"> points to {distinct[{{.+}}]<"func-return-common">}
func.func @func_return_multiple() -> !llvm.ptr {
  %0:2 = call @callee() {tag = "func-return"} : () -> (!llvm.ptr, !llvm.ptr)
  %c1 = arith.constant 1 : i64
  %1 = llvm.alloca %c1 x !llvm.ptr {tag = "alloca-1"}: (i64) -> !llvm.ptr
  llvm.store %0#0, %1 : !llvm.ptr, !llvm.ptr
  %2 = llvm.alloca %c1 x !llvm.ptr {tag = "alloca-2"}: (i64) -> !llvm.ptr
  llvm.store %0#1, %2 : !llvm.ptr, !llvm.ptr
  return %0 : !llvm.ptr
}

// -----

func.func private @callee() -> (!llvm.ptr {llvm.noalias}, !llvm.ptr {llvm.noalias}) attributes {
  memory = #llvm.memory_effects<other = none,
                                argMem = readwrite,
                                inaccessibleMem = none>
}

// TODO: The two results are known not to alias, but we can't really
// differentiate them with current printing.
// CHECK: "func-return" and "func-return": NoAlias

// CHECK: points-to-pointer sets
// CHECK-DAG: distinct[{{.+}}]<"alloca-1"> points to {distinct[{{.+}}]<"func-return0">}
// CHECK-DAG: distinct[{{.+}}]<"alloca-2"> points to {distinct[{{.+}}]<"func-return1">}
func.func @func_return_noalias() -> !llvm.ptr {
  %0:2 = call @callee() {tag = "func-return"} : () -> (!llvm.ptr, !llvm.ptr)
  %c1 = arith.constant 1 : i64
  %1 = llvm.alloca %c1 x !llvm.ptr {tag = "alloca-1"}: (i64) -> !llvm.ptr
  llvm.store %0#0, %1 : !llvm.ptr, !llvm.ptr
  %2 = llvm.alloca %c1 x !llvm.ptr {tag = "alloca-2"}: (i64) -> !llvm.ptr
  llvm.store %0#1, %2 : !llvm.ptr, !llvm.ptr
  return %0 : !llvm.ptr
}

// -----


func.func private @callee(!llvm.ptr, !llvm.ptr {llvm.nocapture}) -> (!llvm.ptr, !llvm.ptr) attributes {
  memory = #llvm.memory_effects<other = none,
                                argMem = read,
                                inaccessibleMem = none>
}

// CHECK: "func-return" and "func-return": MayAlias

// Returned value can only point to the classes of captured pointers, i.e. arg0.
// However, returned value itself may alias with any argument, so pointers that
// stored the return value may point to any of the arg0, arg1 and the returned
// value itself.
//
// CHECK: points-to-pointer sets
// CHECK-DAG: distinct[{{.*}}]<"func-return-common"> points to {distinct[{{.*}}]<"arg0">}
// CHECK-DAG: distinct[{{.*}}]<"alloca-1"> points to {
// CHECK-DAG: distinct[{{.*}}]<"func-return-common">
// CHECK-DAG: distinct[{{.*}}]<"arg0">
// CHECK-DAG: distinct[{{.*}}]<"arg1">
func.func @multi_operand_result(%arg0: !llvm.ptr {enzyme.tag = "arg0", llvm.noalias},
                               %arg1: !llvm.ptr {enzyme.tag = "arg1", llvm.nocapture, llvm.noalias}) -> !llvm.ptr {
  %0:2 = call @callee(%arg0, %arg1) {tag = "func-return"} : (!llvm.ptr, !llvm.ptr) -> (!llvm.ptr, !llvm.ptr)
  %c1 = arith.constant 1 : i64
  %1 = llvm.alloca %c1 x !llvm.ptr {tag = "alloca-1"}: (i64) -> !llvm.ptr
  llvm.store %0#0, %1 : !llvm.ptr, !llvm.ptr
  %2 = llvm.alloca %c1 x !llvm.ptr {tag = "alloca-2"}: (i64) -> !llvm.ptr
  llvm.store %0#1, %2 : !llvm.ptr, !llvm.ptr
  return %0#0 : !llvm.ptr
}

// -----


func.func private @callee(!llvm.ptr, !llvm.ptr {llvm.nocapture}) -> (!llvm.ptr {llvm.noalias}, !llvm.ptr {llvm.noalias}) attributes {
  memory = #llvm.memory_effects<other = none,
                                argMem = read,
                                inaccessibleMem = none>
}

// Returned values can pointer to something that was captured, but belong to
// diferent classes and don't alias operand pointers.
//
// CHECK: points-to-pointer sets
// CHECK-DAG: distinct[{{.*}}]<"alloca-1"> points to {distinct[{{.*}}]<"func-return0">}
// CHECK-DAG: distinct[{{.*}}]<"func-return1"> points to {distinct[{{.*}}]<"arg0">}
// CHECK-DAG: distinct[{{.*}}]<"func-return0"> points to {distinct[{{.*}}]<"arg0">}
// CHECK-DAG: distinct[{{.*}}]<"alloca-2"> points to {distinct[{{.*}}]<"func-return1">}
func.func @multi_operand_result(%arg0: !llvm.ptr {enzyme.tag = "arg0", llvm.noalias},
                                %arg1: !llvm.ptr {enzyme.tag = "arg1", llvm.nocapture, llvm.noalias}) -> !llvm.ptr {
  %0:2 = call @callee(%arg0, %arg1) {tag = "func-return"} : (!llvm.ptr, !llvm.ptr) -> (!llvm.ptr, !llvm.ptr)
  %c1 = arith.constant 1 : i64
  %1 = llvm.alloca %c1 x !llvm.ptr {tag = "alloca-1"}: (i64) -> !llvm.ptr
  llvm.store %0#0, %1 : !llvm.ptr, !llvm.ptr
  %2 = llvm.alloca %c1 x !llvm.ptr {tag = "alloca-2"}: (i64) -> !llvm.ptr
  llvm.store %0#1, %2 : !llvm.ptr, !llvm.ptr
  return %0#0 : !llvm.ptr
}

// -----

func.func private @callee(!llvm.ptr, !llvm.ptr {llvm.nocapture})
    -> (!llvm.ptr, !llvm.ptr  {llvm.noalias}) attributes {
  memory = #llvm.memory_effects<other = none,
                                argMem = read,
                                inaccessibleMem = none>
}

// Returned values can pointer to something that was captured, but belong to
// diferent classes and don't alias operand pointers.
//
// CHECK: points-to-pointer sets
// CHECK-DAG: distinct[{{.*}}]<"func-return-common"> points to {distinct[{{.*}}]<"arg0">}
// CHECK-DAG: distinct[{{.*}}]<"func-return1"> points to {distinct[{{.*}}]<"arg0">}
// CHECK-DAG: distinct[{{.*}}]<"alloca-1"> points to
// TODO: the current way of checking is fundamentally broken because of printing
// in hashmap order, we'd need a nested CHECK-DAG for this.
// CHECK-DAG: distinct[{{.*}}]<"alloca-2"> points to {distinct[{{.*}}]<"func-return1">}
// CHECK: #distinct
func.func @multi_operand_result(%arg0: !llvm.ptr {enzyme.tag = "arg0", llvm.noalias},
                                %arg1: !llvm.ptr {enzyme.tag = "arg1", llvm.nocapture, llvm.noalias}) -> !llvm.ptr {
  %0:2 = call @callee(%arg0, %arg1) {tag = "func-return"} : (!llvm.ptr, !llvm.ptr) -> (!llvm.ptr, !llvm.ptr)
  %c1 = arith.constant 1 : i64
  %1 = llvm.alloca %c1 x !llvm.ptr {tag = "alloca-1"}: (i64) -> !llvm.ptr
  llvm.store %0#0, %1 : !llvm.ptr, !llvm.ptr
  %2 = llvm.alloca %c1 x !llvm.ptr {tag = "alloca-2"}: (i64) -> !llvm.ptr
  llvm.store %0#1, %2 : !llvm.ptr, !llvm.ptr
  return %0#0 : !llvm.ptr
}<|MERGE_RESOLUTION|>--- conflicted
+++ resolved
@@ -115,11 +115,7 @@
 }
 
 // CHECK: points-to-pointer sets
-<<<<<<< HEAD
-// CHECK-NEXT: <empty>
-=======
 // CHECK: <empty>
->>>>>>> e1f9a94f
 // CHECK-LABEL @call_other_none_arg_rw_readonly
 func.func @call_other_none_arg_rw_readonly(%input: !llvm.ptr {enzyme.tag = "input"}) {
   call @callee(%input) : (!llvm.ptr) -> ()
