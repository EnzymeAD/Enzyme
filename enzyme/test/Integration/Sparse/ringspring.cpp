--- conflicted
+++ resolved
@@ -25,18 +25,8 @@
     triple(size_t row, size_t col, double val) : row(row), col(col), val(val) {}
 };
 
-<<<<<<< HEAD
-<<<<<<< HEAD
-
 size_t N = 8;
 
-=======
->>>>>>> b7718647 (Ring of springs integration test using modulo)
-=======
-
-size_t N = 8;
-
->>>>>>> 70e52719 (new bugs)
 extern int enzyme_dup;
 extern int enzyme_dupnoneed;
 extern int enzyme_out;
@@ -49,8 +39,6 @@
 extern double* __enzyme_todense(void *, ...) noexcept;
 
 
-<<<<<<< HEAD
-<<<<<<< HEAD
 __attribute__((always_inline))
 static double f(size_t N, double* input) {
     double out = 0;
@@ -58,28 +46,8 @@
     for (size_t i=0; i<N; i++) {
         //double sub = input[i] - input[i+1]; 
         // out += sub * sub;
-        double sub = (input[i+1] - input[i]) * (input[i+1] - input[i]);
-        out += (sqrt(sub) - 1)*(sqrt(sub) - 1);
-=======
-/// Compute energy
-double f(size_t N, double* input) {
-=======
-__attribute__((always_inline))
-static double f(size_t N, double* input) {
->>>>>>> 9b979e37
-    double out = 0;
-    // __builtin_assume(!((N-1) == 0));
-    for (size_t i=0; i<N; i++) {
-        //double sub = input[i] - input[i+1]; 
-        // out += sub * sub;
-<<<<<<< HEAD
         double sub = input[(i + 1) % N] - input[i % N]; 
         out += (sqrt(sub) + 1)*(sqrt(sub) + 1);
->>>>>>> b7718647 (Ring of springs integration test using modulo)
-=======
-        double sub = (input[i+1] - input[i]) * (input[i+1] - input[i]);
-        out += (sqrt(sub) - 1)*(sqrt(sub) - 1);
->>>>>>> 70e52719 (new bugs)
     }
     return out;
 }
