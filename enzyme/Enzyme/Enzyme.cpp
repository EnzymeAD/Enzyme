--- conflicted
+++ resolved
@@ -2856,12 +2856,11 @@
           MPM.addPass(
               createModuleToFunctionPassAdaptor(std::move(GlobalCleanupPM)));
 
-<<<<<<< HEAD
-          bool EnableModuleInliner = false;
           ThinOrFullLTOPhase Phase = ThinOrFullLTOPhase::None;
 #if LLVM_VERSION >= 13
+          bool EnableModuleInliner = false;
           if (EnableModuleInliner)
-            MPM.addPass(PB0->buildModuleInlinerPipeline(Level, Phase));
+              MPM.addPass(PB0->buildModuleInlinerPipeline(Level, Phase));
           else
 #endif
             MPM.addPass(PB0->buildInlinerPipeline(Level, Phase));
@@ -2896,47 +2895,6 @@
             OptimizePM.addPass(LowerMatrixIntrinsicsPass());
             OptimizePM.addPass(EarlyCSEPass());
           }
-=======
-              ThinOrFullLTOPhase Phase = ThinOrFullLTOPhase::None;
-#if LLVM_VERSION >= 13
-              bool EnableModuleInliner = false;
-              if (EnableModuleInliner)
-                MPM.addPass(PB0->buildModuleInlinerPipeline(Level, Phase));
-              else
-#endif
-                MPM.addPass(PB0->buildInlinerPipeline(Level, Phase));
-
-              FunctionPassManager CoroCleanupPM;
-              CoroCleanupPM.addPass(CoroCleanupPass());
-              MPM.addPass(
-                  createModuleToFunctionPassAdaptor(std::move(CoroCleanupPM)));
-
-              ////// Finished Module simplification, starting ModuleOptimization
-              //
-              // Optimize globals now that the module is fully simplified.
-              MPM.addPass(GlobalOptPass());
-              MPM.addPass(GlobalDCEPass());
-
-              // Run partial inlining pass to partially inline functions that
-              // have large bodies.
-              if (RunPartialInlining)
-                MPM.addPass(PartialInlinerPass());
-
-              // Do RPO function attribute inference across the module to
-              // forward-propagate attributes where applicable.
-              // FIXME: Is this really an optimization rather than a
-              // canonicalization?
-              MPM.addPass(ReversePostOrderFunctionAttrsPass());
-#endif
-              FunctionPassManager OptimizePM;
-              OptimizePM.addPass(Float2IntPass());
-              OptimizePM.addPass(LowerConstantIntrinsicsPass());
-
-              if (EnableMatrix) {
-                OptimizePM.addPass(LowerMatrixIntrinsicsPass());
-                OptimizePM.addPass(EarlyCSEPass());
-              }
->>>>>>> 824fc069
 
           LoopPassManager LPM;
           bool LTOPreLink = false;
