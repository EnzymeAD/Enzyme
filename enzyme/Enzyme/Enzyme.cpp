--- conflicted
+++ resolved
@@ -634,7 +634,7 @@
   }
 }
 
-<<<<<<< HEAD
+
 static Value *adaptReturnedVector(CallInst *CI, Value *diffret,
                                   IRBuilder<> &Builder, unsigned width) {
   /// Actual return type (including struct return)
@@ -760,13 +760,10 @@
   return true;
 }
 
-class Enzyme : public ModulePass {
-=======
 class EnzymeBase {
 private:
-  ModuleAnalysisManager &MAM;
-  FunctionAnalysisManager &FAM;
->>>>>>> 6573ce06
+    ModuleAnalysisManager &MAM;
+    FunctionAnalysisManager &FAM;
 public:
   EnzymeLogic Logic;
 
