--- conflicted
+++ resolved
@@ -310,10 +310,6 @@
 }
 
 bool preserveNVVM(bool Begin, Module &M) {
-<<<<<<< HEAD
-
-=======
->>>>>>> 374031ed
   bool changed = false;
   constexpr static const char gradient_handler_name[] =
       "__enzyme_register_gradient";
@@ -708,27 +704,12 @@
     if (found != Implements.end()) {
       changed = true;
       if (Begin) {
-<<<<<<< HEAD
-        F.removeFnAttr(Attribute::AlwaysInline);
-        F.addFnAttr(Attribute::NoInline);
-        // As a side effect, enforces arguments
-        // cannot be erased.
-        F.setLinkage(Function::LinkageTypes::ExternalLinkage);
-        F.addFnAttr("implements", found->second.second);
-        F.addFnAttr("implements2", found->second.first);
-        F.addFnAttr("enzyme_math", found->second.first);
-      } else {
-        F.addFnAttr(Attribute::AlwaysInline);
-        F.removeFnAttr(Attribute::NoInline);
-        F.setLinkage(Function::LinkageTypes::InternalLinkage);
-=======
         // As a side effect, enforces arguments
         // cannot be erased.
         F.addFnAttr("implements", found->second.second);
         F.addFnAttr("implements2", found->second.first);
         F.addFnAttr("enzyme_math", found->second.first);
         changed |= preserveLinkage(Begin, F);
->>>>>>> 374031ed
       }
     }
     if (!Begin && F.hasFnAttribute("prev_fixup")) {
