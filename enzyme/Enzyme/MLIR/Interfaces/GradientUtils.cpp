//===- GradientUtils.cpp - Utilities for gradient interfaces --------------===//
//
// Part of the LLVM Project, under the Apache License v2.0 with LLVM Exceptions.
// See https://llvm.org/LICENSE.txt for license information.
// SPDX-License-Identifier: Apache-2.0 WITH LLVM-exception
//
//===----------------------------------------------------------------------===//

#include "Interfaces/GradientUtils.h"
#include "Dialect/Ops.h"
#include "Interfaces/AutoDiffOpInterface.h"
#include "Interfaces/AutoDiffTypeInterface.h"
#include "Interfaces/CloneFunction.h"

#include "mlir/IR/FunctionInterfaces.h"
#include "mlir/IR/Matchers.h"
#include "mlir/IR/SymbolTable.h"

// TODO: this shouldn't depend on specific dialects except Enzyme.
#include "mlir/Dialect/LLVMIR/LLVMDialect.h"

#include "mlir/Dialect/ControlFlow/IR/ControlFlowOps.h"
#include "mlir/Dialect/Func/IR/FuncOps.h"
#include "mlir/IR/Dominance.h"
#include "llvm/ADT/BreadthFirstIterator.h"

using namespace mlir;
using namespace mlir::enzyme;

mlir::enzyme::MGradientUtils::MGradientUtils(
    MEnzymeLogic &Logic, FunctionOpInterface newFunc_,
    FunctionOpInterface oldFunc_, MTypeAnalysis &TA_,
    BlockAndValueMapping &invertedPointers_,
    const SmallPtrSetImpl<mlir::Value> &constantvalues_,
    const SmallPtrSetImpl<mlir::Value> &activevals_, DIFFE_TYPE ReturnActivity,
    ArrayRef<DIFFE_TYPE> ArgDiffeTypes_, BlockAndValueMapping &originalToNewFn_,
    std::map<Operation *, Operation *> &originalToNewFnOps_,
    DerivativeMode mode, unsigned width, bool omp)
    : newFunc(newFunc_), Logic(Logic), mode(mode), oldFunc(oldFunc_), TA(TA_),
<<<<<<< HEAD
      TR(TR_), omp(omp), blocksNotForAnalysis(),
      activityAnalyzer(std::make_unique<enzyme::ActivityAnalyzer>(
          blocksNotForAnalysis, constantvalues_, activevals_, ReturnActivity)),
      width(width), ArgDiffeTypes(ArgDiffeTypes_),
=======
      omp(omp), width(width), ArgDiffeTypes(ArgDiffeTypes_),
>>>>>>> e1b2fc85
      originalToNewFn(originalToNewFn_),
      originalToNewFnOps(originalToNewFnOps_),
      invertedPointers(invertedPointers_) {

  /*
  for (BasicBlock &BB : *oldFunc) {
    for (Instruction &I : BB) {
      if (auto CI = dyn_cast<CallInst>(&I)) {
        originalCalls.push_back(CI);
      }
    }
  }
  */

  /*
  for (BasicBlock &oBB : *oldFunc) {
    for (Instruction &oI : oBB) {
      newToOriginalFn[originalToNewFn[&oI]] = &oI;
    }
    newToOriginalFn[originalToNewFn[&oBB]] = &oBB;
  }
  for (Argument &oArg : oldFunc->args()) {
    newToOriginalFn[originalToNewFn[&oArg]] = &oArg;
  }
  */
  /*
  for (BasicBlock &BB : *newFunc) {
    originalBlocks.emplace_back(&BB);
  }
  tape = nullptr;
  tapeidx = 0;
  assert(originalBlocks.size() > 0);

  SmallVector<BasicBlock *, 4> ReturningBlocks;
  for (BasicBlock &BB : *oldFunc) {
    if (isa<ReturnInst>(BB.getTerminator()))
      ReturningBlocks.push_back(&BB);
  }
  for (BasicBlock &BB : *oldFunc) {
    bool legal = true;
    for (auto BRet : ReturningBlocks) {
      if (!(BRet == &BB || OrigDT.dominates(&BB, BRet))) {
        legal = false;
        break;
      }
    }
    if (legal)
      BlocksDominatingAllReturns.insert(&BB);
  }
  */
}

mlir::Value mlir::enzyme::MGradientUtils::getNewFromOriginal(
    const mlir::Value originst) const {
  if (!originalToNewFn.contains(originst)) {
    llvm::errs() << oldFunc << "\n";
    llvm::errs() << newFunc << "\n";
    llvm::errs() << originst << "\n";
    llvm_unreachable("Could not get new val from original");
  }
  return originalToNewFn.lookupOrNull(originst);
}

Block *
mlir::enzyme::MGradientUtils::getNewFromOriginal(mlir::Block *originst) const {
  if (!originalToNewFn.contains(originst)) {
    llvm::errs() << oldFunc << "\n";
    llvm::errs() << newFunc << "\n";
    llvm::errs() << originst << "\n";
    llvm_unreachable("Could not get new blk from original");
  }
  return originalToNewFn.lookupOrNull(originst);
}

Operation *
mlir::enzyme::MGradientUtils::getNewFromOriginal(Operation *originst) const {
  auto found = originalToNewFnOps.find(originst);
  if (found == originalToNewFnOps.end()) {
    llvm::errs() << oldFunc << "\n";
    llvm::errs() << newFunc << "\n";
    for (auto &pair : originalToNewFnOps) {
      llvm::errs() << " map[" << pair.first << "] = " << pair.second << "\n";
      // llvm::errs() << " map[" << pair.first << "] = " << pair.second << "
      // -- " << *pair.first << " " << *pair.second << "\n";
    }
    llvm::errs() << originst << " - " << *originst << "\n";
    llvm_unreachable("Could not get new op from original");
  }
  return found->second;
}

Operation *mlir::enzyme::MGradientUtils::cloneWithNewOperands(OpBuilder &B,
                                                              Operation *op) {
  BlockAndValueMapping map;
  for (auto operand : op->getOperands())
    map.map(operand, getNewFromOriginal(operand));
  return B.clone(*op, map);
}

bool mlir::enzyme::MGradientUtils::isConstantValue(Value v) const {
  return activityAnalyzer->isConstantValue(TR, v);
}

mlir::Value mlir::enzyme::MGradientUtils::invertPointerM(mlir::Value v,
                                                         OpBuilder &Builder2) {
  // TODO
  if (invertedPointers.contains(v))
    return invertedPointers.lookupOrNull(v);

  if (isConstantValue(v)) {
    if (auto iface = v.getType().dyn_cast<AutoDiffTypeInterface>()) {
      OpBuilder::InsertionGuard guard(Builder2);
      Builder2.setInsertionPoint(getNewFromOriginal(v.getDefiningOp()));
      Value dv = iface.createNullValue(Builder2, v.getLoc());
      invertedPointers.map(v, dv);
      return dv;
    }
    return getNewFromOriginal(v);
  }
  llvm::errs() << " could not invert pointer v " << v << "\n";
  llvm_unreachable("could not invert pointer");
}

void mlir::enzyme::MGradientUtils::setDiffe(mlir::Value val, mlir::Value toset,
                                            OpBuilder &BuilderM) {
  /*
 if (auto arg = dyn_cast<Argument>(val))
   assert(arg->getParent() == oldFunc);
 if (auto inst = dyn_cast<Instruction>(val))
   assert(inst->getParent()->getParent() == oldFunc);
   */
  if (isConstantValue(val)) {
    llvm::errs() << newFunc << "\n";
    llvm::errs() << val << "\n";
  }
  assert(!isConstantValue(val));
  if (mode == DerivativeMode::ForwardMode ||
      mode == DerivativeMode::ForwardModeSplit) {
    assert(getShadowType(val.getType()) == toset.getType());
    auto found = invertedPointers.lookupOrNull(val);
    assert(found != nullptr);
    auto placeholder = found.getDefiningOp<enzyme::PlaceholderOp>();
    invertedPointers.erase(val);
    // replaceAWithB(placeholder, toset);
    placeholder.replaceAllUsesWith(toset);
    erase(placeholder);
    invertedPointers.map(val, toset);
    return;
  }
  /*
  Value *tostore = getDifferential(val);
  if (toset->getType() != tostore->getType()->getPointerElementType()) {
    llvm::errs() << "toset:" << *toset << "\n";
    llvm::errs() << "tostore:" << *tostore << "\n";
  }
  assert(toset->getType() == tostore->getType()->getPointerElementType());
  BuilderM.CreateStore(toset, tostore);
  */
}

void mlir::enzyme::MGradientUtils::forceAugmentedReturns() {
  // TODO also block arguments
  // assert(TR.getFunction() == oldFunc);

  // Don't create derivatives for code that results in termination
  // if (notForAnalysis.find(&oBB) != notForAnalysis.end())
  //  continue;

  // LoopContext loopContext;
  // getContext(cast<BasicBlock>(getNewFromOriginal(&oBB)), loopContext);

  oldFunc.walk([&](Block *blk) {
    if (blk == &oldFunc.getFunctionBody().getBlocks().front())
      return;
    auto nblk = getNewFromOriginal(blk);
    for (auto val : llvm::reverse(blk->getArguments())) {
      if (isConstantValue(val))
        continue;
      auto i = val.getArgNumber();
      mlir::Value dval;
      if (i == blk->getArguments().size() - 1)
        dval = nblk->addArgument(getShadowType(val.getType()), val.getLoc());
      else
        dval = nblk->insertArgument(nblk->args_begin() + i + 1,
                                    getShadowType(val.getType()), val.getLoc());

      invertedPointers.map(val, dval);
    }
  });

  oldFunc.walk([&](Operation *inst) {
    if (inst == oldFunc)
      return;
    if (mode == DerivativeMode::ForwardMode ||
        mode == DerivativeMode::ForwardModeSplit) {
      OpBuilder BuilderZ(getNewFromOriginal(inst));
      for (auto res : inst->getResults()) {
        if (!isConstantValue(res)) {
          mlir::Type antiTy = getShadowType(res.getType());
          auto anti = BuilderZ.create<enzyme::PlaceholderOp>(res.getLoc(),
                                                             res.getType());
          invertedPointers.map(res, anti);
        }
      }
      return;
    }
    /*

    if (inst->getType()->isFPOrFPVectorTy())
      continue; //! op->getType()->isPointerTy() &&
                //! !op->getType()->isIntegerTy()) {

    if (!TR.query(inst)[{-1}].isPossiblePointer())
      continue;

    if (isa<LoadInst>(inst)) {
      IRBuilder<> BuilderZ(inst);
      getForwardBuilder(BuilderZ);
      Type *antiTy = getShadowType(inst->getType());
      PHINode *anti =
          BuilderZ.CreatePHI(antiTy, 1, inst->getName() + "'il_phi");
      invertedPointers.insert(std::make_pair(
          (const Value *)inst, InvertedPointerVH(this, anti)));
      continue;
    }

    if (!isa<CallInst>(inst)) {
      continue;
    }

    if (isa<IntrinsicInst>(inst)) {
      continue;
    }

    if (isConstantValue(inst)) {
      continue;
    }

    CallInst *op = cast<CallInst>(inst);
    Function *called = op->getCalledFunction();

    IRBuilder<> BuilderZ(inst);
    getForwardBuilder(BuilderZ);
    Type *antiTy = getShadowType(inst->getType());

    PHINode *anti =
        BuilderZ.CreatePHI(antiTy, 1, op->getName() + "'ip_phi");
    invertedPointers.insert(
        std::make_pair((const Value *)inst, InvertedPointerVH(this, anti)));

    if (called && isAllocationFunction(called->getName(), TLI)) {
      anti->setName(op->getName() + "'mi");
    }
    */
  });
}

LogicalResult MGradientUtils::visitChild(Operation *op) {
  if (mode == DerivativeMode::ForwardMode) {
    // In absence of a proper activity analysis, approximate it by treating any
    // side effect-free operation producing constants as inactive.
    // if (auto iface = dyn_cast<MemoryEffectOpInterface>(op)) {
    if (llvm::all_of(op->getResults(),
                     [this](Value v) { return isConstantValue(v); }) &&
        /*iface.hasNoEffect()*/ activityAnalyzer->isConstantOperation(TR, op)) {
      return success();
    }
    // }
    if (auto iface = dyn_cast<AutoDiffOpInterface>(op)) {
      OpBuilder builder(op->getContext());
      builder.setInsertionPoint(getNewFromOriginal(op));
      return iface.createForwardModeTangent(builder, this);
    }
  }
<<<<<<< HEAD
  return op->emitError() << "could not compute the adjoint for this operation";
}

//===----------------------------------------------------------------------===//
//===----------------------------------------------------------------------===//

namespace {

mlir::FunctionType getFunctionTypeForClone(
    mlir::FunctionType FTy, DerivativeMode mode, unsigned width,
    mlir::Type additionalArg, llvm::ArrayRef<DIFFE_TYPE> constant_args,
    bool diffeReturnArg, ReturnType returnValue, DIFFE_TYPE returnType) {
  SmallVector<mlir::Type, 4> RetTypes;
  if (returnValue == ReturnType::ArgsWithReturn ||
      returnValue == ReturnType::Return) {
    assert(FTy.getNumResults() == 1);
    if (returnType != DIFFE_TYPE::CONSTANT &&
        returnType != DIFFE_TYPE::OUT_DIFF) {
      RetTypes.push_back(getShadowType(FTy.getResult(0), width));
    } else {
      RetTypes.push_back(FTy.getResult(0));
    }
  } else if (returnValue == ReturnType::ArgsWithTwoReturns ||
             returnValue == ReturnType::TwoReturns) {
    assert(FTy.getNumResults() == 1);
    RetTypes.push_back(FTy.getResult(0));
    if (returnType != DIFFE_TYPE::CONSTANT &&
        returnType != DIFFE_TYPE::OUT_DIFF) {
      RetTypes.push_back(getShadowType(FTy.getResult(0), width));
    } else {
      RetTypes.push_back(FTy.getResult(0));
    }
  }

  SmallVector<mlir::Type, 4> ArgTypes;

  // The user might be deleting arguments to the function by specifying them in
  // the VMap.  If so, we need to not add the arguments to the arg ty vector
  unsigned argno = 0;

  for (auto I : FTy.getInputs()) {
    ArgTypes.push_back(I);
    if (constant_args[argno] == DIFFE_TYPE::DUP_ARG ||
        constant_args[argno] == DIFFE_TYPE::DUP_NONEED) {
      ArgTypes.push_back(getShadowType(I, width));
    } else if (constant_args[argno] == DIFFE_TYPE::OUT_DIFF) {
      RetTypes.push_back(getShadowType(I, width));
    }
    ++argno;
  }

  if (diffeReturnArg) {
    ArgTypes.push_back(getShadowType(FTy.getResult(0), width));
  }
  if (additionalArg) {
    ArgTypes.push_back(additionalArg);
  }

  OpBuilder builder(FTy.getContext());
  if (returnValue == ReturnType::TapeAndTwoReturns ||
      returnValue == ReturnType::TapeAndReturn ||
      returnValue == ReturnType::Tape) {
    RetTypes.insert(RetTypes.begin(),
                    LLVM::LLVMPointerType::get(builder.getIntegerType(8)));
  }

  // Create a new function type...
  return builder.getFunctionType(ArgTypes, RetTypes);
}

void cloneInto(Region *src, Region *dest, Region::iterator destPos,
               BlockAndValueMapping &mapper,
               std::map<Operation *, Operation *> &opMap);
void cloneInto(Region *src, Region *dest, BlockAndValueMapping &mapper,
               std::map<Operation *, Operation *> &opMap) {
  cloneInto(src, dest, dest->end(), mapper, opMap);
}
Operation *clone(Operation *src, BlockAndValueMapping &mapper,
                 Operation::CloneOptions options,
                 std::map<Operation *, Operation *> &opMap) {
  SmallVector<Value, 8> operands;
  SmallVector<Block *, 2> successors;

  // Remap the operands.
  if (options.shouldCloneOperands()) {
    operands.reserve(src->getNumOperands());
    for (auto opValue : src->getOperands())
      operands.push_back(mapper.lookupOrDefault(opValue));
  }

  // Remap the successors.
  successors.reserve(src->getNumSuccessors());
  for (Block *successor : src->getSuccessors())
    successors.push_back(mapper.lookupOrDefault(successor));

  // Create the new operation.
  auto *newOp =
      src->create(src->getLoc(), src->getName(), src->getResultTypes(),
                  operands, src->getAttrs(), successors, src->getNumRegions());

  // Clone the regions.
  if (options.shouldCloneRegions()) {
    for (unsigned i = 0; i != src->getNumRegions(); ++i)
      cloneInto(&src->getRegion(i), &newOp->getRegion(i), mapper, opMap);
  }

  // Remember the mapping of any results.
  for (unsigned i = 0, e = src->getNumResults(); i != e; ++i)
    mapper.map(src->getResult(i), newOp->getResult(i));

  opMap[src] = newOp;
  return newOp;
}
/// Clone this region into 'dest' before the given position in 'dest'.
void cloneInto(Region *src, Region *dest, Region::iterator destPos,
               BlockAndValueMapping &mapper,
               std::map<Operation *, Operation *> &opMap) {
  assert(src);
  assert(dest && "expected valid region to clone into");
  assert(src != dest && "cannot clone region into itself");

  // If the list is empty there is nothing to clone.
  if (src->empty())
    return;

  // The below clone implementation takes special care to be read only for the
  // sake of multi threading. That essentially means not adding any uses to any
  // of the blocks or operation results contained within this region as that
  // would lead to a write in their use-def list. This is unavoidable for
  // 'Value's from outside the region however, in which case it is not read
  // only. Using the BlockAndValueMapper it is possible to remap such 'Value's
  // to ones owned by the calling thread however, making it read only once
  // again.

  // First clone all the blocks and block arguments and map them, but don't yet
  // clone the operations, as they may otherwise add a use to a block that has
  // not yet been mapped
  for (Block &block : *src) {
    Block *newBlock = new Block();
    mapper.map(&block, newBlock);

    // Clone the block arguments. The user might be deleting arguments to the
    // block by specifying them in the mapper. If so, we don't add the
    // argument to the cloned block.
    for (auto arg : block.getArguments())
      if (!mapper.contains(arg))
        mapper.map(arg, newBlock->addArgument(arg.getType(), arg.getLoc()));

    dest->getBlocks().insert(destPos, newBlock);
  }

  auto newBlocksRange =
      llvm::make_range(Region::iterator(mapper.lookup(&src->front())), destPos);

  // Now follow up with creating the operations, but don't yet clone their
  // regions, nor set their operands. Setting the successors is safe as all have
  // already been mapped. We are essentially just creating the operation results
  // to be able to map them.
  // Cloning the operands and region as well would lead to uses of operations
  // not yet mapped.
  auto cloneOptions =
      Operation::CloneOptions::all().cloneRegions(false).cloneOperands(false);
  for (auto zippedBlocks : llvm::zip(*src, newBlocksRange)) {
    Block &sourceBlock = std::get<0>(zippedBlocks);
    Block &clonedBlock = std::get<1>(zippedBlocks);
    // Clone and remap the operations within this block.
    for (Operation &op : sourceBlock) {
      clonedBlock.push_back(clone(&op, mapper, cloneOptions, opMap));
    }
  }

  // Finally now that all operation results have been mapped, set the operands
  // and clone the regions.
  SmallVector<Value> operands;
  for (auto zippedBlocks : llvm::zip(*src, newBlocksRange)) {
    for (auto ops :
         llvm::zip(std::get<0>(zippedBlocks), std::get<1>(zippedBlocks))) {
      Operation &source = std::get<0>(ops);
      Operation &clone = std::get<1>(ops);

      operands.resize(source.getNumOperands());
      llvm::transform(
          source.getOperands(), operands.begin(),
          [&](Value operand) { return mapper.lookupOrDefault(operand); });
      clone.setOperands(operands);

      for (auto regions : llvm::zip(source.getRegions(), clone.getRegions()))
        cloneInto(&std::get<0>(regions), &std::get<1>(regions), mapper, opMap);
    }
  }
}

FunctionOpInterface CloneFunctionWithReturns(
    DerivativeMode mode, unsigned width, FunctionOpInterface F,
    BlockAndValueMapping &ptrInputs, ArrayRef<DIFFE_TYPE> constant_args,
    SmallPtrSetImpl<mlir::Value> &constants,
    SmallPtrSetImpl<mlir::Value> &nonconstants,
    SmallPtrSetImpl<mlir::Value> &returnvals, ReturnType returnValue,
    DIFFE_TYPE returnType, Twine name, BlockAndValueMapping &VMap,
    std::map<Operation *, Operation *> &OpMap, bool diffeReturnArg,
    mlir::Type additionalArg) {
  assert(!F.getFunctionBody().empty());
  // F = preprocessForClone(F, mode);
  // llvm::ValueToValueMapTy VMap;
  auto FTy = getFunctionTypeForClone(
      F.getFunctionType().cast<mlir::FunctionType>(), mode, width,
      additionalArg, constant_args, diffeReturnArg, returnValue, returnType);

  /*
  for (Block &BB : F.getFunctionBody().getBlocks()) {
    if (auto ri = dyn_cast<ReturnInst>(BB.getTerminator())) {
      if (auto rv = ri->getReturnValue()) {
        returnvals.insert(rv);
      }
    }
  }
  */

  // Create the new function. This needs to go through the raw Operation API
  // instead of a concrete builder for genericity.
  auto NewF = cast<FunctionOpInterface>(F->cloneWithoutRegions());
  SymbolTable::setSymbolName(NewF, name.str());
  NewF.setType(FTy);

  Operation *parent = F->getParentWithTrait<OpTrait::SymbolTable>();
  SymbolTable table(parent);
  table.insert(NewF);
  SymbolTable::setSymbolVisibility(NewF, SymbolTable::Visibility::Private);

  cloneInto(&F.getFunctionBody(), &NewF.getFunctionBody(), VMap, OpMap);

  {
    auto &blk = NewF.getFunctionBody().front();
    for (ssize_t i = constant_args.size() - 1; i >= 0; i--) {
      mlir::Value oval = F.getFunctionBody().front().getArgument(i);
      if (constant_args[i] == DIFFE_TYPE::CONSTANT)
        constants.insert(oval);
      else
        nonconstants.insert(oval);
      if (constant_args[i] == DIFFE_TYPE::DUP_ARG ||
          constant_args[i] == DIFFE_TYPE::DUP_NONEED) {
        mlir::Value val = blk.getArgument(i);
        mlir::Value dval;
        if (i == constant_args.size() - 1)
          dval = blk.addArgument(val.getType(), val.getLoc());
        else
          dval = blk.insertArgument(blk.args_begin() + i + 1, val.getType(),
                                    val.getLoc());
        ptrInputs.map(oval, dval);
      }
    }
  }

  return NewF;
}

class MDiffeGradientUtils : public MGradientUtils {
public:
  MDiffeGradientUtils(MEnzymeLogic &Logic, FunctionOpInterface newFunc_,
                      FunctionOpInterface oldFunc_, MTypeAnalysis &TA,
                      MTypeResults TR, BlockAndValueMapping &invertedPointers_,
                      const SmallPtrSetImpl<mlir::Value> &constantvalues_,
                      const SmallPtrSetImpl<mlir::Value> &returnvals_,
                      DIFFE_TYPE ActiveReturn,
                      ArrayRef<DIFFE_TYPE> constant_values,
                      BlockAndValueMapping &origToNew_,
                      std::map<Operation *, Operation *> &origToNewOps_,
                      DerivativeMode mode, unsigned width, bool omp)
      : MGradientUtils(Logic, newFunc_, oldFunc_, TA, TR, invertedPointers_,
                       constantvalues_, returnvals_, ActiveReturn,
                       constant_values, origToNew_, origToNewOps_, mode, width,
                       omp) {
    /* TODO
    assert(reverseBlocks.size() == 0);
    if (mode == DerivativeMode::ForwardMode ||
        mode == DerivativeMode::ForwardModeSplit) {
      return;
    }
    for (BasicBlock *BB : originalBlocks) {
      if (BB == inversionAllocs)
        continue;
      BasicBlock *RBB = BasicBlock::Create(BB->getContext(),
                                           "invert" + BB->getName(), newFunc);
      reverseBlocks[BB].push_back(RBB);
      reverseBlockToPrimal[RBB] = BB;
    }
    assert(reverseBlocks.size() != 0);
    */
  }

  // Technically diffe constructor
  static MDiffeGradientUtils *
  CreateFromClone(MEnzymeLogic &Logic, DerivativeMode mode, unsigned width,
                  FunctionOpInterface todiff, MTypeAnalysis &TA,
                  MFnTypeInfo &oldTypeInfo, DIFFE_TYPE retType,
                  bool diffeReturnArg, ArrayRef<DIFFE_TYPE> constant_args,
                  ReturnType returnValue, mlir::Type additionalArg, bool omp) {
    std::string prefix;

    switch (mode) {
    case DerivativeMode::ForwardMode:
    case DerivativeMode::ForwardModeSplit:
      prefix = "fwddiffe";
      break;
    case DerivativeMode::ReverseModeCombined:
    case DerivativeMode::ReverseModeGradient:
      prefix = "diffe";
      break;
    case DerivativeMode::ReverseModePrimal:
      llvm_unreachable("invalid DerivativeMode: ReverseModePrimal\n");
    }

    if (width > 1)
      prefix += std::to_string(width);

    BlockAndValueMapping originalToNew;
    std::map<Operation *, Operation *> originalToNewOps;

    SmallPtrSet<mlir::Value, 1> returnvals;
    SmallPtrSet<mlir::Value, 1> constant_values;
    SmallPtrSet<mlir::Value, 1> nonconstant_values;
    BlockAndValueMapping invertedPointers;
    FunctionOpInterface newFunc = CloneFunctionWithReturns(
        mode, width, todiff, invertedPointers, constant_args, constant_values,
        nonconstant_values, returnvals, returnValue, retType,
        prefix + todiff.getName(), originalToNew, originalToNewOps,
        diffeReturnArg, additionalArg);
    MTypeResults TR; // TODO
    return new MDiffeGradientUtils(
        Logic, newFunc, todiff, TA, TR, invertedPointers, constant_values,
        nonconstant_values, retType, constant_args, originalToNew,
        originalToNewOps, mode, width, omp);
  }
};

void createTerminator(MDiffeGradientUtils *gutils, mlir::Block *oBB,
                      DIFFE_TYPE retType, ReturnType retVal) {
  MTypeResults &TR = gutils->TR;
  auto inst = oBB->getTerminator();

  mlir::Block *nBB = gutils->getNewFromOriginal(inst->getBlock());
  assert(nBB);
  auto newInst = nBB->getTerminator();

  OpBuilder nBuilder(inst);
  nBuilder.setInsertionPointToEnd(nBB);

  if (auto binst = dyn_cast<BranchOpInterface>(inst)) {
    // TODO generalize to cloneWithNewBlockArgs interface
    SmallVector<Value> newVals;

    SmallVector<int32_t> segSizes;
    for (size_t i = 0, len = binst.getSuccessorOperands(0)
                                 .getForwardedOperands()
                                 .getBeginOperandIndex();
         i < len; i++)
      newVals.push_back(gutils->getNewFromOriginal(binst->getOperand(i)));
    segSizes.push_back(newVals.size());
    for (size_t i = 0; i < newInst->getNumSuccessors(); i++) {
      size_t cur = newVals.size();
      for (auto op : binst.getSuccessorOperands(i).getForwardedOperands()) {
        newVals.push_back(gutils->getNewFromOriginal(op));
        if (!gutils->isConstantValue(op)) {
          newVals.push_back(gutils->invertPointerM(op, nBuilder));
        }
      }
      cur = newVals.size() - cur;
      segSizes.push_back(cur);
    }

    SmallVector<NamedAttribute> attrs(newInst->getAttrs());
    for (auto &attr : attrs) {
      if (attr.getName() == "operand_segment_sizes")
        attr.setValue(nBuilder.getDenseI32ArrayAttr(segSizes));
    }

    nBB->push_back(newInst->create(
        newInst->getLoc(), newInst->getName(), TypeRange(), newVals, attrs,
        newInst->getSuccessors(), newInst->getNumRegions()));
    gutils->erase(newInst);
    return;
  }

  // In forward mode we only need to update the return value
  if (!inst->hasTrait<OpTrait::ReturnLike>())
    return;

  SmallVector<mlir::Value, 2> retargs;

  switch (retVal) {
  case ReturnType::Return: {
    auto ret = inst->getOperand(0);

    mlir::Value toret;
    if (retType == DIFFE_TYPE::CONSTANT) {
      toret = gutils->getNewFromOriginal(ret);
    } else if (!isa<mlir::FloatType>(ret.getType()) &&
               TR.getReturnAnalysis().Inner0().isPossiblePointer()) {
      toret = gutils->invertPointerM(ret, nBuilder);
    } else if (!gutils->isConstantValue(ret)) {
      toret = gutils->invertPointerM(ret, nBuilder);
    } else {
      Type retTy = ret.getType().cast<AutoDiffTypeInterface>().getShadowType();
      toret = retTy.cast<AutoDiffTypeInterface>().createNullValue(nBuilder,
                                                                  ret.getLoc());
    }
    retargs.push_back(toret);

    break;
  }
  case ReturnType::TwoReturns: {
    if (retType == DIFFE_TYPE::CONSTANT)
      assert(false && "Invalid return type");
    auto ret = inst->getOperand(0);

    retargs.push_back(gutils->getNewFromOriginal(ret));

    mlir::Value toret;
    if (retType == DIFFE_TYPE::CONSTANT) {
      toret = gutils->getNewFromOriginal(ret);
    } else if (!isa<mlir::FloatType>(ret.getType()) &&
               TR.getReturnAnalysis().Inner0().isPossiblePointer()) {
      toret = gutils->invertPointerM(ret, nBuilder);
    } else if (!gutils->isConstantValue(ret)) {
      toret = gutils->invertPointerM(ret, nBuilder);
    } else {
      Type retTy = ret.getType().cast<AutoDiffTypeInterface>().getShadowType();
      toret = retTy.cast<AutoDiffTypeInterface>().createNullValue(nBuilder,
                                                                  ret.getLoc());
    }
    retargs.push_back(toret);
    break;
  }
  case ReturnType::Void: {
    break;
  }
  default: {
    llvm::errs() << "Invalid return type: " << to_string(retVal)
                 << "for function: \n"
                 << gutils->newFunc << "\n";
    assert(false && "Invalid return type for function");
    return;
  }
  }

  nBB->push_back(newInst->create(
      newInst->getLoc(), newInst->getName(), TypeRange(), retargs,
      newInst->getAttrs(), newInst->getSuccessors(), newInst->getNumRegions()));
  gutils->erase(newInst);
  return;
}

} // namespace

//===----------------------------------------------------------------------===//
//===----------------------------------------------------------------------===//

FunctionOpInterface mlir::enzyme::MEnzymeLogic::CreateForwardDiff(
    FunctionOpInterface fn, DIFFE_TYPE retType,
    std::vector<DIFFE_TYPE> constants, MTypeAnalysis &TA, bool returnUsed,
    DerivativeMode mode, bool freeMemory, size_t width, mlir::Type addedType,
    MFnTypeInfo type_args, std::vector<bool> volatile_args, void *augmented) {
  if (fn.getFunctionBody().empty()) {
    llvm::errs() << fn << "\n";
    llvm_unreachable("Differentiating empty function");
  }

  MForwardCacheKey tup = {
      fn, retType, constants,
      // std::map<Argument *, bool>(_uncacheable_args.begin(),
      //                           _uncacheable_args.end()),
      returnUsed, mode, static_cast<unsigned>(width), addedType, type_args};

  if (ForwardCachedFunctions.find(tup) != ForwardCachedFunctions.end()) {
    return ForwardCachedFunctions.find(tup)->second;
  }
  bool retActive = retType != DIFFE_TYPE::CONSTANT;
  ReturnType returnValue =
      returnUsed ? (retActive ? ReturnType::TwoReturns : ReturnType::Return)
                 : (retActive ? ReturnType::Return : ReturnType::Void);
  auto gutils = MDiffeGradientUtils::CreateFromClone(
      *this, mode, width, fn, TA, type_args, retType,
      /*diffeReturnArg*/ false, constants, returnValue, addedType,
      /*omp*/ false);
  ForwardCachedFunctions[tup] = gutils->newFunc;

  insert_or_assign2<MForwardCacheKey, FunctionOpInterface>(
      ForwardCachedFunctions, tup, gutils->newFunc);

  // gutils->FreeMemory = freeMemory;

  const SmallPtrSet<mlir::Block *, 4> guaranteedUnreachable;
  // = getGuaranteedUnreachable(gutils->oldFunc);

  // gutils->forceActiveDetection();
  gutils->forceAugmentedReturns();
  /*

  // TODO populate with actual unnecessaryInstructions once the dependency
  // cycle with activity analysis is removed
  SmallPtrSet<const Instruction *, 4> unnecessaryInstructionsTmp;
  for (auto BB : guaranteedUnreachable) {
    for (auto &I : *BB)
      unnecessaryInstructionsTmp.insert(&I);
  }
  if (mode == DerivativeMode::ForwardModeSplit)
    gutils->computeGuaranteedFrees();

  SmallPtrSet<const Value *, 4> unnecessaryValues;
  SmallPtrSet<const Instruction *, 4> unnecessaryInstructions;
  calculateUnusedValuesInFunction(
      *gutils->oldFunc, unnecessaryValues, unnecessaryInstructions,
  returnUsed, mode, gutils, TLI, constant_args, guaranteedUnreachable);
  gutils->unnecessaryValuesP = &unnecessaryValues;

  SmallPtrSet<const Instruction *, 4> unnecessaryStores;
  calculateUnusedStoresInFunction(*gutils->oldFunc, unnecessaryStores,
                                  unnecessaryInstructions, gutils, TLI);
                                  */

  for (Block &oBB : gutils->oldFunc.getFunctionBody().getBlocks()) {
    // Don't create derivatives for code that results in termination
    if (guaranteedUnreachable.find(&oBB) != guaranteedUnreachable.end()) {
      auto newBB = gutils->getNewFromOriginal(&oBB);

      SmallVector<Operation *, 4> toerase;
      for (auto &I : oBB) {
        toerase.push_back(&I);
      }
      for (auto I : llvm::reverse(toerase)) {
        gutils->eraseIfUnused(I, /*erase*/ true, /*check*/ false);
      }
      OpBuilder builder(gutils->oldFunc.getContext());
      builder.setInsertionPointToEnd(newBB);
      builder.create<LLVM::UnreachableOp>(gutils->oldFunc.getLoc());
      continue;
    }

    auto term = oBB.getTerminator();
    assert(term);

    auto first = oBB.begin();
    auto last = oBB.empty() ? oBB.end() : std::prev(oBB.end());
    for (auto it = first; it != last; ++it) {
      // TODO: propagate errors.
      (void)gutils->visitChild(&*it);
    }

    createTerminator(gutils, &oBB, retType, returnValue);
  }

  // if (mode == DerivativeMode::ForwardModeSplit && augmenteddata)
  //  restoreCache(gutils, augmenteddata->tapeIndices, guaranteedUnreachable);

  // gutils->eraseFictiousPHIs();

  mlir::Block *entry = &gutils->newFunc.getFunctionBody().front();

  // cleanupInversionAllocs(gutils, entry);
  // clearFunctionAttributes(gutils->newFunc);

  /*
  if (llvm::verifyFunction(*gutils->newFunc, &llvm::errs())) {
    llvm::errs() << *gutils->oldFunc << "\n";
    llvm::errs() << *gutils->newFunc << "\n";
    report_fatal_error("function failed verification (4)");
  }
  */

  auto nf = gutils->newFunc;
  delete gutils;

  // if (PostOpt)
  //  PPC.optimizeIntermediate(nf);
  // if (EnzymePrint) {
  //  llvm::errs() << nf << "\n";
  //}
  return nf;
=======
  return failure();
>>>>>>> e1b2fc85
}<|MERGE_RESOLUTION|>--- conflicted
+++ resolved
@@ -29,7 +29,7 @@
 
 mlir::enzyme::MGradientUtils::MGradientUtils(
     MEnzymeLogic &Logic, FunctionOpInterface newFunc_,
-    FunctionOpInterface oldFunc_, MTypeAnalysis &TA_,
+    FunctionOpInterface oldFunc_, MTypeAnalysis &TA_, MTypeResults TR_,
     BlockAndValueMapping &invertedPointers_,
     const SmallPtrSetImpl<mlir::Value> &constantvalues_,
     const SmallPtrSetImpl<mlir::Value> &activevals_, DIFFE_TYPE ReturnActivity,
@@ -37,14 +37,10 @@
     std::map<Operation *, Operation *> &originalToNewFnOps_,
     DerivativeMode mode, unsigned width, bool omp)
     : newFunc(newFunc_), Logic(Logic), mode(mode), oldFunc(oldFunc_), TA(TA_),
-<<<<<<< HEAD
       TR(TR_), omp(omp), blocksNotForAnalysis(),
       activityAnalyzer(std::make_unique<enzyme::ActivityAnalyzer>(
           blocksNotForAnalysis, constantvalues_, activevals_, ReturnActivity)),
       width(width), ArgDiffeTypes(ArgDiffeTypes_),
-=======
-      omp(omp), width(width), ArgDiffeTypes(ArgDiffeTypes_),
->>>>>>> e1b2fc85
       originalToNewFn(originalToNewFn_),
       originalToNewFnOps(originalToNewFnOps_),
       invertedPointers(invertedPointers_) {
@@ -319,586 +315,5 @@
       return iface.createForwardModeTangent(builder, this);
     }
   }
-<<<<<<< HEAD
   return op->emitError() << "could not compute the adjoint for this operation";
-}
-
-//===----------------------------------------------------------------------===//
-//===----------------------------------------------------------------------===//
-
-namespace {
-
-mlir::FunctionType getFunctionTypeForClone(
-    mlir::FunctionType FTy, DerivativeMode mode, unsigned width,
-    mlir::Type additionalArg, llvm::ArrayRef<DIFFE_TYPE> constant_args,
-    bool diffeReturnArg, ReturnType returnValue, DIFFE_TYPE returnType) {
-  SmallVector<mlir::Type, 4> RetTypes;
-  if (returnValue == ReturnType::ArgsWithReturn ||
-      returnValue == ReturnType::Return) {
-    assert(FTy.getNumResults() == 1);
-    if (returnType != DIFFE_TYPE::CONSTANT &&
-        returnType != DIFFE_TYPE::OUT_DIFF) {
-      RetTypes.push_back(getShadowType(FTy.getResult(0), width));
-    } else {
-      RetTypes.push_back(FTy.getResult(0));
-    }
-  } else if (returnValue == ReturnType::ArgsWithTwoReturns ||
-             returnValue == ReturnType::TwoReturns) {
-    assert(FTy.getNumResults() == 1);
-    RetTypes.push_back(FTy.getResult(0));
-    if (returnType != DIFFE_TYPE::CONSTANT &&
-        returnType != DIFFE_TYPE::OUT_DIFF) {
-      RetTypes.push_back(getShadowType(FTy.getResult(0), width));
-    } else {
-      RetTypes.push_back(FTy.getResult(0));
-    }
-  }
-
-  SmallVector<mlir::Type, 4> ArgTypes;
-
-  // The user might be deleting arguments to the function by specifying them in
-  // the VMap.  If so, we need to not add the arguments to the arg ty vector
-  unsigned argno = 0;
-
-  for (auto I : FTy.getInputs()) {
-    ArgTypes.push_back(I);
-    if (constant_args[argno] == DIFFE_TYPE::DUP_ARG ||
-        constant_args[argno] == DIFFE_TYPE::DUP_NONEED) {
-      ArgTypes.push_back(getShadowType(I, width));
-    } else if (constant_args[argno] == DIFFE_TYPE::OUT_DIFF) {
-      RetTypes.push_back(getShadowType(I, width));
-    }
-    ++argno;
-  }
-
-  if (diffeReturnArg) {
-    ArgTypes.push_back(getShadowType(FTy.getResult(0), width));
-  }
-  if (additionalArg) {
-    ArgTypes.push_back(additionalArg);
-  }
-
-  OpBuilder builder(FTy.getContext());
-  if (returnValue == ReturnType::TapeAndTwoReturns ||
-      returnValue == ReturnType::TapeAndReturn ||
-      returnValue == ReturnType::Tape) {
-    RetTypes.insert(RetTypes.begin(),
-                    LLVM::LLVMPointerType::get(builder.getIntegerType(8)));
-  }
-
-  // Create a new function type...
-  return builder.getFunctionType(ArgTypes, RetTypes);
-}
-
-void cloneInto(Region *src, Region *dest, Region::iterator destPos,
-               BlockAndValueMapping &mapper,
-               std::map<Operation *, Operation *> &opMap);
-void cloneInto(Region *src, Region *dest, BlockAndValueMapping &mapper,
-               std::map<Operation *, Operation *> &opMap) {
-  cloneInto(src, dest, dest->end(), mapper, opMap);
-}
-Operation *clone(Operation *src, BlockAndValueMapping &mapper,
-                 Operation::CloneOptions options,
-                 std::map<Operation *, Operation *> &opMap) {
-  SmallVector<Value, 8> operands;
-  SmallVector<Block *, 2> successors;
-
-  // Remap the operands.
-  if (options.shouldCloneOperands()) {
-    operands.reserve(src->getNumOperands());
-    for (auto opValue : src->getOperands())
-      operands.push_back(mapper.lookupOrDefault(opValue));
-  }
-
-  // Remap the successors.
-  successors.reserve(src->getNumSuccessors());
-  for (Block *successor : src->getSuccessors())
-    successors.push_back(mapper.lookupOrDefault(successor));
-
-  // Create the new operation.
-  auto *newOp =
-      src->create(src->getLoc(), src->getName(), src->getResultTypes(),
-                  operands, src->getAttrs(), successors, src->getNumRegions());
-
-  // Clone the regions.
-  if (options.shouldCloneRegions()) {
-    for (unsigned i = 0; i != src->getNumRegions(); ++i)
-      cloneInto(&src->getRegion(i), &newOp->getRegion(i), mapper, opMap);
-  }
-
-  // Remember the mapping of any results.
-  for (unsigned i = 0, e = src->getNumResults(); i != e; ++i)
-    mapper.map(src->getResult(i), newOp->getResult(i));
-
-  opMap[src] = newOp;
-  return newOp;
-}
-/// Clone this region into 'dest' before the given position in 'dest'.
-void cloneInto(Region *src, Region *dest, Region::iterator destPos,
-               BlockAndValueMapping &mapper,
-               std::map<Operation *, Operation *> &opMap) {
-  assert(src);
-  assert(dest && "expected valid region to clone into");
-  assert(src != dest && "cannot clone region into itself");
-
-  // If the list is empty there is nothing to clone.
-  if (src->empty())
-    return;
-
-  // The below clone implementation takes special care to be read only for the
-  // sake of multi threading. That essentially means not adding any uses to any
-  // of the blocks or operation results contained within this region as that
-  // would lead to a write in their use-def list. This is unavoidable for
-  // 'Value's from outside the region however, in which case it is not read
-  // only. Using the BlockAndValueMapper it is possible to remap such 'Value's
-  // to ones owned by the calling thread however, making it read only once
-  // again.
-
-  // First clone all the blocks and block arguments and map them, but don't yet
-  // clone the operations, as they may otherwise add a use to a block that has
-  // not yet been mapped
-  for (Block &block : *src) {
-    Block *newBlock = new Block();
-    mapper.map(&block, newBlock);
-
-    // Clone the block arguments. The user might be deleting arguments to the
-    // block by specifying them in the mapper. If so, we don't add the
-    // argument to the cloned block.
-    for (auto arg : block.getArguments())
-      if (!mapper.contains(arg))
-        mapper.map(arg, newBlock->addArgument(arg.getType(), arg.getLoc()));
-
-    dest->getBlocks().insert(destPos, newBlock);
-  }
-
-  auto newBlocksRange =
-      llvm::make_range(Region::iterator(mapper.lookup(&src->front())), destPos);
-
-  // Now follow up with creating the operations, but don't yet clone their
-  // regions, nor set their operands. Setting the successors is safe as all have
-  // already been mapped. We are essentially just creating the operation results
-  // to be able to map them.
-  // Cloning the operands and region as well would lead to uses of operations
-  // not yet mapped.
-  auto cloneOptions =
-      Operation::CloneOptions::all().cloneRegions(false).cloneOperands(false);
-  for (auto zippedBlocks : llvm::zip(*src, newBlocksRange)) {
-    Block &sourceBlock = std::get<0>(zippedBlocks);
-    Block &clonedBlock = std::get<1>(zippedBlocks);
-    // Clone and remap the operations within this block.
-    for (Operation &op : sourceBlock) {
-      clonedBlock.push_back(clone(&op, mapper, cloneOptions, opMap));
-    }
-  }
-
-  // Finally now that all operation results have been mapped, set the operands
-  // and clone the regions.
-  SmallVector<Value> operands;
-  for (auto zippedBlocks : llvm::zip(*src, newBlocksRange)) {
-    for (auto ops :
-         llvm::zip(std::get<0>(zippedBlocks), std::get<1>(zippedBlocks))) {
-      Operation &source = std::get<0>(ops);
-      Operation &clone = std::get<1>(ops);
-
-      operands.resize(source.getNumOperands());
-      llvm::transform(
-          source.getOperands(), operands.begin(),
-          [&](Value operand) { return mapper.lookupOrDefault(operand); });
-      clone.setOperands(operands);
-
-      for (auto regions : llvm::zip(source.getRegions(), clone.getRegions()))
-        cloneInto(&std::get<0>(regions), &std::get<1>(regions), mapper, opMap);
-    }
-  }
-}
-
-FunctionOpInterface CloneFunctionWithReturns(
-    DerivativeMode mode, unsigned width, FunctionOpInterface F,
-    BlockAndValueMapping &ptrInputs, ArrayRef<DIFFE_TYPE> constant_args,
-    SmallPtrSetImpl<mlir::Value> &constants,
-    SmallPtrSetImpl<mlir::Value> &nonconstants,
-    SmallPtrSetImpl<mlir::Value> &returnvals, ReturnType returnValue,
-    DIFFE_TYPE returnType, Twine name, BlockAndValueMapping &VMap,
-    std::map<Operation *, Operation *> &OpMap, bool diffeReturnArg,
-    mlir::Type additionalArg) {
-  assert(!F.getFunctionBody().empty());
-  // F = preprocessForClone(F, mode);
-  // llvm::ValueToValueMapTy VMap;
-  auto FTy = getFunctionTypeForClone(
-      F.getFunctionType().cast<mlir::FunctionType>(), mode, width,
-      additionalArg, constant_args, diffeReturnArg, returnValue, returnType);
-
-  /*
-  for (Block &BB : F.getFunctionBody().getBlocks()) {
-    if (auto ri = dyn_cast<ReturnInst>(BB.getTerminator())) {
-      if (auto rv = ri->getReturnValue()) {
-        returnvals.insert(rv);
-      }
-    }
-  }
-  */
-
-  // Create the new function. This needs to go through the raw Operation API
-  // instead of a concrete builder for genericity.
-  auto NewF = cast<FunctionOpInterface>(F->cloneWithoutRegions());
-  SymbolTable::setSymbolName(NewF, name.str());
-  NewF.setType(FTy);
-
-  Operation *parent = F->getParentWithTrait<OpTrait::SymbolTable>();
-  SymbolTable table(parent);
-  table.insert(NewF);
-  SymbolTable::setSymbolVisibility(NewF, SymbolTable::Visibility::Private);
-
-  cloneInto(&F.getFunctionBody(), &NewF.getFunctionBody(), VMap, OpMap);
-
-  {
-    auto &blk = NewF.getFunctionBody().front();
-    for (ssize_t i = constant_args.size() - 1; i >= 0; i--) {
-      mlir::Value oval = F.getFunctionBody().front().getArgument(i);
-      if (constant_args[i] == DIFFE_TYPE::CONSTANT)
-        constants.insert(oval);
-      else
-        nonconstants.insert(oval);
-      if (constant_args[i] == DIFFE_TYPE::DUP_ARG ||
-          constant_args[i] == DIFFE_TYPE::DUP_NONEED) {
-        mlir::Value val = blk.getArgument(i);
-        mlir::Value dval;
-        if (i == constant_args.size() - 1)
-          dval = blk.addArgument(val.getType(), val.getLoc());
-        else
-          dval = blk.insertArgument(blk.args_begin() + i + 1, val.getType(),
-                                    val.getLoc());
-        ptrInputs.map(oval, dval);
-      }
-    }
-  }
-
-  return NewF;
-}
-
-class MDiffeGradientUtils : public MGradientUtils {
-public:
-  MDiffeGradientUtils(MEnzymeLogic &Logic, FunctionOpInterface newFunc_,
-                      FunctionOpInterface oldFunc_, MTypeAnalysis &TA,
-                      MTypeResults TR, BlockAndValueMapping &invertedPointers_,
-                      const SmallPtrSetImpl<mlir::Value> &constantvalues_,
-                      const SmallPtrSetImpl<mlir::Value> &returnvals_,
-                      DIFFE_TYPE ActiveReturn,
-                      ArrayRef<DIFFE_TYPE> constant_values,
-                      BlockAndValueMapping &origToNew_,
-                      std::map<Operation *, Operation *> &origToNewOps_,
-                      DerivativeMode mode, unsigned width, bool omp)
-      : MGradientUtils(Logic, newFunc_, oldFunc_, TA, TR, invertedPointers_,
-                       constantvalues_, returnvals_, ActiveReturn,
-                       constant_values, origToNew_, origToNewOps_, mode, width,
-                       omp) {
-    /* TODO
-    assert(reverseBlocks.size() == 0);
-    if (mode == DerivativeMode::ForwardMode ||
-        mode == DerivativeMode::ForwardModeSplit) {
-      return;
-    }
-    for (BasicBlock *BB : originalBlocks) {
-      if (BB == inversionAllocs)
-        continue;
-      BasicBlock *RBB = BasicBlock::Create(BB->getContext(),
-                                           "invert" + BB->getName(), newFunc);
-      reverseBlocks[BB].push_back(RBB);
-      reverseBlockToPrimal[RBB] = BB;
-    }
-    assert(reverseBlocks.size() != 0);
-    */
-  }
-
-  // Technically diffe constructor
-  static MDiffeGradientUtils *
-  CreateFromClone(MEnzymeLogic &Logic, DerivativeMode mode, unsigned width,
-                  FunctionOpInterface todiff, MTypeAnalysis &TA,
-                  MFnTypeInfo &oldTypeInfo, DIFFE_TYPE retType,
-                  bool diffeReturnArg, ArrayRef<DIFFE_TYPE> constant_args,
-                  ReturnType returnValue, mlir::Type additionalArg, bool omp) {
-    std::string prefix;
-
-    switch (mode) {
-    case DerivativeMode::ForwardMode:
-    case DerivativeMode::ForwardModeSplit:
-      prefix = "fwddiffe";
-      break;
-    case DerivativeMode::ReverseModeCombined:
-    case DerivativeMode::ReverseModeGradient:
-      prefix = "diffe";
-      break;
-    case DerivativeMode::ReverseModePrimal:
-      llvm_unreachable("invalid DerivativeMode: ReverseModePrimal\n");
-    }
-
-    if (width > 1)
-      prefix += std::to_string(width);
-
-    BlockAndValueMapping originalToNew;
-    std::map<Operation *, Operation *> originalToNewOps;
-
-    SmallPtrSet<mlir::Value, 1> returnvals;
-    SmallPtrSet<mlir::Value, 1> constant_values;
-    SmallPtrSet<mlir::Value, 1> nonconstant_values;
-    BlockAndValueMapping invertedPointers;
-    FunctionOpInterface newFunc = CloneFunctionWithReturns(
-        mode, width, todiff, invertedPointers, constant_args, constant_values,
-        nonconstant_values, returnvals, returnValue, retType,
-        prefix + todiff.getName(), originalToNew, originalToNewOps,
-        diffeReturnArg, additionalArg);
-    MTypeResults TR; // TODO
-    return new MDiffeGradientUtils(
-        Logic, newFunc, todiff, TA, TR, invertedPointers, constant_values,
-        nonconstant_values, retType, constant_args, originalToNew,
-        originalToNewOps, mode, width, omp);
-  }
-};
-
-void createTerminator(MDiffeGradientUtils *gutils, mlir::Block *oBB,
-                      DIFFE_TYPE retType, ReturnType retVal) {
-  MTypeResults &TR = gutils->TR;
-  auto inst = oBB->getTerminator();
-
-  mlir::Block *nBB = gutils->getNewFromOriginal(inst->getBlock());
-  assert(nBB);
-  auto newInst = nBB->getTerminator();
-
-  OpBuilder nBuilder(inst);
-  nBuilder.setInsertionPointToEnd(nBB);
-
-  if (auto binst = dyn_cast<BranchOpInterface>(inst)) {
-    // TODO generalize to cloneWithNewBlockArgs interface
-    SmallVector<Value> newVals;
-
-    SmallVector<int32_t> segSizes;
-    for (size_t i = 0, len = binst.getSuccessorOperands(0)
-                                 .getForwardedOperands()
-                                 .getBeginOperandIndex();
-         i < len; i++)
-      newVals.push_back(gutils->getNewFromOriginal(binst->getOperand(i)));
-    segSizes.push_back(newVals.size());
-    for (size_t i = 0; i < newInst->getNumSuccessors(); i++) {
-      size_t cur = newVals.size();
-      for (auto op : binst.getSuccessorOperands(i).getForwardedOperands()) {
-        newVals.push_back(gutils->getNewFromOriginal(op));
-        if (!gutils->isConstantValue(op)) {
-          newVals.push_back(gutils->invertPointerM(op, nBuilder));
-        }
-      }
-      cur = newVals.size() - cur;
-      segSizes.push_back(cur);
-    }
-
-    SmallVector<NamedAttribute> attrs(newInst->getAttrs());
-    for (auto &attr : attrs) {
-      if (attr.getName() == "operand_segment_sizes")
-        attr.setValue(nBuilder.getDenseI32ArrayAttr(segSizes));
-    }
-
-    nBB->push_back(newInst->create(
-        newInst->getLoc(), newInst->getName(), TypeRange(), newVals, attrs,
-        newInst->getSuccessors(), newInst->getNumRegions()));
-    gutils->erase(newInst);
-    return;
-  }
-
-  // In forward mode we only need to update the return value
-  if (!inst->hasTrait<OpTrait::ReturnLike>())
-    return;
-
-  SmallVector<mlir::Value, 2> retargs;
-
-  switch (retVal) {
-  case ReturnType::Return: {
-    auto ret = inst->getOperand(0);
-
-    mlir::Value toret;
-    if (retType == DIFFE_TYPE::CONSTANT) {
-      toret = gutils->getNewFromOriginal(ret);
-    } else if (!isa<mlir::FloatType>(ret.getType()) &&
-               TR.getReturnAnalysis().Inner0().isPossiblePointer()) {
-      toret = gutils->invertPointerM(ret, nBuilder);
-    } else if (!gutils->isConstantValue(ret)) {
-      toret = gutils->invertPointerM(ret, nBuilder);
-    } else {
-      Type retTy = ret.getType().cast<AutoDiffTypeInterface>().getShadowType();
-      toret = retTy.cast<AutoDiffTypeInterface>().createNullValue(nBuilder,
-                                                                  ret.getLoc());
-    }
-    retargs.push_back(toret);
-
-    break;
-  }
-  case ReturnType::TwoReturns: {
-    if (retType == DIFFE_TYPE::CONSTANT)
-      assert(false && "Invalid return type");
-    auto ret = inst->getOperand(0);
-
-    retargs.push_back(gutils->getNewFromOriginal(ret));
-
-    mlir::Value toret;
-    if (retType == DIFFE_TYPE::CONSTANT) {
-      toret = gutils->getNewFromOriginal(ret);
-    } else if (!isa<mlir::FloatType>(ret.getType()) &&
-               TR.getReturnAnalysis().Inner0().isPossiblePointer()) {
-      toret = gutils->invertPointerM(ret, nBuilder);
-    } else if (!gutils->isConstantValue(ret)) {
-      toret = gutils->invertPointerM(ret, nBuilder);
-    } else {
-      Type retTy = ret.getType().cast<AutoDiffTypeInterface>().getShadowType();
-      toret = retTy.cast<AutoDiffTypeInterface>().createNullValue(nBuilder,
-                                                                  ret.getLoc());
-    }
-    retargs.push_back(toret);
-    break;
-  }
-  case ReturnType::Void: {
-    break;
-  }
-  default: {
-    llvm::errs() << "Invalid return type: " << to_string(retVal)
-                 << "for function: \n"
-                 << gutils->newFunc << "\n";
-    assert(false && "Invalid return type for function");
-    return;
-  }
-  }
-
-  nBB->push_back(newInst->create(
-      newInst->getLoc(), newInst->getName(), TypeRange(), retargs,
-      newInst->getAttrs(), newInst->getSuccessors(), newInst->getNumRegions()));
-  gutils->erase(newInst);
-  return;
-}
-
-} // namespace
-
-//===----------------------------------------------------------------------===//
-//===----------------------------------------------------------------------===//
-
-FunctionOpInterface mlir::enzyme::MEnzymeLogic::CreateForwardDiff(
-    FunctionOpInterface fn, DIFFE_TYPE retType,
-    std::vector<DIFFE_TYPE> constants, MTypeAnalysis &TA, bool returnUsed,
-    DerivativeMode mode, bool freeMemory, size_t width, mlir::Type addedType,
-    MFnTypeInfo type_args, std::vector<bool> volatile_args, void *augmented) {
-  if (fn.getFunctionBody().empty()) {
-    llvm::errs() << fn << "\n";
-    llvm_unreachable("Differentiating empty function");
-  }
-
-  MForwardCacheKey tup = {
-      fn, retType, constants,
-      // std::map<Argument *, bool>(_uncacheable_args.begin(),
-      //                           _uncacheable_args.end()),
-      returnUsed, mode, static_cast<unsigned>(width), addedType, type_args};
-
-  if (ForwardCachedFunctions.find(tup) != ForwardCachedFunctions.end()) {
-    return ForwardCachedFunctions.find(tup)->second;
-  }
-  bool retActive = retType != DIFFE_TYPE::CONSTANT;
-  ReturnType returnValue =
-      returnUsed ? (retActive ? ReturnType::TwoReturns : ReturnType::Return)
-                 : (retActive ? ReturnType::Return : ReturnType::Void);
-  auto gutils = MDiffeGradientUtils::CreateFromClone(
-      *this, mode, width, fn, TA, type_args, retType,
-      /*diffeReturnArg*/ false, constants, returnValue, addedType,
-      /*omp*/ false);
-  ForwardCachedFunctions[tup] = gutils->newFunc;
-
-  insert_or_assign2<MForwardCacheKey, FunctionOpInterface>(
-      ForwardCachedFunctions, tup, gutils->newFunc);
-
-  // gutils->FreeMemory = freeMemory;
-
-  const SmallPtrSet<mlir::Block *, 4> guaranteedUnreachable;
-  // = getGuaranteedUnreachable(gutils->oldFunc);
-
-  // gutils->forceActiveDetection();
-  gutils->forceAugmentedReturns();
-  /*
-
-  // TODO populate with actual unnecessaryInstructions once the dependency
-  // cycle with activity analysis is removed
-  SmallPtrSet<const Instruction *, 4> unnecessaryInstructionsTmp;
-  for (auto BB : guaranteedUnreachable) {
-    for (auto &I : *BB)
-      unnecessaryInstructionsTmp.insert(&I);
-  }
-  if (mode == DerivativeMode::ForwardModeSplit)
-    gutils->computeGuaranteedFrees();
-
-  SmallPtrSet<const Value *, 4> unnecessaryValues;
-  SmallPtrSet<const Instruction *, 4> unnecessaryInstructions;
-  calculateUnusedValuesInFunction(
-      *gutils->oldFunc, unnecessaryValues, unnecessaryInstructions,
-  returnUsed, mode, gutils, TLI, constant_args, guaranteedUnreachable);
-  gutils->unnecessaryValuesP = &unnecessaryValues;
-
-  SmallPtrSet<const Instruction *, 4> unnecessaryStores;
-  calculateUnusedStoresInFunction(*gutils->oldFunc, unnecessaryStores,
-                                  unnecessaryInstructions, gutils, TLI);
-                                  */
-
-  for (Block &oBB : gutils->oldFunc.getFunctionBody().getBlocks()) {
-    // Don't create derivatives for code that results in termination
-    if (guaranteedUnreachable.find(&oBB) != guaranteedUnreachable.end()) {
-      auto newBB = gutils->getNewFromOriginal(&oBB);
-
-      SmallVector<Operation *, 4> toerase;
-      for (auto &I : oBB) {
-        toerase.push_back(&I);
-      }
-      for (auto I : llvm::reverse(toerase)) {
-        gutils->eraseIfUnused(I, /*erase*/ true, /*check*/ false);
-      }
-      OpBuilder builder(gutils->oldFunc.getContext());
-      builder.setInsertionPointToEnd(newBB);
-      builder.create<LLVM::UnreachableOp>(gutils->oldFunc.getLoc());
-      continue;
-    }
-
-    auto term = oBB.getTerminator();
-    assert(term);
-
-    auto first = oBB.begin();
-    auto last = oBB.empty() ? oBB.end() : std::prev(oBB.end());
-    for (auto it = first; it != last; ++it) {
-      // TODO: propagate errors.
-      (void)gutils->visitChild(&*it);
-    }
-
-    createTerminator(gutils, &oBB, retType, returnValue);
-  }
-
-  // if (mode == DerivativeMode::ForwardModeSplit && augmenteddata)
-  //  restoreCache(gutils, augmenteddata->tapeIndices, guaranteedUnreachable);
-
-  // gutils->eraseFictiousPHIs();
-
-  mlir::Block *entry = &gutils->newFunc.getFunctionBody().front();
-
-  // cleanupInversionAllocs(gutils, entry);
-  // clearFunctionAttributes(gutils->newFunc);
-
-  /*
-  if (llvm::verifyFunction(*gutils->newFunc, &llvm::errs())) {
-    llvm::errs() << *gutils->oldFunc << "\n";
-    llvm::errs() << *gutils->newFunc << "\n";
-    report_fatal_error("function failed verification (4)");
-  }
-  */
-
-  auto nf = gutils->newFunc;
-  delete gutils;
-
-  // if (PostOpt)
-  //  PPC.optimizeIntermediate(nf);
-  // if (EnzymePrint) {
-  //  llvm::errs() << nf << "\n";
-  //}
-  return nf;
-=======
-  return failure();
->>>>>>> e1b2fc85
 }