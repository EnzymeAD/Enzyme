--- conflicted
+++ resolved
@@ -91,11 +91,7 @@
             continue;
           // TODO(zinenko): this has been overriding the argument...
           // Use an array attr instead (will break syntactic tests).
-<<<<<<< HEAD
-          state->getAliasClassesObject().foreachClass(
-=======
           (void)state->getAliasClassesObject().foreachClass(
->>>>>>> 8d75756c
               [&](DistinctAttr aliasClass, enzyme::AliasClassSet::State state) {
                 if (state == enzyme::AliasClassSet::State::Undefined)
                   funcOp.setArgAttr(
