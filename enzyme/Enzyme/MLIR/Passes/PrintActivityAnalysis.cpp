--- conflicted
+++ resolved
@@ -10,11 +10,8 @@
 // analysis.
 //
 //===----------------------------------------------------------------------===//
-<<<<<<< HEAD
 #include "Analysis/ActivityAnalysis.h"
-=======
 #include "Analysis/ActivityAnnotations.h"
->>>>>>> 12cc0d61
 #include "Analysis/DataFlowActivityAnalysis.h"
 #include "Dialect/Ops.h"
 #include "Interfaces/EnzymeLogic.h"
@@ -226,10 +223,25 @@
         // supplied annotation. First argument is the callee
         inferArgActivitiesFromEnzymeAutodiff(callee, autodiff_call,
                                              argActivities, resultActivities);
-<<<<<<< HEAD
-        runActivityAnalysis(dataflow, callee, argActivities, resultActivities,
-                            /*print=*/true, verbose, annotate);
-=======
+
+        if (relative) {
+          enzyme::runActivityAnnotations(callee, argActivities, config);
+        } else {
+          runActivityAnalysis(dataflow, callee, argActivities, resultActivities,
+                              /*print=*/true, verbose, annotate);
+        }
+      }
+      return;
+    }
+
+    if (funcsToAnalyze.empty()) {
+      moduleOp.walk([this, &config](FunctionOpInterface callee) {
+        if (callee.isExternal() || callee.isPrivate())
+          return;
+
+        SmallVector<enzyme::Activity> argActivities{callee.getNumArguments()},
+            resultActivities{callee.getNumResults()};
+        initializeArgAndResActivities(callee, argActivities, resultActivities);
 
         if (relative) {
           enzyme::runActivityAnnotations(callee, argActivities, config);
@@ -238,32 +250,6 @@
                                               /*print=*/true, verbose,
                                               annotate);
         }
->>>>>>> 12cc0d61
-      }
-      return;
-    }
-
-    if (funcsToAnalyze.empty()) {
-      moduleOp.walk([this, &config](FunctionOpInterface callee) {
-        if (callee.isExternal() || callee.isPrivate())
-          return;
-
-        SmallVector<enzyme::Activity> argActivities{callee.getNumArguments()},
-            resultActivities{callee.getNumResults()};
-        initializeArgAndResActivities(callee, argActivities, resultActivities);
-
-<<<<<<< HEAD
-        runActivityAnalysis(dataflow, callee, argActivities, resultActivities,
-                            /*print=*/true, verbose, annotate);
-=======
-        if (relative) {
-          enzyme::runActivityAnnotations(callee, argActivities, config);
-        } else {
-          enzyme::runDataFlowActivityAnalysis(callee, argActivities,
-                                              /*print=*/true, verbose,
-                                              annotate);
-        }
->>>>>>> 12cc0d61
       });
       return;
     }
