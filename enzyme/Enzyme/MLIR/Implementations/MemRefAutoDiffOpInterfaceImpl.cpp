//===- MemRefAutoDiffOpInterfaceImpl.cpp - Interface external model -------===//
//
// Part of the LLVM Project, under the Apache License v2.0 with LLVM Exceptions.
// See https://llvm.org/LICENSE.txt for license information.
// SPDX-License-Identifier: Apache-2.0 WITH LLVM-exception
//
//===----------------------------------------------------------------------===//
//
// This file contains the external model implementation of the automatic
// differentiation op interfaces for the upstream MLIR memref dialect.
//
//===----------------------------------------------------------------------===//

#include "Implementations/CoreDialectsAutoDiffImplementations.h"
#include "Interfaces/AutoDiffOpInterface.h"
#include "Interfaces/AutoDiffTypeInterface.h"
#include "Interfaces/GradientUtils.h"
#include "Interfaces/GradientUtilsReverse.h"

#include "mlir/Dialect/MemRef/IR/MemRef.h"
#include "mlir/IR/DialectRegistry.h"
#include "mlir/Support/LogicalResult.h"

using namespace mlir;
using namespace mlir::enzyme;

namespace {
struct LoadOpInterface
    : public AutoDiffOpInterface::ExternalModel<LoadOpInterface,
                                                memref::LoadOp> {
  LogicalResult createForwardModeTangent(Operation *op, OpBuilder &builder,
                                         MGradientUtils *gutils) const {
    auto loadOp = cast<memref::LoadOp>(op);
    if (!gutils->isConstantValue(loadOp)) {
      SmallVector<mlir::Value> inds;
      for (auto ind : loadOp.getIndices())
        inds.push_back(gutils->getNewFromOriginal(ind));
      mlir::Value res = builder.create<memref::LoadOp>(
          loadOp.getLoc(), gutils->invertPointerM(loadOp.getMemref(), builder),
          inds);
      gutils->setDiffe(loadOp, res, builder);
    }
    gutils->eraseIfUnused(op);
    return success();
  }
};

struct StoreOpInterface
    : public AutoDiffOpInterface::ExternalModel<StoreOpInterface,
                                                memref::StoreOp> {
  LogicalResult createForwardModeTangent(Operation *op, OpBuilder &builder,
                                         MGradientUtils *gutils) const {
    auto storeOp = cast<memref::StoreOp>(op);
    if (!gutils->isConstantValue(storeOp.getMemref())) {
      SmallVector<mlir::Value> inds;
      for (auto ind : storeOp.getIndices())
        inds.push_back(gutils->getNewFromOriginal(ind));
      builder.create<memref::StoreOp>(
          storeOp.getLoc(), gutils->invertPointerM(storeOp.getValue(), builder),
          gutils->invertPointerM(storeOp.getMemref(), builder), inds);
    }
    gutils->eraseIfUnused(op);
    return success();
  }
};

struct LoadOpInterfaceReverse
    : public ReverseAutoDiffOpInterface::ExternalModel<LoadOpInterfaceReverse,
                                                       memref::LoadOp> {
  void createReverseModeAdjoint(Operation *op, OpBuilder &builder,
                                MGradientUtilsReverse *gutils,
                                SmallVector<Value> caches) const {
    auto loadOp = cast<memref::LoadOp>(op);
    Value memref = loadOp.getMemref();

    if (auto iface = dyn_cast<AutoDiffTypeInterface>(loadOp.getType())) {
      if (gutils->hasInvertPointer(loadOp) &&
          gutils->hasInvertPointer(memref)) {
        Value gradient = gutils->invertPointerM(loadOp, builder);
        Value memrefGradient = gutils->invertPointerM(memref, builder);

        SmallVector<Value> retrievedArguments;
        for (Value cache : caches) {
          Value retrievedValue = gutils->popCache(cache, builder);
          retrievedArguments.push_back(retrievedValue);
        }

        Value loadedGradient =
            builder.create<memref::LoadOp>(loadOp.getLoc(), memrefGradient,
                                           ArrayRef<Value>(retrievedArguments));
        Value addedGradient = iface.createAddOp(builder, loadOp.getLoc(),
                                                loadedGradient, gradient);
        builder.create<memref::StoreOp>(loadOp.getLoc(), addedGradient,
                                        memrefGradient,
                                        ArrayRef<Value>(retrievedArguments));
      }
    }
  }

  SmallVector<Value> cacheValues(Operation *op,
                                 MGradientUtilsReverse *gutils) const {
    auto loadOp = cast<memref::LoadOp>(op);
    Value memref = loadOp.getMemref();
    ValueRange indices = loadOp.getIndices();
    if (auto iface = dyn_cast<AutoDiffTypeInterface>(loadOp.getType())) {
      if (gutils->hasInvertPointer(loadOp) &&
          gutils->hasInvertPointer(memref)) {
        OpBuilder cacheBuilder(gutils->getNewFromOriginal(op));
        SmallVector<Value> caches;
        for (Value v : indices) {
          caches.push_back(gutils->initAndPushCache(
              gutils->getNewFromOriginal(v), cacheBuilder));
        }
        return caches;
      }
    }
    return SmallVector<Value>();
  }

  void createShadowValues(Operation *op, OpBuilder &builder,
                          MGradientUtilsReverse *gutils) const {
    auto loadOp = cast<memref::LoadOp>(op);
    Value memref = loadOp.getMemref();
    Value shadow = gutils->getShadowValue(memref);
    // Do nothing yet. In the future support memref<memref<...>>
  }
};

struct StoreOpInterfaceReverse
    : public ReverseAutoDiffOpInterface::ExternalModel<StoreOpInterfaceReverse,
                                                       memref::StoreOp> {
  void createReverseModeAdjoint(Operation *op, OpBuilder &builder,
                                MGradientUtilsReverse *gutils,
                                SmallVector<Value> caches) const {
    auto storeOp = cast<memref::StoreOp>(op);
    Value val = storeOp.getValue();
    Value memref = storeOp.getMemref();
    ValueRange indices = storeOp.getIndices();

    if (auto iface = dyn_cast<AutoDiffTypeInterface>(val.getType())) {
      if (gutils->hasInvertPointer(memref)) {
        OpBuilder cacheBuilder(gutils->getNewFromOriginal(op));

        Value memrefGradient = gutils->invertPointerM(memref, builder);

        SmallVector<Value> retrievedArguments;
        for (Value cache : caches) {
          Value retrievedValue = gutils->popCache(cache, builder);
          retrievedArguments.push_back(retrievedValue);
        }

        Value loadedGradient =
            builder.create<memref::LoadOp>(storeOp.getLoc(), memrefGradient,
                                           ArrayRef<Value>(retrievedArguments));
        Value addedGradient = loadedGradient;
        if (gutils->hasInvertPointer(val)) {
          Value gradient = gutils->invertPointerM(val, builder);
          addedGradient = iface.createAddOp(builder, storeOp.getLoc(), gradient,
                                            loadedGradient);
        }
        gutils->mapInvertPointer(val, addedGradient, builder);
      }
    }
  }

  SmallVector<Value> cacheValues(Operation *op,
                                 MGradientUtilsReverse *gutils) const {
    auto storeOp = cast<memref::StoreOp>(op);
    Value memref = storeOp.getMemref();
    ValueRange indices = storeOp.getIndices();
    Value val = storeOp.getValue();
    if (auto iface = dyn_cast<AutoDiffTypeInterface>(val.getType())) {
      if (gutils->hasInvertPointer(memref)) {
        OpBuilder cacheBuilder(gutils->getNewFromOriginal(op));
        SmallVector<Value> caches;
        for (Value v : indices) {
          caches.push_back(gutils->initAndPushCache(
              gutils->getNewFromOriginal(v), cacheBuilder));
        }
        return caches;
      }
    }
    return SmallVector<Value>();
  }

  void createShadowValues(Operation *op, OpBuilder &builder,
                          MGradientUtilsReverse *gutils) const {
    auto storeOp = cast<memref::StoreOp>(op);
    Value memref = storeOp.getMemref();
    Value shadow = gutils->getShadowValue(memref);
    // Do nothing yet. In the future support memref<memref<...>>
  }
};

struct AllocOpInterfaceReverse
    : public ReverseAutoDiffOpInterface::ExternalModel<AllocOpInterfaceReverse,
                                                       memref::AllocOp> {
  void createReverseModeAdjoint(Operation *op, OpBuilder &builder,
                                MGradientUtilsReverse *gutils,
                                SmallVector<Value> caches) const {
    auto allocOp = cast<memref::AllocOp>(op);
    Value memref = allocOp.getMemref();
  }

  SmallVector<Value> cacheValues(Operation *op,
                                 MGradientUtilsReverse *gutils) const {
    auto allocOp = cast<memref::AllocOp>(op);

    return SmallVector<Value>();
  }

  void createShadowValues(Operation *op, OpBuilder &builder,
                          MGradientUtilsReverse *gutils) const {
    auto allocOp = cast<memref::AllocOp>(op);
    auto newAllocOp = cast<memref::AllocOp>(gutils->getNewFromOriginal(op));

    Value shadow = builder.create<memref::AllocOp>(
        op->getLoc(), newAllocOp.getType(), newAllocOp.getDynamicSizes());
    gutils->mapShadowValue(allocOp, shadow, builder);
  }
};

struct AllocOpInterface
    : public AutoDiffOpInterface::ExternalModel<AllocOpInterface,
                                                memref::AllocOp> {
  LogicalResult createForwardModeTangent(Operation *op, OpBuilder &builder,
                                         MGradientUtils *gutils) const {
    auto allocOp = cast<memref::AllocOp>(op);
    if (!gutils->isConstantValue(allocOp)) {
      Operation *nop = gutils->cloneWithNewOperands(builder, op);
      gutils->setDiffe(allocOp, nop->getResult(0), builder);
    }
    gutils->eraseIfUnused(op);
    return success();
  }
};

class MemRefTypeInterface
    : public AutoDiffTypeInterface::ExternalModel<MemRefTypeInterface,
                                                  MemRefType> {
public:
  mlir::Value createNullValue(mlir::Type self, OpBuilder &builder,
                              Location loc) const {
    llvm_unreachable("Cannot create null of memref (todo polygeist null)");
  }

<<<<<<< HEAD
  Value createAddOp(Type self, OpBuilder &builder, Location loc, Value a,
                    Value b) const {
    llvm_unreachable("TODO");
  }

  Type getShadowType(Type self, unsigned width) const {
=======
  mlir::Type getShadowType(mlir::Type self, unsigned width) const {
>>>>>>> a2045bdc
    assert(width == 1 && "unsupported width != 1");
    return self;
  }

  bool requiresShadow(Type self) const { return true; }
};
} // namespace

void mlir::enzyme::registerMemRefDialectAutoDiffInterface(
    DialectRegistry &registry) {
  registry.addExtension(+[](MLIRContext *context, memref::MemRefDialect *) {
    memref::LoadOp::attachInterface<LoadOpInterface>(*context);
    memref::StoreOp::attachInterface<StoreOpInterface>(*context);
    memref::AllocOp::attachInterface<AllocOpInterface>(*context);
    MemRefType::attachInterface<MemRefTypeInterface>(*context);

    memref::LoadOp::attachInterface<LoadOpInterfaceReverse>(*context);
    memref::StoreOp::attachInterface<StoreOpInterfaceReverse>(*context);
    memref::AllocOp::attachInterface<AllocOpInterfaceReverse>(*context);
  });
}<|MERGE_RESOLUTION|>--- conflicted
+++ resolved
@@ -244,16 +244,12 @@
     llvm_unreachable("Cannot create null of memref (todo polygeist null)");
   }
 
-<<<<<<< HEAD
   Value createAddOp(Type self, OpBuilder &builder, Location loc, Value a,
                     Value b) const {
     llvm_unreachable("TODO");
   }
 
   Type getShadowType(Type self, unsigned width) const {
-=======
-  mlir::Type getShadowType(mlir::Type self, unsigned width) const {
->>>>>>> a2045bdc
     assert(width == 1 && "unsupported width != 1");
     return self;
   }
