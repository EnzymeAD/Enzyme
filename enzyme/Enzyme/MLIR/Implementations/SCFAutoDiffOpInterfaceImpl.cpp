//===- SCFAutoDiffOpInterfaceImpl.cpp - Interface external model ----------===//
//
// Part of the LLVM Project, under the Apache License v2.0 with LLVM Exceptions.
// See https://llvm.org/LICENSE.txt for license information.
// SPDX-License-Identifier: Apache-2.0 WITH LLVM-exception
//
//===----------------------------------------------------------------------===//
//
// This file contains the external model implementation of the automatic
// differentiation op interfaces for the upstream MLIR SCF dialect.
//
//===----------------------------------------------------------------------===//

#include "Implementations/CoreDialectsAutoDiffImplementations.h"
#include "Interfaces/AutoDiffOpInterface.h"
#include "Interfaces/AutoDiffTypeInterface.h"
#include "Interfaces/EnzymeLogic.h"
#include "Interfaces/GradientUtils.h"
#include "Interfaces/GradientUtilsReverse.h"
#include "Passes/RemovalUtils.h"
#include "mlir/Dialect/Arith/IR/Arith.h"
#include "mlir/Dialect/MemRef/IR/MemRef.h"
#include "mlir/Dialect/SCF/IR/SCF.h"
#include "mlir/Dialect/Tensor/IR/Tensor.h"
#include "mlir/IR/DialectRegistry.h"
#include "mlir/IR/Types.h"
#include "mlir/Interfaces/ControlFlowInterfaces.h"
#include "mlir/Support/LogicalResult.h"
#include "mlir/Transforms/RegionUtils.h"
#include "llvm/ADT/STLExtras.h"
#include <functional>

using namespace mlir;
using namespace mlir::enzyme;

namespace {
#include "Implementations/SCFDerivatives.inc"

// TODO: support non constant number of iteration by using unknown dimensions
static std::optional<int64_t> getConstantNumberOfIterations(scf::ForOp forOp) {
  auto lb = forOp.getLowerBound();
  auto ub = forOp.getUpperBound();
  auto step = forOp.getStep();

  IntegerAttr lbAttr, ubAttr, stepAttr;
  if (!matchPattern(lb, m_Constant(&lbAttr)))
    return std::nullopt;
  if (!matchPattern(ub, m_Constant(&ubAttr)))
    return std::nullopt;
  if (!matchPattern(step, m_Constant(&stepAttr)))
    return std::nullopt;

  int64_t lbI = lbAttr.getInt(), ubI = ubAttr.getInt(),
          stepI = stepAttr.getInt();

  return (ubI - lbI) / stepI;
}

static Value getNumberOfIterations(OpBuilder &builder, scf::ForOp forOp) {
  Value lb = forOp.getLowerBound(), ub = forOp.getUpperBound(),
        step = forOp.getStep();
  Value diff = builder.create<arith::SubIOp>(forOp->getLoc(), ub, lb);
  Value nSteps = builder.create<arith::DivUIOp>(forOp->getLoc(), diff, step);
  return nSteps;
}

struct ForOpEnzymeOpsRemover
    : public EnzymeOpsRemoverOpInterface::ExternalModel<ForOpEnzymeOpsRemover,
                                                        scf::ForOp> {
private:
  enum CacheType { TENSOR, MEMREF };

public:
  LogicalResult removeEnzymeOps(Operation *op,
                                PatternRewriter &rewriter) const {
    auto forOp = cast<scf::ForOp>(op);
    scf::ForOp otherForOp = nullptr; // where caches pops are

    // There is support for two push/pop removal modes, one is using immutable
    // tensors, the other uses memrefs. memref is the default, but tensor can be
    // enabled with enzyme.cache_use_tensor
    enum CacheType cacheType = MEMREF;
    if (op->hasAttr("enzyme.cache_use_tensor"))
      cacheType = TENSOR;

    // Gradients whose values need to be passed as iteration variables.
    llvm::SetVector<Value> updatedGradients;

    llvm::MapVector<Value, CacheInfo> cachesMap;
    SmallVector<CacheInfo> toDelete;

    Block *body = forOp.getBody();

    for (auto &it : *body) {
      Operation *op = &it;

      if (auto setOp = dyn_cast<enzyme::SetOp>(op))
        updatedGradients.insert(setOp.getGradient());

      if (auto pushOp = dyn_cast<enzyme::PushOp>(op)) {
        CacheInfo info(pushOp.getCache());

        Value pushedValue = info.pushedValue();
        if (cachesMap.contains(pushedValue)) {
          info = info.merge(cachesMap.lookup(pushedValue), rewriter);
        }

        if (info.pushOp->getBlock() == body && info.popOp->getBlock() == body &&
            info.pushOp->isBeforeInBlock(info.popOp)) {
          toDelete.push_back(info);
          continue;
        }
        cachesMap[pushedValue] = info;

        otherForOp = cast<scf::ForOp>(info.popOp->getParentOp());
      }
    }

    while (!toDelete.empty()) {
      CacheInfo info = toDelete.pop_back_val();
      rewriter.replaceAllUsesWith(info.popOp.getResult(),
                                  info.pushOp.getValue());
      rewriter.eraseOp(info.pushOp);
      rewriter.eraseOp(info.popOp);
      rewriter.eraseOp(info.initOp);
    }

    SmallVector<CacheInfo> caches =
        llvm::map_to_vector(cachesMap, [](auto p) { return std::get<1>(p); });

    // nothing to do
    if (updatedGradients.empty() && caches.empty())
      return success();

    DenseMap<Value, llvm::SmallVector<Operation *>> updatedGradientUsers;

    for (auto &it : *body) {
      Operation *op = &it;

      auto getOp = dyn_cast<enzyme::GetOp>(op);

      if (getOp && updatedGradients.contains(getOp.getGradient())) {
        updatedGradientUsers[getOp.getGradient()].push_back(getOp);
      } else if (auto setOp = dyn_cast<enzyme::SetOp>(op)) {
        updatedGradientUsers[setOp.getGradient()].push_back(setOp);
      }

      if (!getOp || updatedGradients.contains(getOp.getGradient()))
        continue;

      auto outerGet = rewriter.create<enzyme::GetOp>(
          getOp->getLoc(),
          cast<enzyme::GradientType>(getOp.getResult().getType()).getBasetype(),
          getOp.getGradient());

      rewriter.replaceAllUsesWith(getOp.getResult(), outerGet.getResult());
      rewriter.eraseOp(getOp);
    }

    auto term = body->getTerminator();

    SmallVector<Value> newOperands(forOp.getInitArgs());
    for (auto grad : updatedGradients) {
      auto Ty = cast<enzyme::GradientType>(grad.getType()).getBasetype();
      auto outerGet = rewriter.create<enzyme::GetOp>(grad.getLoc(), Ty, grad);

      newOperands.push_back(outerGet.getResult());
      auto newArg = body->addArgument(Ty, grad.getLoc());

      {
        OpBuilder::InsertionGuard guard(rewriter);
        // here we do a primitive form of mem2reg within the loop. We have a
        // sorted (by instruction number) list of all users of the instruction.
        Value val = newArg;
        for (auto user : updatedGradientUsers[grad]) {
          if (auto getOp = dyn_cast<enzyme::GetOp>(user)) {
            rewriter.replaceOp(getOp, val);
          } else {
            auto setOp = cast<enzyme::SetOp>(user);
            val = setOp.getValue();
            rewriter.eraseOp(setOp);
          }
        }
        // rewriter.setInsertionPointToStart(body);
        // rewriter.create<enzyme::SetOp>(grad.getLoc(), grad, newArg);

        // rewriter.setInsertionPoint(term);

        // auto outputVal =
        //     rewriter.create<enzyme::GetOp>(grad.getLoc(), Ty,
        //     grad).getResult();
        term->insertOperands(term->getNumOperands(), ValueRange(val));
      }
    }

    auto numIters = getConstantNumberOfIterations(forOp);
    Value inductionVariable; // [0,..., N - 1] counter

    if (matchPattern(forOp.getLowerBound(), m_Zero()) &&
        matchPattern(forOp.getStep(), m_One())) {
      inductionVariable = body->getArgument(0);
    }

<<<<<<< HEAD
    if (forOp->hasAttr("enzyme.enable_mincut")) {
      mlir::enzyme::minCutCache(forOp.getBody(), otherForOp.getBody(), caches,
                                rewriter);
    }
=======
    SmallVector<Value> newPushValues;
>>>>>>> a8866286

    for (auto &info : caches) {
      Value cache = info.initOp.getResult();

      // push does not depend on a value inside the loop, we can hoist the
      // push/pop before the for loops.
      if (info.pushedValue().getParentRegion() != forOp.getRegion()) {
        auto newPush = rewriter.create<enzyme::PushOp>(cache.getLoc(), cache,
                                                       info.pushedValue());
        rewriter.eraseOp(info.pushOp);
        info.pushOp = newPush;

        {
          OpBuilder::InsertionGuard guard(rewriter);
          rewriter.setInsertionPoint(info.popOp->getParentOp());

          auto popVal = info.popOp.getResult();
          auto newPop = rewriter.create<enzyme::PopOp>(cache.getLoc(),
                                                       popVal.getType(), cache);
          rewriter.replaceAllUsesWith(popVal, newPop.getResult());
          rewriter.eraseOp(info.popOp);
          info.popOp = newPop;
        }

        continue;
      }

      if (!inductionVariable) {
        Value zero = rewriter.create<arith::ConstantOp>(
            forOp->getLoc(), rewriter.getIndexAttr(0));
        newOperands.push_back(zero);

        inductionVariable = body->addArgument(zero.getType(), forOp->getLoc());
        {
          OpBuilder::InsertionGuard guard(rewriter);
          rewriter.setInsertionPoint(term);

          auto one = rewriter.create<arith::ConstantOp>(
              forOp->getLoc(), rewriter.getIndexAttr(1));
          auto newInductionVar = rewriter.create<arith::AddIOp>(
              forOp->getLoc(), inductionVariable, one);
          term->insertOperands(term->getNumOperands(),
                               ValueRange(newInductionVar));
        }
      }

      SmallVector<int64_t> newShape;
      newShape.push_back(numIters.value_or(mlir::ShapedType::kDynamic));

      auto ET = info.cachedType();
      ShapedType NT;

      if (auto ST = dyn_cast<ShapedType>(ET)) {
        newShape.append(ST.getShape().begin(), ST.getShape().end());
        ET = ST.getElementType();
      }

      auto newType = cacheType == TENSOR
                         ? cast<ShapedType>(RankedTensorType::get(newShape, ET))
                         : cast<ShapedType>(MemRefType::get(newShape, ET));

      SmallVector<Value> dynamicDims;

      for (auto it : llvm::enumerate(newType.getShape())) {
        if (ShapedType::isDynamic(it.value())) {
          if (it.index() == 0)
            dynamicDims.push_back(getNumberOfIterations(rewriter, forOp));
          else
            return failure(); // TODO: find dynamic dims within the body.
        }
      }

      if (cacheType == TENSOR) {
        Value initValue = rewriter.create<tensor::EmptyOp>(
            info.initOp->getLoc(), newType, dynamicDims);

        newOperands.push_back(initValue);

        auto cacheValue = body->addArgument(newType, info.pushOp->getLoc());

        {
          OpBuilder::InsertionGuard guard(rewriter);
          rewriter.setInsertionPoint(info.pushOp);

          Value newCacheValue;
          if (auto TT = dyn_cast<TensorType>(info.cachedType())) {
            auto shape = TT.getShape();

            SmallVector<int64_t> offsets(shape.size() + 1, 0);
            offsets[0] = ShapedType::kDynamic;

            SmallVector<int64_t> sizes;
            sizes.reserve(shape.size() + 1);
            sizes.push_back(1);
            sizes.append(shape.begin(), shape.end());

            SmallVector<int64_t> strides(shape.size() + 1, 1);

            newCacheValue = rewriter.create<tensor::InsertSliceOp>(
                info.pushOp->getLoc(), info.pushOp.getValue(), cacheValue,
                ValueRange(inductionVariable), ValueRange(), ValueRange(),
                rewriter.getDenseI64ArrayAttr(offsets),
                rewriter.getDenseI64ArrayAttr(sizes),
                rewriter.getDenseI64ArrayAttr(strides));
          } else {
            newCacheValue = rewriter.create<tensor::InsertOp>(
                info.pushOp->getLoc(), info.pushOp.getValue(), cacheValue,
                inductionVariable);
          }

          term->insertOperands(term->getNumOperands(),
                               ValueRange(newCacheValue));
        }
      } else if (cacheType == MEMREF) {
        Value initValue = rewriter.create<memref::AllocOp>(
            info.initOp->getLoc(), cast<MemRefType>(newType), dynamicDims);
        newPushValues.push_back(initValue);

        {
          OpBuilder::InsertionGuard guard(rewriter);
          rewriter.setInsertionPoint(info.pushOp);

          if (auto MT = dyn_cast<MemRefType>(info.cachedType())) {
            auto memref = info.pushOp.getValue();
            auto shape = MT.getShape();

            SmallVector<int64_t> offsets(shape.size() + 1, 0);
            offsets[0] = ShapedType::kDynamic;

            SmallVector<int64_t> sizes;
            sizes.push_back(1);
            sizes.append(shape.begin(), shape.end());

            SmallVector<int64_t> strides(shape.size() + 1, 1);

            auto RT = memref::SubViewOp::inferRankReducedResultType(
                MT.getShape(), cast<MemRefType>(initValue.getType()), offsets,
                sizes, strides);

            rewriter.setInsertionPoint(memref.getDefiningOp());
            rewriter.replaceOpWithNewOp<memref::SubViewOp>(
                memref.getDefiningOp(), RT, initValue,
                /*offsets*/ ValueRange(inductionVariable),
                /*sizes*/ ValueRange(),
                /*strides*/ ValueRange(),
                /*static_offsets*/ rewriter.getDenseI64ArrayAttr(offsets),
                /*static_sizes*/ rewriter.getDenseI64ArrayAttr(sizes),
                /*static_strides*/ rewriter.getDenseI64ArrayAttr(strides));

          } else {
            rewriter.create<memref::StoreOp>(info.pushOp->getLoc(),
                                             info.pushOp.getValue(), initValue,
                                             ValueRange(inductionVariable));
          }
        }
      }
    }

    auto numInitArgs = forOp.getInitArgs().size();
    rewriter.setInsertionPoint(forOp);
    auto newFor = rewriter.create<scf::ForOp>(
        op->getLoc(), forOp.getLowerBound(), forOp.getUpperBound(),
        forOp.getStep(), newOperands);

    newFor.getRegion().takeBody(forOp.getRegion());

    for (auto &&[res, newRes] :
         llvm::zip(forOp->getResults(), newFor->getResults())) {
      rewriter.replaceAllUsesWith(res, newRes);
    }

    if (cacheType == TENSOR) {
      for (auto res : newFor->getResults().slice(forOp.getNumResults(),
                                                 newFor.getNumResults() -
                                                     forOp.getNumResults()))
        newPushValues.push_back(res);
    }

    rewriter.eraseOp(forOp);
    forOp = newFor;
    rewriter.setInsertionPointAfter(forOp);

    unsigned resultIdx = numInitArgs;
    for (auto grad : updatedGradients) {
      // set the updated gradient after the new for op.
      OpBuilder::InsertionGuard guard(rewriter);
      rewriter.create<enzyme::SetOp>(grad.getLoc(), grad,
                                     newFor->getResult(resultIdx));
      ++resultIdx;
    }

    if (inductionVariable && !caches.empty()) {
      if (isa<BlockArgument>(inductionVariable) &&
          cast<BlockArgument>(inductionVariable).getArgNumber() != 0)
        resultIdx++;

      OpBuilder::InsertionGuard guard(rewriter);
      rewriter.setInsertionPoint(otherForOp);
      SmallVector<Value> operands(otherForOp.getInitArgs().begin(),
                                  otherForOp.getInitArgs().end());
      operands.push_back(numIters.has_value()
                             ? rewriter.create<arith::ConstantOp>(
                                   otherForOp->getLoc(),
                                   rewriter.getIndexAttr(numIters.value() - 1))
                             : getNumberOfIterations(rewriter, forOp));

      Block *otherBody = otherForOp.getBody();
      Value otherInductionVariable =
          otherBody->addArgument(rewriter.getIndexType(), otherForOp->getLoc());
      auto otherTerm = otherBody->getTerminator();

      rewriter.setInsertionPoint(otherTerm);

      otherInductionVariable =
          rewriter
              .create<arith::SubIOp>(
                  otherForOp->getLoc(), otherInductionVariable,
                  rewriter
                      .create<arith::ConstantOp>(otherForOp->getLoc(),
                                                 rewriter.getIndexAttr(1))
                      .getResult())
              .getResult();
      otherTerm->insertOperands(otherTerm->getNumOperands(),
                                ValueRange(otherInductionVariable));

      rewriter.setInsertionPoint(otherForOp);
      auto newOtherForOp = rewriter.create<scf::ForOp>(
          otherForOp->getLoc(), otherForOp.getLowerBound(),
          otherForOp.getUpperBound(), otherForOp.getStep(), operands);

      for (auto &&[res, newRes] :
           llvm::zip(otherForOp->getResults(), newOtherForOp->getResults())) {
        rewriter.replaceAllUsesWith(res, newRes);
      }
      newOtherForOp.getRegion().takeBody(otherForOp.getRegion());

      rewriter.eraseOp(otherForOp);
      otherForOp = newOtherForOp;
    }

    int pushedValueIdx = 0;
    for (auto &info : caches) {
      if (info.pushedValue().getParentRegion() != newFor.getRegion())
        continue;

      Value cache = info.initOp.getResult();

      SmallVector<int64_t> newShape;
      newShape.push_back(numIters.value_or(mlir::ShapedType::kDynamic));

      auto ET = info.cachedType();
      ShapedType NT;

      if (auto ST = dyn_cast<ShapedType>(ET)) {
        newShape.append(ST.getShape().begin(), ST.getShape().end());
        ET = ST.getElementType();
      }

      auto newType = cacheType == TENSOR
                         ? cast<ShapedType>(RankedTensorType::get(newShape, ET))
                         : cast<ShapedType>(MemRefType::get(newShape, ET));

      enzyme::InitOp newInit = ({
        OpBuilder::InsertionGuard guard(rewriter);
        rewriter.setInsertionPoint(info.initOp);

        rewriter.create<enzyme::InitOp>(
            info.initOp->getLoc(),
            enzyme::CacheType::get(cache.getContext(), newType));
      });
      info.pushOp = ({
        OpBuilder::InsertionGuard guard(rewriter);
        rewriter.setInsertionPointAfter(newFor);
        auto newPush = rewriter.create<enzyme::PushOp>(
            cache.getLoc(), newInit.getResult(), newPushValues[pushedValueIdx]);
        rewriter.eraseOp(info.pushOp);
        newPush;
      });

      pushedValueIdx++;

      OpBuilder::InsertionGuard guard(rewriter);

      rewriter.setInsertionPoint(otherForOp);

      auto popNewValue = rewriter.create<enzyme::PopOp>(
          info.popOp->getLoc(), newType, newInit.getResult());

      Block *popBody = otherForOp.getBody();
      rewriter.setInsertionPoint(info.popOp);

      Value newInductionVariable =
          popBody->getArgument(popBody->getNumArguments() - 1);

      Value popValue;
      if (cacheType == TENSOR) {
        if (auto TT = dyn_cast<TensorType>(info.cachedType())) {
          auto shape = TT.getShape();
          SmallVector<int64_t> offsets(shape.size() + 1, 0);
          offsets[0] = ShapedType::kDynamic;

          SmallVector<int64_t> sizes;
          sizes.reserve(shape.size() + 1);
          sizes.push_back(1);
          sizes.append(shape.begin(), shape.end());

          SmallVector<int64_t> strides(shape.size() + 1, 1);

          popValue =
              rewriter
                  .create<tensor::ExtractSliceOp>(
                      info.popOp->getLoc(), TT, popNewValue,
                      ValueRange(newInductionVariable), ValueRange(),
                      ValueRange(), rewriter.getDenseI64ArrayAttr(offsets),
                      rewriter.getDenseI64ArrayAttr(sizes),
                      rewriter.getDenseI64ArrayAttr(strides))
                  .getResult();
        } else {
          popValue =
              rewriter
                  .create<tensor::ExtractOp>(info.popOp->getLoc(), popNewValue,
                                             newInductionVariable)
                  .getResult();
        }
      } else if (cacheType == MEMREF) {
        bool shouldDealloc = false;

        if (auto MT = dyn_cast<MemRefType>(info.cachedType())) {
          auto shape = MT.getShape();

          SmallVector<int64_t> offsets(shape.size() + 1, 0);
          offsets[0] = ShapedType::kDynamic;

          SmallVector<int64_t> sizes;
          sizes.reserve(shape.size() + 1);
          sizes.push_back(1);
          sizes.append(shape.begin(), shape.end());

          SmallVector<int64_t> strides(shape.size() + 1, 1);

          auto RT = memref::SubViewOp::inferRankReducedResultType(
              MT.getShape(), cast<MemRefType>(popNewValue.getType()), offsets,
              sizes, strides);

          popValue = rewriter.create<memref::SubViewOp>(
              info.popOp->getLoc(), RT, popNewValue,
              /*offsets*/ ValueRange(newInductionVariable),
              /*sizes*/ ValueRange(),
              /*strides*/ ValueRange(),
              /*static_offsets*/ rewriter.getDenseI64ArrayAttr(offsets),
              /*static_sizes*/ rewriter.getDenseI64ArrayAttr(sizes),
              /*static_strides*/ rewriter.getDenseI64ArrayAttr(strides));

          for (auto user : info.popOp.getResult().getUsers()) {
            if (isa<memref::DeallocOp>(user))
              rewriter.eraseOp(user);
          }
        } else {
          shouldDealloc = true;
          popValue = rewriter.create<memref::LoadOp>(
              info.popOp->getLoc(), popNewValue, newInductionVariable);
        }

        // this memref was allocated on push, dealloc it
        rewriter.setInsertionPointAfter(otherForOp);
        rewriter.create<memref::DeallocOp>(info.initOp->getLoc(), popNewValue);
      }

      rewriter.replaceAllUsesWith(info.popOp.getResult(), popValue);
      rewriter.eraseOp(info.popOp);
    }

    return success();
  }
};

struct ForOpADDataFlow
    : public ADDataFlowOpInterface::ExternalModel<ForOpADDataFlow, scf::ForOp> {
  SmallVector<Value> getPotentialIncomingValuesRes(Operation *op,
                                                   OpResult res) const {
    auto forOp = cast<scf::ForOp>(op);
    return {
        forOp->getOperand(res.getResultNumber() + 3),
        forOp.getBody()->getTerminator()->getOperand(res.getResultNumber())};
  }
  SmallVector<Value> getPotentialIncomingValuesArg(Operation *op,
                                                   BlockArgument arg) const {
    auto forOp = cast<scf::ForOp>(op);
    auto idx = arg.getArgNumber() - forOp.getNumInductionVars();
    return {forOp->getOperand(idx + 3),
            forOp.getBody()->getTerminator()->getOperand(idx)};
  }
  SmallVector<Value> getPotentialTerminatorUsers(Operation *op, Operation *term,
                                                 Value val) const {
    auto forOp = cast<scf::ForOp>(op);
    SmallVector<Value> sv;

    for (auto &&[res, arg, barg] :
         llvm::zip_equal(forOp->getResults(), term->getOperands(),
                         forOp.getBody()->getArguments().drop_front())) {
      if (arg == val) {
        sv.push_back(res);
        sv.push_back(barg);
      }
    }

    return sv;
  }
};

struct ForOpInterfaceReverse
    : public ReverseAutoDiffOpInterface::ExternalModel<ForOpInterfaceReverse,
                                                       scf::ForOp> {
private:
  static Value makeIntConstant(Location loc, OpBuilder builder, int64_t val,
                               Type ty) {
    return builder.create<arith::ConstantOp>(loc, IntegerAttr::get(ty, val))
        .getResult();
  };

  static bool needsCheckpointing(scf::ForOp forOp) {
    return forOp->hasAttrOfType<BoolAttr>("enzyme.enable_checkpointing") &&
           forOp->getAttrOfType<BoolAttr>("enzyme.enable_checkpointing")
               .getValue() &&
           getConstantNumberOfIterations(forOp).has_value();
  }

public:
  LogicalResult createReverseModeAdjoint(Operation *op, OpBuilder &builder,
                                         MGradientUtilsReverse *gutils,
                                         SmallVector<Value> caches) const {
    // SCF ForOp has 3 more operands than results (lb, ub, step).
    // Its body has 1 more argument than yielded values (the induction
    // variable).

    auto forOp = cast<scf::ForOp>(op);

    SmallVector<bool> operandsActive(forOp.getNumOperands() - 3, false);
    for (int i = 0, e = operandsActive.size(); i < e; ++i) {
      operandsActive[i] = !gutils->isConstantValue(op->getOperand(i + 3)) ||
                          !gutils->isConstantValue(op->getResult(i));
    }

    SmallVector<Value> incomingGradients;
    for (auto &&[active, res] :
         llvm::zip_equal(operandsActive, op->getResults())) {
      if (active) {
        incomingGradients.push_back(gutils->diffe(res, builder));
        if (!gutils->isConstantValue(res))
          gutils->zeroDiffe(res, builder);
      }
    }

    if (needsCheckpointing(forOp)) {
      int64_t numIters = getConstantNumberOfIterations(forOp).value();
      int64_t nInner = std::sqrt(numIters), nOuter = nInner;
      int64_t trailingIters = numIters - nInner * nOuter;

      bool hasTrailing = trailingIters > 0;

      auto numIterArgs = forOp.getNumRegionIterArgs();

      SetVector<Value> outsideRefs;
      getUsedValuesDefinedAbove(op->getRegions(), outsideRefs);

      IRMapping &mapping = gutils->originalToNewFn;

      assert(outsideRefs.size() == caches.size() - numIterArgs);

      SmallVector<Value> cachedOutsideRefs;
      for (auto [i, ref] : llvm::enumerate(outsideRefs)) {
        Value refVal = gutils->popCache(caches[numIterArgs + i], builder);
        cachedOutsideRefs.push_back(refVal);
        mapping.map(ref, refVal);
      }

      auto ivTy = forOp.getLowerBound().getType();
      Value outerUB = makeIntConstant(forOp.getLowerBound().getLoc(), builder,
                                      nOuter + hasTrailing, ivTy);
      auto revOuter = builder.create<scf::ForOp>(
          op->getLoc(),
          makeIntConstant(forOp.getLowerBound().getLoc(), builder, 0, ivTy),
          outerUB,
          makeIntConstant(forOp.getLowerBound().getLoc(), builder, 1, ivTy),
          incomingGradients);

      OpBuilder::InsertionGuard guard(builder);
      builder.setInsertionPointToEnd(revOuter.getBody());

      Location loc = forOp.getInductionVar().getLoc();
      Value currentOuterStep = builder.create<arith::SubIOp>(
          loc, makeIntConstant(loc, builder, nOuter, ivTy),
          revOuter.getInductionVar());

      SmallVector<Value> initArgs(numIterArgs, nullptr);
      for (int i = 0; i < numIterArgs; ++i) {
        initArgs[i] = gutils->popCache(caches[i], builder);
      }

      auto nInnerCst = makeIntConstant(forOp.getLowerBound().getLoc(), builder,
                                       nInner, ivTy);
      Value zero = makeIntConstant(forOp.getLowerBound().getLoc(), builder, 0,
                                   ivTy),
            one = makeIntConstant(forOp.getLowerBound().getLoc(), builder, 1,
                                  ivTy);

      Value nInnerUB = nInnerCst;
      if (trailingIters > 0) {
        // this is the first reverse iteration
        Location loc = forOp.getUpperBound().getLoc();
        nInnerUB = builder.create<arith::SelectOp>(
            loc,
            builder.create<arith::CmpIOp>(loc, arith::CmpIPredicate::eq,
                                          revOuter.getInductionVar(), zero),
            makeIntConstant(loc, builder, trailingIters, ivTy), nInnerCst);
      }

      auto revInner = builder.create<scf::ForOp>(forOp.getLoc(), zero, nInnerUB,
                                                 one, initArgs);

      revInner->setAttrs(op->getAttrs());
      revInner->removeAttr("enzyme.enable_checkpointing");

      llvm::APInt stepI;
      if (!matchPattern(forOp.getStep(), m_ConstantInt(&stepI))) {
        op->emitError() << "step size is not known constant\n";
        return failure();
      }

      llvm::APInt startI;
      if (!matchPattern(forOp.getLowerBound(), m_ConstantInt(&startI))) {
        op->emitError() << "lower bound is not known constant\n";
        return failure();
      }

      builder.setInsertionPointToEnd(revInner.getBody());

      Value currentIV = builder.create<arith::AddIOp>(
          loc,
          builder.create<arith::MulIOp>(
              loc,
              builder.create<arith::AddIOp>(
                  loc,
                  builder.create<arith::MulIOp>(loc, currentOuterStep,
                                                nInnerCst),
                  revInner.getInductionVar()),
              builder.create<arith::ConstantOp>(loc,
                                                IntegerAttr::get(ivTy, stepI))),
          builder.create<arith::ConstantOp>(loc,
                                            IntegerAttr::get(ivTy, startI)));

      for (auto [oldArg, newArg] :
           llvm::zip_equal(forOp.getBody()->getArguments(),
                           revInner.getBody()->getArguments()))
        mapping.map(oldArg, newArg);
      mapping.map(forOp.getInductionVar(), currentIV);

      for (auto &it : *forOp.getBody()) {
        auto newOp = builder.clone(it, mapping);
        gutils->originalToNewFnOps[&it] = newOp;
      }

      builder.setInsertionPointToEnd(revOuter.getBody());

      auto revLoop = builder.create<scf::ForOp>(
          forOp.getLoc(), zero, nInnerUB, one,
          revOuter.getBody()->getArguments().drop_front());

      Block *revLoopBody = revLoop.getBody();
      builder.setInsertionPointToEnd(revLoopBody);

      int revIdx = 1;
      for (auto &&[active, operand] :
           llvm::zip_equal(operandsActive,
                           forOp.getBody()->getTerminator()->getOperands())) {
        if (active) {
          gutils->addToDiffe(operand, revLoopBody->getArgument(revIdx),
                             builder);
          revIdx++;
        }
      }

      Block *origBody = forOp.getBody();

      bool valid = true;

      auto first = origBody->rbegin();
      first++; // skip terminator

      auto last = origBody->rend();

      for (auto it = first; it != last; ++it) {
        Operation *op = &*it;
        valid &= gutils->Logic.visitChild(op, builder, gutils).succeeded();
      }

      SmallVector<Value> newResults;
      for (auto &&[active, arg] : llvm::zip_equal(
               operandsActive, origBody->getArguments().drop_front())) {
        if (active) {
          newResults.push_back(gutils->diffe(arg, builder));
          if (!gutils->isConstantValue(arg))
            gutils->zeroDiffe(arg, builder);
        }
      }

      builder.setInsertionPointToEnd(revLoopBody);
      builder.create<scf::YieldOp>(forOp.getBody()->getTerminator()->getLoc(),
                                   newResults);

      builder.setInsertionPointToEnd(revOuter.getBody());
      builder.create<scf::YieldOp>(forOp.getBody()->getTerminator()->getLoc(),
                                   revLoop.getResults());

      builder.setInsertionPointAfter(revOuter);

      revIdx = 0;
      for (auto &&[active, arg] : llvm::zip_equal(
               operandsActive,
               op->getOperands().slice(3, op->getNumOperands() - 3))) {
        if (active) {
          if (!gutils->isConstantValue(arg)) {
            gutils->addToDiffe(arg, revOuter->getResult(revIdx), builder);
          }
          revIdx++;
        }
      }

      return success(valid);
    }

    auto start = gutils->popCache(caches[0], builder);
    auto end = gutils->popCache(caches[1], builder);
    auto step = gutils->popCache(caches[2], builder);

    auto repFor = builder.create<scf::ForOp>(forOp.getLoc(), start, end, step,
                                             incomingGradients);

    bool valid = true;
    for (auto &&[oldReg, newReg] :
         llvm::zip(op->getRegions(), repFor->getRegions())) {
      for (auto &&[oBB, revBB] : llvm::zip(oldReg, newReg)) {
        OpBuilder bodyBuilder(&revBB, revBB.end());

        // Create implicit terminator if not present (when num results > 0)
        if (revBB.empty()) {
          bodyBuilder.create<scf::YieldOp>(repFor->getLoc());
        }
        bodyBuilder.setInsertionPoint(revBB.getTerminator());

        // All values defined in the body should have no use outside this block
        // therefore we can set their diffe to zero upon entering the reverse
        // block to simplify the work of the remove-unnecessary-enzyme-ops pass.
        for (auto operand : oBB.getArguments().slice(1)) {
          if (!gutils->isConstantValue(operand)) {
            gutils->zeroDiffe(operand, bodyBuilder);
          }
        }

        for (auto &it : oBB.getOperations()) {
          for (auto res : it.getResults()) {
            if (!gutils->isConstantValue(res)) {
              gutils->zeroDiffe(res, bodyBuilder);
            }
          }
        }

        auto term = oBB.getTerminator();

        for (auto &&[active, arg, operand] :
             llvm::zip_equal(operandsActive, revBB.getArguments().slice(1),
                             term->getOperands())) {
          if (active) {
            // Set diffe here, not add because it should not accumulate across
            // iterations. Instead the new gradient for this operand is passed
            // in the return of the reverse for body.
            gutils->setDiffe(operand, arg, bodyBuilder);
          }
        }

        auto first = oBB.rbegin();
        first++; // skip terminator

        auto last = oBB.rend();

        for (auto it = first; it != last; ++it) {
          Operation *op = &*it;
          valid &=
              gutils->Logic.visitChild(op, bodyBuilder, gutils).succeeded();
        }

        SmallVector<Value> newResults;
        newResults.reserve(incomingGradients.size());

        for (auto &&[active, arg] :
             llvm::zip_equal(operandsActive, oBB.getArguments().slice(1))) {
          if (active) {
            newResults.push_back(gutils->diffe(arg, bodyBuilder));
            if (!gutils->isConstantValue(arg))
              gutils->zeroDiffe(arg, bodyBuilder);
          }
        }

        // yield new gradient values
        revBB.getTerminator()->setOperands(newResults);
      }
    }

    for (auto &&[active, res, arg] : llvm::zip_equal(
             operandsActive, repFor->getResults(), forOp.getInitArgs())) {
      if (active) {
        if (!gutils->isConstantValue(arg))
          gutils->addToDiffe(arg, res, builder);
      }
    }

    return success(valid);
  }

  SmallVector<Value> cacheValues(Operation *op,
                                 MGradientUtilsReverse *gutils) const {
    auto forOp = cast<scf::ForOp>(op);
    Operation *newOp = gutils->getNewFromOriginal(op);
    OpBuilder cacheBuilder(newOp);

    if (needsCheckpointing(forOp)) {
      int64_t numIters = getConstantNumberOfIterations(forOp).value();
      int64_t nInner = std::sqrt(numIters), nOuter = nInner;
      int64_t trailingIters = numIters - nInner * nOuter;
      bool hasTrailing = trailingIters > 0;

      SetVector<Value> outsideRefs;
      getUsedValuesDefinedAbove(op->getRegions(), outsideRefs);

      SmallVector<Value> caches;

      scf::ForOp newForOp = cast<scf::ForOp>(gutils->getNewFromOriginal(op));

      Type ty = forOp.getLowerBound().getType();
      auto outerFwd = cacheBuilder.create<scf::ForOp>(
          op->getLoc(),
          makeIntConstant(forOp.getLowerBound().getLoc(), cacheBuilder, 0, ty),
          makeIntConstant(forOp.getUpperBound().getLoc(), cacheBuilder,
                          nInner * (nOuter + hasTrailing), ty),
          makeIntConstant(forOp.getStep().getLoc(), cacheBuilder, nInner, ty),
          newForOp.getInitArgs());

      cacheBuilder.setInsertionPointToStart(outerFwd.getBody());
      auto nInnerCst = makeIntConstant(forOp.getUpperBound().getLoc(),
                                       cacheBuilder, nInner, ty);

      Value nInnerUB = nInnerCst;
      if (trailingIters > 0) {
        // if this is the last iteration, then the inner
        // loop will only make trailingIters iterations
        Location loc = forOp.getUpperBound().getLoc();
        nInnerUB = cacheBuilder.create<arith::SelectOp>(
            loc,
            cacheBuilder.create<arith::CmpIOp>(
                loc, arith::CmpIPredicate::eq, outerFwd.getInductionVar(),
                makeIntConstant(loc, cacheBuilder, nInner * nOuter, ty)),
            makeIntConstant(loc, cacheBuilder, trailingIters, ty), nInnerCst);
      }

      auto innerFwd = cacheBuilder.create<scf::ForOp>(
          op->getLoc(),
          makeIntConstant(forOp.getLowerBound().getLoc(), cacheBuilder, 0, ty),
          nInnerUB,
          makeIntConstant(forOp.getStep().getLoc(), cacheBuilder, 1, ty),
          outerFwd.getBody()->getArguments().drop_front());

      cacheBuilder.setInsertionPointToEnd(innerFwd.getBody());
      IRMapping &mapping = gutils->originalToNewFn;

      Location loc = forOp.getInductionVar().getLoc();
      auto currentIV = cacheBuilder.create<arith::MulIOp>(
          loc,
          cacheBuilder.create<arith::AddIOp>(
              loc,
              cacheBuilder.create<arith::MulIOp>(
                  loc, outerFwd.getInductionVar(), nInnerCst),
              innerFwd.getInductionVar()),
          newForOp.getStep());

      for (auto [oldArg, newArg] :
           llvm::zip_equal(forOp.getBody()->getArguments(),
                           innerFwd.getBody()->getArguments()))
        mapping.map(oldArg, newArg);
      mapping.map(forOp.getInductionVar(), currentIV);

      for (auto &it : *forOp.getBody())
        cacheBuilder.clone(it, mapping);

      cacheBuilder.setInsertionPointToEnd(outerFwd.getBody());
      for (auto initArg : innerFwd.getInitArgs())
        caches.push_back(gutils->initAndPushCache(initArg, cacheBuilder));

      cacheBuilder.create<scf::YieldOp>(
          forOp.getBody()->getTerminator()->getLoc(), innerFwd->getResults());

      cacheBuilder.setInsertionPointAfter(outerFwd);

      for (auto ref : outsideRefs)
        caches.push_back(gutils->initAndPushCache(mapping.lookupOrDefault(ref),
                                                  cacheBuilder));

      gutils->replaceOrigOpWith(op, outerFwd.getResults());
      gutils->erase(newForOp);
      gutils->originalToNewFnOps[op] = outerFwd;

      return caches;
    }

    SmallVector<Value> caches;

    Value cacheLB = gutils->initAndPushCache(
        gutils->getNewFromOriginal(forOp.getLowerBound()), cacheBuilder);
    caches.push_back(cacheLB);

    Value cacheUB = gutils->initAndPushCache(
        gutils->getNewFromOriginal(forOp.getUpperBound()), cacheBuilder);
    caches.push_back(cacheUB);

    Value cacheStep = gutils->initAndPushCache(
        gutils->getNewFromOriginal(forOp.getStep()), cacheBuilder);
    caches.push_back(cacheStep);

    return caches;
  }

  void createShadowValues(Operation *op, OpBuilder &builder,
                          MGradientUtilsReverse *gutils) const {
    // auto forOp = cast<scf::ForOp>(op);
  }
};

} // namespace

void mlir::enzyme::registerSCFDialectAutoDiffInterface(
    DialectRegistry &registry) {
  registry.addExtension(+[](MLIRContext *context, scf::SCFDialect *) {
    registerInterfaces(context);
    scf::ForOp::attachInterface<ForOpInterfaceReverse>(*context);
    scf::ForOp::attachInterface<ForOpEnzymeOpsRemover>(*context);
    scf::ForOp::attachInterface<ForOpADDataFlow>(*context);
  });
}<|MERGE_RESOLUTION|>--- conflicted
+++ resolved
@@ -201,14 +201,12 @@
       inductionVariable = body->getArgument(0);
     }
 
-<<<<<<< HEAD
     if (forOp->hasAttr("enzyme.enable_mincut")) {
       mlir::enzyme::minCutCache(forOp.getBody(), otherForOp.getBody(), caches,
                                 rewriter);
     }
-=======
+
     SmallVector<Value> newPushValues;
->>>>>>> a8866286
 
     for (auto &info : caches) {
       Value cache = info.initOp.getResult();
