//===- SCFAutoDiffOpInterfaceImpl.cpp - Interface external model ----------===//
//
// Part of the LLVM Project, under the Apache License v2.0 with LLVM Exceptions.
// See https://llvm.org/LICENSE.txt for license information.
// SPDX-License-Identifier: Apache-2.0 WITH LLVM-exception
//
//===----------------------------------------------------------------------===//
//
// This file contains the external model implementation of the automatic
// differentiation op interfaces for the upstream MLIR SCF dialect.
//
//===----------------------------------------------------------------------===//

#include "Implementations/CoreDialectsAutoDiffImplementations.h"
#include "Interfaces/AutoDiffOpInterface.h"
#include "Interfaces/AutoDiffTypeInterface.h"
#include "Interfaces/EnzymeLogic.h"
#include "Interfaces/GradientUtils.h"
#include "Interfaces/GradientUtilsReverse.h"
#include "mlir/Dialect/SCF/IR/SCF.h"
#include "mlir/IR/DialectRegistry.h"
#include "mlir/Support/LogicalResult.h"
#include <functional>

using namespace mlir;
using namespace mlir::enzyme;

namespace {
struct ForOpInterface
    : public AutoDiffOpInterface::ExternalModel<ForOpInterface, scf::ForOp> {
  LogicalResult createForwardModeTangent(Operation *op, OpBuilder &builder,
                                         MGradientUtils *gutils) const {
    auto forOp = cast<scf::ForOp>(op);
    auto nFor = cast<scf::ForOp>(gutils->getNewFromOriginal(op));
    SmallVector<Type> nTypes;
    for (auto r : forOp->getResults()) {
      // TODO only if used
      nTypes.push_back(r.getType());
      if (!gutils->isConstantValue(r)) {
        auto adTypeIface = r.getType().dyn_cast<AutoDiffTypeInterface>();
        if (!adTypeIface)
          return failure();
        nTypes.push_back(adTypeIface.getShadowType());
      }
    }
<<<<<<< HEAD
    SmallVector<mlir::Value> nArgs;
    for (auto r : llvm::zip(forOp.getInitArgs(), forOp.getRegionIterArgs())) {
=======
    SmallVector<Value> nArgs;
    for (const auto &[initVal, iterArg] :
         llvm::zip(forOp.getInitArgs(), forOp.getRegionIterArgs())) {
>>>>>>> f18cf5bd
      // TODO only if used
      nArgs.push_back(gutils->getNewFromOriginal(initVal));
      if (!gutils->isConstantValue(iterArg))
        nArgs.push_back(gutils->invertPointerM(initVal, builder));
    }
    auto repFor = builder.create<scf::ForOp>(
        forOp.getLoc(), gutils->getNewFromOriginal(forOp.getLowerBound()),
        gutils->getNewFromOriginal(forOp.getUpperBound()),
        gutils->getNewFromOriginal(forOp.getStep()), nArgs);
    repFor.getRegion().takeBody(nFor.getRegion());

    SmallVector<Value> reps;
    size_t idx = 0;
    for (Value r : forOp.getResults()) {
      // TODO only if used
      reps.push_back(repFor.getResult(idx));
      idx++;
      if (!gutils->isConstantValue(r)) {
        auto inverted = gutils->invertedPointers.lookupOrNull(r);
        assert(inverted);
        gutils->invertedPointers.map(r, repFor.getResult(idx));
        inverted.replaceAllUsesWith(repFor.getResult(idx));
        gutils->erase(inverted.getDefiningOp());
        idx++;
      }
    }
    nFor.replaceAllUsesWith(reps);
    gutils->erase(nFor);
    for (Operation &o :
         llvm::make_early_inc_range(forOp.getBody()->without_terminator())) {
      if (failed(gutils->visitChild(&o)))
        return failure();
    }
    Operation *oldYield = repFor.getBody()->getTerminator();
    builder.setInsertionPointToEnd(repFor.getBody());
    SmallVector<Value> nYields;
    for (const auto &[result, yieldOperand] :
         llvm::zip(forOp.getResults(),
                   forOp.getBody()->getTerminator()->getOperands())) {
      // TODO only if used
      nYields.push_back(gutils->getNewFromOriginal(yieldOperand));
      if (!gutils->isConstantValue(result))
        nYields.push_back(gutils->invertPointerM(yieldOperand, builder));
    }
<<<<<<< HEAD
    repFor.getBody()->push_back(oldYield->create(
        oldYield->getLoc(), oldYield->getName(), TypeRange(), nYields,
        oldYield->getAttrs(), OpaqueProperties(nullptr),
        oldYield->getSuccessors(), oldYield->getNumRegions()));
=======
    Operation *newYield = builder.clone(*oldYield);
    newYield->setOperands(nYields);
>>>>>>> f18cf5bd
    gutils->erase(oldYield);
    return success();
  }
};

struct ForOpInterfaceReverse
    : public ReverseAutoDiffOpInterface::ExternalModel<ForOpInterfaceReverse,
                                                       scf::ForOp> {
  void createReverseModeAdjoint(Operation *op, OpBuilder &builder,
                                MGradientUtilsReverse *gutils,
                                SmallVector<Value> caches) const {
    auto forOp = cast<scf::ForOp>(op);

    SmallVector<Value> nArgs;
    for (Value v : forOp.getResults()) {
      if (auto iface = dyn_cast<AutoDiffTypeInterface>(v.getType())) {
        if (gutils->hasInvertPointer(v)) {
          nArgs.push_back(gutils->invertPointerM(v, builder));
        } else {
          nArgs.push_back(iface.createNullValue(builder, v.getLoc()));
        }
      }
    }

    auto repFor = builder.create<scf::ForOp>(
        forOp.getLoc(), gutils->popCache(caches[0], builder),
        gutils->popCache(caches[1], builder),
        gutils->popCache(caches[2], builder), nArgs); // TODO
    repFor.getRegion().begin()->erase();

    auto buildFuncReturnOp = [](OpBuilder &builder, Location loc,
                                SmallVector<Value> retargs) {
      builder.create<scf::YieldOp>(loc, retargs);
      return;
    };

    gutils->Logic.differentiate(gutils, forOp.getRegion(), repFor.getRegion(),
                                /*parentRegion=*/false, buildFuncReturnOp,
                                nullptr);

    // Insert the index which is carried by the scf for op.
    Type indexType = IndexType::get(builder.getContext());
    repFor.getRegion().insertArgument((unsigned)0, indexType, forOp.getLoc());

    for (const auto &[iterOperand, adjResult] :
         llvm::zip(forOp.getInitArgs(), repFor.getResults())) {
      if (gutils->hasInvertPointer(iterOperand)) {
        auto autoDiffType = cast<AutoDiffTypeInterface>(iterOperand.getType());
        Value before = gutils->invertPointerM(iterOperand, builder);
        Value after = autoDiffType.createAddOp(builder, forOp.getLoc(), before,
                                               adjResult);
        gutils->mapInvertPointer(iterOperand, after, builder);
      }
    }
  }

  SmallVector<Value> cacheValues(Operation *op,
                                 MGradientUtilsReverse *gutils) const {
    auto forOp = cast<scf::ForOp>(op);

    Operation *newOp = gutils->getNewFromOriginal(op);
    OpBuilder cacheBuilder(newOp);
    SmallVector<Value> caches;

    Value cacheLB = gutils->initAndPushCache(
        gutils->getNewFromOriginal(forOp.getLowerBound()), cacheBuilder);
    caches.push_back(cacheLB);

    Value cacheUB = gutils->initAndPushCache(
        gutils->getNewFromOriginal(forOp.getUpperBound()), cacheBuilder);
    caches.push_back(cacheUB);

    Value cacheStep = gutils->initAndPushCache(
        gutils->getNewFromOriginal(forOp.getStep()), cacheBuilder);
    caches.push_back(cacheStep);

    return caches;
  }

  void createShadowValues(Operation *op, OpBuilder &builder,
                          MGradientUtilsReverse *gutils) const {
    // auto forOp = cast<scf::ForOp>(op);
  }
};

} // namespace

void mlir::enzyme::registerSCFDialectAutoDiffInterface(
    DialectRegistry &registry) {
  registry.addExtension(+[](MLIRContext *context, scf::SCFDialect *) {
    scf::ForOp::attachInterface<ForOpInterface>(*context);

    scf::ForOp::attachInterface<ForOpInterfaceReverse>(*context);
  });
}<|MERGE_RESOLUTION|>--- conflicted
+++ resolved
@@ -43,14 +43,9 @@
         nTypes.push_back(adTypeIface.getShadowType());
       }
     }
-<<<<<<< HEAD
-    SmallVector<mlir::Value> nArgs;
-    for (auto r : llvm::zip(forOp.getInitArgs(), forOp.getRegionIterArgs())) {
-=======
     SmallVector<Value> nArgs;
     for (const auto &[initVal, iterArg] :
          llvm::zip(forOp.getInitArgs(), forOp.getRegionIterArgs())) {
->>>>>>> f18cf5bd
       // TODO only if used
       nArgs.push_back(gutils->getNewFromOriginal(initVal));
       if (!gutils->isConstantValue(iterArg))
@@ -95,15 +90,8 @@
       if (!gutils->isConstantValue(result))
         nYields.push_back(gutils->invertPointerM(yieldOperand, builder));
     }
-<<<<<<< HEAD
-    repFor.getBody()->push_back(oldYield->create(
-        oldYield->getLoc(), oldYield->getName(), TypeRange(), nYields,
-        oldYield->getAttrs(), OpaqueProperties(nullptr),
-        oldYield->getSuccessors(), oldYield->getNumRegions()));
-=======
     Operation *newYield = builder.clone(*oldYield);
     newYield->setOperands(nYields);
->>>>>>> f18cf5bd
     gutils->erase(oldYield);
     return success();
   }
