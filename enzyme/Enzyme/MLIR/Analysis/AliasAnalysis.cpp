--- conflicted
+++ resolved
@@ -4,10 +4,7 @@
 #include "mlir/Analysis/DataFlow/DenseAnalysis.h"
 #include "mlir/Analysis/DataFlow/SparseAnalysis.h"
 #include "mlir/Analysis/DataFlowFramework.h"
-<<<<<<< HEAD
-=======
 #include "mlir/Dialect/LLVMIR/LLVMAttrs.h"
->>>>>>> b63dc7c3
 #include "mlir/Interfaces/CastInterfaces.h"
 #include "mlir/Interfaces/FunctionInterfaces.h"
 #include "mlir/Interfaces/SideEffectInterfaces.h"
@@ -624,12 +621,12 @@
   // For operations that don't touch memory, conservatively assume all results
   // alias all operands.
   for (auto *resultLattice : results) {
-    // Setting this flag to true will assume non-pointers don't alias, which is
-    // not true in general but can result in improved analysis speed. TODO: We
-    // need a type analysis for full correctness.
+    // TODO: Setting this flag to true will assume non-pointers don't alias,
+    // which is not true in general but can result in improved analysis speed.
+    // We need a type analysis for full correctness.
     const bool prune_non_pointers = false;
-    if (!prune_non_pointers || isa<LLVM::LLVMPointerType, MemRefType>(
-                                   resultLattice->getPoint().getType()))
+    if (!prune_non_pointers ||
+        isPointerLike(resultLattice->getPoint().getType()))
       for (const auto *operandLattice : operands)
         join(resultLattice, *operandLattice);
   }
@@ -658,7 +655,8 @@
 
   // Functions with known specific behavior.
   StringRef callableName = symbol.getLeafReference().getValue();
-  if (callableName == "malloc" || callableName == "_Znwm") {
+  if (callableName == "malloc" || callableName == "calloc" ||
+      callableName == "_Znwm") {
     assert(call->getNumResults() == 1);
     effects.push_back(MemoryEffects::EffectInstance(
         MemoryEffects::Allocate::get(), call->getResult(0)));
@@ -714,24 +712,6 @@
   }
 }
 
-<<<<<<< HEAD
-// TODO: Move this somewhere shared
-void getEffectsForExternalCall(
-    CallOpInterface call,
-    SmallVectorImpl<MemoryEffects::EffectInstance> &effects) {
-  if (auto symbol = dyn_cast<SymbolRefAttr>(call.getCallableForCallee())) {
-    StringRef callableName = symbol.getLeafReference().getValue();
-    if (callableName == "malloc" || callableName == "calloc" ||
-        callableName == "_Znwm") {
-      assert(call->getNumResults() == 1);
-      effects.push_back(MemoryEffects::EffectInstance(
-          MemoryEffects::Allocate::get(), call->getResult(0)));
-    }
-  }
-}
-
-=======
->>>>>>> b63dc7c3
 void enzyme::AliasAnalysis::visitExternalCall(
     CallOpInterface call, ArrayRef<const AliasClassLattice *> operands,
     ArrayRef<AliasClassLattice *> results) {
