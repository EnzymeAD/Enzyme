//===- DataFlowActivityAnalysis.h - Implementation of Activity Analysis ---===//
//
//                             Enzyme Project
//
// Part of the Enzyme Project, under the Apache License v2.0 with LLVM
// Exceptions. See https://llvm.org/LICENSE.txt for license information.
// SPDX-License-Identifier: Apache-2.0 WITH LLVM-exception
//
// If using this code in an academic setting, please cite the following:
// @incollection{enzymeNeurips,
// title = {Instead of Rewriting Foreign Code for Machine Learning,
//          Automatically Synthesize Fast Gradients},
// author = {Moses, William S. and Churavy, Valentin},
// booktitle = {Advances in Neural Information Processing Systems 33},
// year = {2020},
// note = {To appear in},
// }
//
//===----------------------------------------------------------------------===//
//
// This file contains the implementation of Activity Analysis -- an AD-specific
// analysis that deduces if a given instruction or value can impact the
// calculation of a derivative. This file formulates activity analysis within
// a dataflow framework.
//
//===----------------------------------------------------------------------===//
#include "DataFlowActivityAnalysis.h"
#include "AliasAnalysis.h"
#include "Dialect/Ops.h"
#include "Interfaces/AutoDiffTypeInterface.h"

#include "mlir/Analysis/DataFlow/ConstantPropagationAnalysis.h"
#include "mlir/Analysis/DataFlow/DeadCodeAnalysis.h"
#include "mlir/Analysis/DataFlow/DenseAnalysis.h"
#include "mlir/Analysis/DataFlow/SparseAnalysis.h"
#include "mlir/Analysis/DataFlowFramework.h"
#include "mlir/Interfaces/SideEffectInterfaces.h"

// TODO: Don't depend on specific dialects
#include "mlir/Dialect/LLVMIR/LLVMDialect.h"
#include "mlir/Dialect/Linalg/IR/Linalg.h"
#include "mlir/Dialect/MemRef/IR/MemRef.h"

#include "mlir/Analysis/AliasAnalysis/LocalAliasAnalysis.h"

#include "Interfaces/AutoDiffOpInterface.h"

using namespace mlir;
using namespace mlir::dataflow;
using enzyme::AliasClassLattice;

/// From LLVM Enzyme's activity analysis, there are four activity states.
// constant instruction vs constant value, a value/instruction (one and the same
// in LLVM) can be a constant instruction but active value, active instruction
// but constant value, or active/constant both.

// The result of activity states are potentially different for multiple
// enzyme.autodiff calls.

enum class ActivityKind { Constant, ActiveVal, Unknown };

using llvm::errs;
class ValueActivity {
public:
  static ValueActivity getConstant() {
    return ValueActivity(ActivityKind::Constant);
  }

  static ValueActivity getActiveVal() {
    return ValueActivity(ActivityKind::ActiveVal);
  }

  static ValueActivity getUnknown() {
    return ValueActivity(ActivityKind::Unknown);
  }

  bool isActiveVal() const { return value == ActivityKind::ActiveVal; }

  bool isConstant() const { return value == ActivityKind::Constant; }

  bool isUnknown() const { return value == ActivityKind::Unknown; }

  ValueActivity() {}
  ValueActivity(ActivityKind value) : value(value) {}

  /// Get the known activity state.
  const ActivityKind &getValue() const { return value; }

  bool operator==(const ValueActivity &rhs) const { return value == rhs.value; }

  static ValueActivity merge(const ValueActivity &lhs,
                             const ValueActivity &rhs) {
    if (lhs.isUnknown() || rhs.isUnknown())
      return ValueActivity::getUnknown();

    if (lhs.isConstant() && rhs.isConstant())
      return ValueActivity::getConstant();
    return ValueActivity::getActiveVal();
  }

  static ValueActivity join(const ValueActivity &lhs,
                            const ValueActivity &rhs) {
    return ValueActivity::merge(lhs, rhs);
  }

  void print(raw_ostream &os) const {
    switch (value) {
    case ActivityKind::ActiveVal:
      os << "ActiveVal";
      break;
    case ActivityKind::Constant:
      os << "Constant";
      break;
    case ActivityKind::Unknown:
      os << "Unknown";
      break;
    }
  }

  raw_ostream &operator<<(raw_ostream &os) const {
    print(os);
    return os;
  }

private:
  /// The activity kind. Optimistically initialized to constant.
  ActivityKind value = ActivityKind::Constant;
};

raw_ostream &operator<<(raw_ostream &os, const ValueActivity &val) {
  val.print(os);
  return os;
}

class ForwardValueActivity : public Lattice<ValueActivity> {
public:
  using Lattice::Lattice;
};

class BackwardValueActivity : public AbstractSparseLattice {
public:
  using AbstractSparseLattice::AbstractSparseLattice;

  ChangeResult meet(const AbstractSparseLattice &other) override {
    const auto *rhs = reinterpret_cast<const BackwardValueActivity *>(&other);
    return meet(rhs->getValue());
  }

  void print(raw_ostream &os) const override { value.print(os); }

  ValueActivity getValue() const { return value; }

  ChangeResult meet(ValueActivity other) {
    auto met = ValueActivity::merge(getValue(), other);
    if (getValue() == met) {
      return ChangeResult::NoChange;
    }

    value = met;
    return ChangeResult::Change;
  }

private:
  ValueActivity value;
};

raw_ostream &operator<<(raw_ostream &os, const CallControlFlowAction &action) {
  switch (action) {
  case CallControlFlowAction::EnterCallee:
    os << "EnterCallee";
    break;
  case CallControlFlowAction::ExitCallee:
    os << "ExitCallee";
    break;
  case CallControlFlowAction::ExternalCallee:
    os << "ExternalCallee";
    break;
  }
  return os;
}

/// This needs to keep track of three things:
///   1. Could active info store in?
///   2. Could active info load out?
///   TODO: Necessary for run-time activity
///   3. Could constant info propagate (store?) in?
///
/// Active: (forward) active in && (backward) active out && (??) !const in
/// ActiveOrConstant: active in && active out && const in
/// Constant: everything else
struct MemoryActivityState {
  /// Whether active data has stored into this memory location.
  bool activeIn = false;
  /// Whether active data was loaded out of this memory location.
  bool activeOut = false;

  bool operator==(const MemoryActivityState &other) {
    return activeIn == other.activeIn && activeOut == other.activeOut;
  }

  bool operator!=(const MemoryActivityState &other) {
    return !(*this == other);
  }

  ChangeResult reset() {
    if (!activeIn && !activeOut)
      return ChangeResult::NoChange;
    activeIn = false;
    activeOut = false;
    return ChangeResult::Change;
  }

  ChangeResult merge(const MemoryActivityState &other) {
    if (*this == other) {
      return ChangeResult::NoChange;
    }

    activeIn |= other.activeIn;
    activeOut |= other.activeOut;
    return ChangeResult::Change;
  }
};

class MemoryActivity : public AbstractDenseLattice {
public:
  using AbstractDenseLattice::AbstractDenseLattice;

  /// Clear all modifications.
  ChangeResult reset() {
    if (activityStates.empty())
      return otherMemoryActivity.reset();
    activityStates.clear();
    return otherMemoryActivity.reset();
  }

  bool hasActiveData(DistinctAttr aliasClass) const {
    if (!aliasClass)
      return otherMemoryActivity.activeIn;
    auto it = activityStates.find(aliasClass);
    if (it != activityStates.end())
      return it->getSecond().activeIn;
    return otherMemoryActivity.activeIn;
  }

  bool activeDataFlowsOut(DistinctAttr aliasClass) const {
    if (!aliasClass)
      return otherMemoryActivity.activeOut;

    auto it = activityStates.find(aliasClass);
    if (it != activityStates.end())
      return it->getSecond().activeOut;
    return otherMemoryActivity.activeOut;
  }

  /// Set the internal activity state. Accepts null attribute to indicate "other
  /// classes".
  ChangeResult setActiveIn(DistinctAttr aliasClass) {
    if (!aliasClass)
      return setActiveIn();

    auto &state = activityStates[aliasClass];
    ChangeResult result =
        state.activeIn ? ChangeResult::NoChange : ChangeResult::Change;
    state.activeIn = true;
    return result;
  }
  ChangeResult setActiveIn() {
    if (otherMemoryActivity.activeIn && activityStates.empty())
      return ChangeResult::NoChange;
    otherMemoryActivity.activeIn = true;
    activityStates.clear();
    return ChangeResult::Change;
  }
  ChangeResult setActiveOut(DistinctAttr aliasClass) {
    if (!aliasClass)
      return setActiveOut();

    auto &state = activityStates[aliasClass];
    ChangeResult result =
        state.activeOut ? ChangeResult::NoChange : ChangeResult::Change;
    state.activeOut = true;
    return result;
  }
  ChangeResult setActiveOut() {
    if (otherMemoryActivity.activeOut && activityStates.empty())
      return ChangeResult::NoChange;
    otherMemoryActivity.activeOut = true;
    activityStates.clear();
    return ChangeResult::Change;
  }

  void print(raw_ostream &os) const override {
    if (activityStates.empty()) {
      os << "<memory activity state was empty>"
         << "\n";
    }
    for (const auto &[value, state] : activityStates) {
      os << value << ": in " << state.activeIn << " out " << state.activeOut
         << "\n";
    }
    os << "other classes: in " << otherMemoryActivity.activeIn << " out "
       << otherMemoryActivity.activeOut << "\n";
  }

  raw_ostream &operator<<(raw_ostream &os) const {
    print(os);
    return os;
  }

protected:
  ChangeResult merge(const AbstractDenseLattice &lattice) {
    const auto &rhs = static_cast<const MemoryActivity &>(lattice);
    ChangeResult result = ChangeResult::NoChange;
    DenseSet<DistinctAttr> known;
    auto lhsRange = llvm::make_first_range(activityStates);
    auto rhsRange = llvm::make_first_range(rhs.activityStates);
    known.insert(lhsRange.begin(), lhsRange.end());
    known.insert(rhsRange.begin(), rhsRange.end());

    MemoryActivityState updatedOther(otherMemoryActivity);
    result |= updatedOther.merge(rhs.otherMemoryActivity);
    DenseMap<DistinctAttr, MemoryActivityState> updated;
    for (DistinctAttr d : known) {
      auto lhsIt = activityStates.find(d);
      auto rhsIt = rhs.activityStates.find(d);
      bool isKnownInLHS = lhsIt != activityStates.end();
      bool isKnownInRHS = rhsIt != rhs.activityStates.end();
      const MemoryActivityState *lhsActivity =
          isKnownInLHS ? &lhsIt->getSecond() : &otherMemoryActivity;
      const MemoryActivityState *rhsActivity =
          isKnownInRHS ? &rhsIt->getSecond() : &rhs.otherMemoryActivity;
      MemoryActivityState updatedActivity(*lhsActivity);
      (void)updatedActivity.merge(*rhsActivity);
      if ((lhsIt != activityStates.end() &&
           updatedActivity != lhsIt->getSecond()) ||
          (lhsIt == activityStates.end() &&
           updatedActivity != otherMemoryActivity)) {
        result |= ChangeResult::Change;
      }
      if (updatedActivity != updatedOther)
        updated.try_emplace(d, updatedActivity);
    }
    std::swap(updated, activityStates);
    return otherMemoryActivity.merge(rhs.otherMemoryActivity) | result;
  }

private:
  DenseMap<DistinctAttr, MemoryActivityState> activityStates;
  MemoryActivityState otherMemoryActivity;
};

class ForwardMemoryActivity : public MemoryActivity {
public:
  using MemoryActivity::MemoryActivity;

  /// Join the activity states.
  ChangeResult join(const AbstractDenseLattice &lattice) {
    return merge(lattice);
  }
};

class BackwardMemoryActivity : public MemoryActivity {
public:
  using MemoryActivity::MemoryActivity;

  ChangeResult meet(const AbstractDenseLattice &lattice) override {
    return merge(lattice);
  }
};

/// Sparse activity analysis reasons about activity by traversing forward down
/// the def-use chains starting from active function arguments.
class SparseForwardActivityAnalysis
    : public SparseForwardDataFlowAnalysis<ForwardValueActivity> {
public:
  using SparseForwardDataFlowAnalysis::SparseForwardDataFlowAnalysis;

  /// In general, we don't know anything about entry operands.
  void setToEntryState(ForwardValueActivity *lattice) override {
    // errs() << "sparse forward setting to entry state\n";
    propagateIfChanged(lattice, lattice->join(ValueActivity()));
  }

  void visitOperation(Operation *op,
                      ArrayRef<const ForwardValueActivity *> operands,
                      ArrayRef<ForwardValueActivity *> results) override {
    if (op->hasTrait<OpTrait::ConstantLike>())
      return;

    // Bail out if this op affects memory.
    if (!isPure(op))
      return;

    transfer(op, operands, results);
  }

  void visitExternalCall(CallOpInterface call,
                         ArrayRef<const ForwardValueActivity *> operands,
                         ArrayRef<ForwardValueActivity *> results) override {
    transfer(call, operands, results);
  }

  void transfer(Operation *op, ArrayRef<const ForwardValueActivity *> operands,
                ArrayRef<ForwardValueActivity *> results) {
    // For value-based AA, assume any active argument leads to an active
    // result.
    ValueActivity joinedResult;
    for (const ForwardValueActivity *operand : operands)
      joinedResult = ValueActivity::merge(joinedResult, operand->getValue());

    // Only mark results as active data if the type can carry perturbations and
    // has value semantics
    for (ForwardValueActivity *result : results) {
      if (joinedResult.isActiveVal())
        propagateIfChanged(result,
                           result->join(isa<FloatType, ComplexType>(
                                            result->getPoint().getType())
                                            ? joinedResult
                                            : ValueActivity::getConstant()));
      else
        propagateIfChanged(result, result->join(joinedResult));
    }
  }
};

class SparseBackwardActivityAnalysis
    : public SparseBackwardDataFlowAnalysis<BackwardValueActivity> {
public:
  using SparseBackwardDataFlowAnalysis::SparseBackwardDataFlowAnalysis;

  void setToExitState(BackwardValueActivity *lattice) override {
    // errs() << "backward sparse setting to exit state\n";
  }

  void visitBranchOperand(OpOperand &operand) override {}

  void visitCallOperand(OpOperand &operand) override {}

  void transfer(Operation *op, ArrayRef<BackwardValueActivity *> operands,
                ArrayRef<const BackwardValueActivity *> results) {
    // Propagate all operands to all results
    for (auto operand : operands)
      for (auto result : results)
        meet(operand, *result);
  }

  void
  visitOperation(Operation *op, ArrayRef<BackwardValueActivity *> operands,
                 ArrayRef<const BackwardValueActivity *> results) override {
    // Bail out if the op propagates memory
    if (!isPure(op)) {
      return;
    }

    transfer(op, operands, results);
  }

  void
  visitExternalCall(CallOpInterface call,
                    ArrayRef<BackwardValueActivity *> operands,
                    ArrayRef<const BackwardValueActivity *> results) override {
    transfer(call, operands, results);
  }
};

// When applying a transfer function to a store from memory, we need to know
// what value is being stored.
std::optional<Value> getStored(Operation *op) {
  if (auto storeOp = dyn_cast<LLVM::StoreOp>(op)) {
    return storeOp.getValue();
  } else if (auto storeOp = dyn_cast<memref::StoreOp>(op)) {
    return storeOp.getValue();
  }
  return std::nullopt;
}

std::optional<Value> getCopySource(Operation *op) {
  if (auto copyOp = dyn_cast<CopyOpInterface>(op)) {
    return copyOp.getSource();
  } else if (isa<LLVM::MemcpyOp, LLVM::MemcpyInlineOp, LLVM::MemmoveOp>(op)) {
    return op->getOperand(1);
  }
  return std::nullopt;
}

/// The dense analyses operate using a pointer's "canonical allocation", the
/// Value corresponding to its allocation.
/// The callback may receive null allocation when the class alias set is
/// unknown.
/// If the classes are undefined, the callback will not be called at all.
void forEachAliasedAlloc(const AliasClassLattice *ptrAliasClass,
                         function_ref<void(DistinctAttr)> forEachFn) {
<<<<<<< HEAD
  ptrAliasClass->getAliasClassesObject().foreachClass(
=======
  (void)ptrAliasClass->getAliasClassesObject().foreachClass(
>>>>>>> 8d75756c
      [&](DistinctAttr alloc, enzyme::AliasClassSet::State state) {
        if (state != enzyme::AliasClassSet::State::Undefined)
          forEachFn(alloc);
        return ChangeResult::NoChange;
      });
}

class DenseForwardActivityAnalysis
    : public DenseForwardDataFlowAnalysis<ForwardMemoryActivity> {
public:
  DenseForwardActivityAnalysis(DataFlowSolver &solver, Block *entryBlock,
                               ArrayRef<enzyme::Activity> argumentActivity)
      : DenseForwardDataFlowAnalysis(solver), entryBlock(entryBlock),
        argumentActivity(argumentActivity) {}

  void visitOperation(Operation *op, const ForwardMemoryActivity &before,
                      ForwardMemoryActivity *after) override {
    join(after, before);
    ChangeResult result = ChangeResult::NoChange;

    // TODO If we know this is inactive by definition
    // if (auto ifaceOp = dyn_cast<enzyme::ActivityOpInterface>(op)) {
    //   if (ifaceOp.isInactive()) {
    //     propagateIfChanged(after, result);
    //     return;
    //   }
    // }

    auto memory = dyn_cast<MemoryEffectOpInterface>(op);
    // If we can't reason about the memory effects, then conservatively assume
    // we can't deduce anything about activity via side-effects.
    if (!memory)
      return;

    SmallVector<MemoryEffects::EffectInstance> effects;
    memory.getEffects(effects);

    for (const auto &effect : effects) {
      Value value = effect.getValue();

      // If we see an effect on anything other than a value, assume we can't
      // deduce anything about the activity.
      if (!value)
        return;

      // In forward-flow, a value is active if loaded from a memory resource
      // that has previously been actively stored to.
      if (isa<MemoryEffects::Read>(effect.getEffect())) {
        auto *ptrAliasClass = getOrCreateFor<AliasClassLattice>(op, value);
        forEachAliasedAlloc(ptrAliasClass, [&](DistinctAttr alloc) {
          if (before.hasActiveData(alloc)) {
            for (OpResult opResult : op->getResults()) {
              // Mark the result as (forward) active
              // TODO: We might need type analysis here
              // Structs and tensors also have value semantics
              if (isa<FloatType, ComplexType>(opResult.getType())) {
                auto *valueState = getOrCreate<ForwardValueActivity>(opResult);
                propagateIfChanged(
                    valueState,
                    valueState->join(ValueActivity::getActiveVal()));
              }
            }

            if (auto linalgOp = dyn_cast<linalg::LinalgOp>(op)) {
              // propagate from input to block argument
              for (OpOperand *inputOperand : linalgOp.getDpsInputOperands()) {
                if (inputOperand->get() == value) {
                  auto *valueState = getOrCreate<ForwardValueActivity>(
                      linalgOp.getMatchingBlockArgument(inputOperand));
                  propagateIfChanged(
                      valueState,
                      valueState->join(ValueActivity::getActiveVal()));
                }
              }
            }
          }
        });
      }

      if (isa<MemoryEffects::Write>(effect.getEffect())) {
        std::optional<Value> stored = getStored(op);
        if (stored.has_value()) {
          auto *valueState = getOrCreateFor<ForwardValueActivity>(op, *stored);
          if (valueState->getValue().isActiveVal()) {
            auto *ptrAliasClass = getOrCreateFor<AliasClassLattice>(op, value);
            forEachAliasedAlloc(ptrAliasClass, [&](DistinctAttr alloc) {
              // Mark the pointer as having been actively stored into
              result |= after->setActiveIn(alloc);
            });
          }
        } else if (auto copySource = getCopySource(op)) {
          auto *srcAliasClass =
              getOrCreateFor<AliasClassLattice>(op, *copySource);
          forEachAliasedAlloc(srcAliasClass, [&](DistinctAttr srcAlloc) {
            if (before.hasActiveData(srcAlloc)) {
              auto *destAliasClass =
                  getOrCreateFor<AliasClassLattice>(op, value);
              forEachAliasedAlloc(destAliasClass, [&](DistinctAttr destAlloc) {
                result |= after->setActiveIn(destAlloc);
              });
            }
          });
        } else if (auto linalgOp = dyn_cast<linalg::LinalgOp>(op)) {
          // linalg.yield stores to the corresponding value.
          for (OpOperand &dpsInit : linalgOp.getDpsInitsMutable()) {
            if (dpsInit.get() == value) {
              int64_t resultIndex =
                  dpsInit.getOperandNumber() - linalgOp.getNumDpsInputs();
              Value yieldOperand =
                  linalgOp.getBlock()->getTerminator()->getOperand(resultIndex);
              auto *valueState =
                  getOrCreateFor<ForwardValueActivity>(op, yieldOperand);
              if (valueState->getValue().isActiveVal()) {
                auto *ptrAliasClass =
                    getOrCreateFor<AliasClassLattice>(op, value);
                forEachAliasedAlloc(ptrAliasClass, [&](DistinctAttr alloc) {
                  result |= after->setActiveIn(alloc);
                });
              }
            }
          }
        }
      }
    }
    propagateIfChanged(after, result);
  }

  void visitCallControlFlowTransfer(CallOpInterface call,
                                    CallControlFlowAction action,
                                    const ForwardMemoryActivity &before,
                                    ForwardMemoryActivity *after) override {
    join(after, before);
  }

  /// Initialize the entry block with the supplied argument activities.
  void setToEntryState(ForwardMemoryActivity *lattice) override {
    if (auto *block = dyn_cast_if_present<Block *>(lattice->getPoint());
        block && block == entryBlock) {
      for (const auto &[arg, activity] :
           llvm::zip(block->getArguments(), argumentActivity)) {
        if (activity != enzyme::Activity::enzyme_dup &&
            activity != enzyme::Activity::enzyme_dupnoneed)
          continue;
        auto *argAliasClasses = getOrCreateFor<AliasClassLattice>(block, arg);
        ChangeResult changed =
            argAliasClasses->getAliasClassesObject().foreachClass(
                [lattice](DistinctAttr argAliasClass,
                          enzyme::AliasClassSet::State state) {
                  if (state == enzyme::AliasClassSet::State::Undefined)
                    return ChangeResult::NoChange;
                  return lattice->setActiveIn(argAliasClass);
                });
        propagateIfChanged(lattice, changed);
      }
    }
  }

private:
  // A pointer to the entry block and argument activities of the top-level
  // function being differentiated. This is used to set the entry state
  // because we need access to the results of points-to analysis.
  Block *entryBlock;
  SmallVector<enzyme::Activity> argumentActivity;
};

class DenseBackwardActivityAnalysis
    : public DenseBackwardDataFlowAnalysis<BackwardMemoryActivity> {
public:
  DenseBackwardActivityAnalysis(DataFlowSolver &solver,
                                SymbolTableCollection &symbolTable,
                                FunctionOpInterface parentOp,
                                ArrayRef<enzyme::Activity> argumentActivity)
      : DenseBackwardDataFlowAnalysis(solver, symbolTable), parentOp(parentOp),
        argumentActivity(argumentActivity) {}

  void visitOperation(Operation *op, const BackwardMemoryActivity &after,
                      BackwardMemoryActivity *before) override {

    // TODO: If we know this is inactive by definition
    // if (auto ifaceOp = dyn_cast<enzyme::ActivityOpInterface>(op)) {
    //   if (ifaceOp.isInactive()) {
    //     return;
    //   }
    // }

    // Initialize the return activity of arguments.
    if (op->hasTrait<OpTrait::ReturnLike>() && op->getParentOp() == parentOp) {
      for (const auto &[arg, argActivity] :
           llvm::zip(parentOp->getRegions().front().getArguments(),
                     argumentActivity)) {
        if (argActivity != enzyme::Activity::enzyme_dup &&
            argActivity != enzyme::Activity::enzyme_dupnoneed) {
          continue;
        }
        auto *argAliasClasses = getOrCreateFor<AliasClassLattice>(op, arg);
        ChangeResult changed =
            argAliasClasses->getAliasClassesObject().foreachClass(
                [before](DistinctAttr argAliasClass,
                         enzyme::AliasClassSet::State state) {
                  if (state == enzyme::AliasClassSet::State::Undefined)
                    return ChangeResult::NoChange;
                  return before->setActiveOut(argAliasClass);
                });
        propagateIfChanged(before, changed);
      }

      // Initialize the return activity of the operands
      for (Value operand : op->getOperands()) {
        if (isa<MemRefType, LLVM::LLVMPointerType>(operand.getType())) {
          auto *retAliasClasses =
              getOrCreateFor<AliasClassLattice>(op, operand);
          ChangeResult changed =
              retAliasClasses->getAliasClassesObject().foreachClass(
                  [before](DistinctAttr retAliasClass,
                           enzyme::AliasClassSet::State state) {
                    if (state == enzyme::AliasClassSet::State::Undefined)
                      return ChangeResult::NoChange;
                    return before->setActiveOut(retAliasClass);
                  });
          propagateIfChanged(before, changed);
        }
      }
    }

    meet(before, after);
    ChangeResult result = ChangeResult::NoChange;
    auto memory = dyn_cast<MemoryEffectOpInterface>(op);
    // If we can't reason about the memory effects, then conservatively assume
    // we can't deduce anything about activity via side-effects.
    if (!memory)
      return;

    SmallVector<MemoryEffects::EffectInstance> effects;
    memory.getEffects(effects);

    for (const auto &effect : effects) {
      Value value = effect.getValue();

      // If we see an effect on anything other than a value, assume we can't
      // deduce anything about the activity.
      if (!value)
        return;

      // In backward-flow, a value is active if stored into a memory resource
      // that has subsequently been actively loaded from.
      if (isa<MemoryEffects::Read>(effect.getEffect())) {
        for (Value opResult : op->getResults()) {
          auto *valueState =
              getOrCreateFor<BackwardValueActivity>(op, opResult);
          if (valueState->getValue().isActiveVal()) {
            auto *ptrAliasClass = getOrCreateFor<AliasClassLattice>(op, value);
            forEachAliasedAlloc(ptrAliasClass, [&](DistinctAttr alloc) {
              result |= before->setActiveOut(alloc);
            });
          }
        }
      }
      if (isa<MemoryEffects::Write>(effect.getEffect())) {
        auto *ptrAliasClass = getOrCreateFor<AliasClassLattice>(op, value);
        std::optional<Value> stored = getStored(op);
        std::optional<Value> copySource = getCopySource(op);
        forEachAliasedAlloc(ptrAliasClass, [&](DistinctAttr alloc) {
          if (stored.has_value() && after.activeDataFlowsOut(alloc)) {
            if (isa<FloatType, ComplexType>(stored->getType())) {
              auto *valueState = getOrCreate<BackwardValueActivity>(*stored);
              propagateIfChanged(
                  valueState, valueState->meet(ValueActivity::getActiveVal()));
            }
          } else if (copySource.has_value() &&
                     after.activeDataFlowsOut(alloc)) {
            auto *srcAliasClass =
                getOrCreateFor<AliasClassLattice>(op, *copySource);
            forEachAliasedAlloc(srcAliasClass, [&](DistinctAttr srcAlloc) {
              result |= before->setActiveOut(srcAlloc);
            });
          } else if (auto linalgOp = dyn_cast<linalg::LinalgOp>(op)) {
            if (after.activeDataFlowsOut(alloc)) {
              for (OpOperand &dpsInit : linalgOp.getDpsInitsMutable()) {
                if (dpsInit.get() == value) {
                  int64_t resultIndex =
                      dpsInit.getOperandNumber() - linalgOp.getNumDpsInputs();
                  Value yieldOperand =
                      linalgOp.getBlock()->getTerminator()->getOperand(
                          resultIndex);
                  auto *valueState =
                      getOrCreate<BackwardValueActivity>(yieldOperand);
                  propagateIfChanged(
                      valueState,
                      valueState->meet(ValueActivity::getActiveVal()));
                }
              }
            }
          }
        });
      }
    }
    propagateIfChanged(before, result);
  }

  void visitCallControlFlowTransfer(CallOpInterface call,
                                    CallControlFlowAction action,
                                    const BackwardMemoryActivity &after,
                                    BackwardMemoryActivity *before) override {
    meet(before, after);
  }

  void setToExitState(BackwardMemoryActivity *lattice) override {}

private:
  FunctionOpInterface parentOp;
  SmallVector<enzyme::Activity> argumentActivity;
};

void traverseCallGraph(FunctionOpInterface root,
                       SymbolTableCollection *symbolTable,
                       function_ref<void(FunctionOpInterface)> processFunc) {
  std::deque<FunctionOpInterface> frontier{root};
  DenseSet<FunctionOpInterface> visited{root};

  while (!frontier.empty()) {
    FunctionOpInterface curr = frontier.front();
    frontier.pop_front();
    processFunc(curr);

    curr.walk([&](CallOpInterface call) {
      auto neighbor = dyn_cast_if_present<FunctionOpInterface>(
          call.resolveCallable(symbolTable));
      if (neighbor && !visited.contains(neighbor)) {
        frontier.push_back(neighbor);
        visited.insert(neighbor);
      }
    });
  }
}

void printActivityAnalysisResults(const DataFlowSolver &solver,
                                  FunctionOpInterface callee,
                                  const SmallPtrSet<Operation *, 2> &returnOps,
                                  SymbolTableCollection *symbolTable,
                                  bool verbose, bool annotate) {
  auto isActiveData = [&](Value value) {
    auto fva = solver.lookupState<ForwardValueActivity>(value);
    auto bva = solver.lookupState<BackwardValueActivity>(value);
    bool forwardActive = fva && fva->getValue().isActiveVal();
    bool backwardActive = bva && bva->getValue().isActiveVal();
    return forwardActive && backwardActive;
  };

  auto isConstantValue = [&](Value value) {
    // TODO: integers/vectors that might be pointers
    if (isa<LLVM::LLVMPointerType, MemRefType>(value.getType())) {
      assert(returnOps.size() == 1);
      auto *fma = solver.lookupState<ForwardMemoryActivity>(*returnOps.begin());
      auto *bma = solver.lookupState<BackwardMemoryActivity>(
          &callee.getFunctionBody().front().front());

      const enzyme::PointsToSets *pointsToSets =
          solver.lookupState<enzyme::PointsToSets>(*returnOps.begin());
      auto *aliasClassLattice = solver.lookupState<AliasClassLattice>(value);
      // Traverse the points-to sets in a simple BFS
      std::deque<DistinctAttr> frontier;
      DenseSet<DistinctAttr> visited;
<<<<<<< HEAD
      // auto scheduleVisit = [&](auto range) {
      //   for (DistinctAttr neighbor : range) {
      //     if (!visited.contains(neighbor)) {
      //       visited.insert(neighbor);
      //       frontier.push_back(neighbor);
      //     }
      //   }
      // };
      auto scheduleVisit = [&](const enzyme::AliasClassSet &aliasClasses) {
        aliasClasses.foreachClass([&](DistinctAttr neighbor,
                                      enzyme::AliasClassSet::State state) {
          assert(neighbor && "unhandled undefined/unknown case before visit");
          if (!visited.contains(neighbor)) {
            visited.insert(neighbor);
            frontier.push_back(neighbor);
          }
          return ChangeResult::NoChange;
        });
=======
      auto scheduleVisit = [&](const enzyme::AliasClassSet &aliasClasses) {
        (void)aliasClasses.foreachClass(
            [&](DistinctAttr neighbor, enzyme::AliasClassSet::State state) {
              assert(neighbor &&
                     "unhandled undefined/unknown case before visit");
              if (!visited.contains(neighbor)) {
                visited.insert(neighbor);
                frontier.push_back(neighbor);
              }
              return ChangeResult::NoChange;
            });
>>>>>>> 8d75756c
      };

      // If this triggers, investigate why the alias classes weren't computed.
      // If they weren't computed legitimately, treat the value as
      // conservatively non-constant or change the return type to be tri-state.
      assert(!aliasClassLattice->isUndefined() &&
             "didn't compute alias classes");

      if (aliasClassLattice->isUnknown()) {
        // Pointers of unknown class may point to active data.
        // TODO: is this overly conservative? Should we rather check
        // if listed classes may point to non-constants?
        return false;
      } else {
        scheduleVisit(aliasClassLattice->getAliasClassesObject());
      }
      while (!frontier.empty()) {
        DistinctAttr aliasClass = frontier.front();
        frontier.pop_front();

        // It's an active pointer if active data flows in from the forward
        // direction and out from the backward direction.
        if (fma->hasActiveData(aliasClass) &&
            bma->activeDataFlowsOut(aliasClass))
          return false;

        // If this triggers, investigate why points-to sets couldn't be
        // computed. Treat conservatively as "unknown" if necessary.
        assert(!pointsToSets->getPointsTo(aliasClass).isUndefined() &&
               "couldn't compute points-to sets");

        // Pointers to unknown classes may (transitively) point to active data.
        if (pointsToSets->getPointsTo(aliasClass).isUnknown())
          return false;

        scheduleVisit(pointsToSets->getPointsTo(aliasClass));
      }
      // Otherwise, it's constant
      return true;
    }

    return !isActiveData(value);
  };

  std::function<bool(Operation *)> isConstantInstruction = [&](Operation *op) {
    if (isPure(op)) {
      // If an operation doesn't have side effects, the only way it can
      // propagate active data is through its results.
      return llvm::none_of(op->getResults(), isActiveData);
    }
    // We need a special case because stores of active pointers don't fit the
    // definition but are active instructions
    if (auto storeOp = dyn_cast<LLVM::StoreOp>(op)) {
      if (!isConstantValue(storeOp.getValue())) {
        return false;
      }
    } else if (auto callOp = dyn_cast<CallOpInterface>(op)) {
      // TODO: Should traverse bottom-up for performance (or cache
      // intermediate results)
      auto callable = cast<CallableOpInterface>(callOp.resolveCallable());
      if (callable.getCallableRegion()) {
        // If any of the instructions in the body are active instructions, the
        // function is active.
        WalkResult result = callable->walk([&](Operation *op) {
          if (!isConstantInstruction(op)) {
            return WalkResult::interrupt();
          }
          return WalkResult::advance();
        });
        return !result.wasInterrupted();
      } else {
        // fall back to seeing if any operand or result is active data
      }
    }
    return llvm::none_of(op->getOperands(), isActiveData) &&
           llvm::none_of(op->getResults(), isActiveData);
  };

  errs() << FlatSymbolRefAttr::get(callee) << ":\n";
  for (BlockArgument arg : callee.getArguments()) {
    if (Attribute tagAttr =
            callee.getArgAttr(arg.getArgNumber(), "enzyme.tag")) {
      errs() << "  " << tagAttr << ": "
             << (isConstantValue(arg) ? "Constant" : "Active") << "\n";
    }
  }

  if (annotate) {
    MLIRContext *ctx = callee.getContext();
    traverseCallGraph(callee, symbolTable, [&](FunctionOpInterface func) {
      func.walk([&](Operation *op) {
        if (op == func) {
          SmallVector<bool> argICVs(func.getNumArguments());
          llvm::transform(func.getArguments(), argICVs.begin(),
                          isConstantValue);
          func->setAttr("enzyme.icv", DenseBoolArrayAttr::get(ctx, argICVs));
          return;
        }

        op->setAttr("enzyme.ici",
                    BoolAttr::get(ctx, isConstantInstruction(op)));

        bool icv;
        if (op->getNumResults() == 0) {
          icv = true;
        } else if (op->getNumResults() == 1) {
          icv = isConstantValue(op->getResult(0));
        } else {
          op->emitWarning(
              "annotating icv for op that produces multiple results");
          icv = false;
        }
        op->setAttr("enzyme.icv", BoolAttr::get(ctx, icv));
      });
    });
  }
  callee.walk([&](Operation *op) {
    if (op->hasAttr("tag")) {
      errs() << "  " << op->getAttr("tag") << ": ";
      for (OpResult opResult : op->getResults()) {
        errs() << (isConstantValue(opResult) ? "Constant" : "Active") << "\n";
      }
    }
    if (verbose) {
      // Annotate each op's results with its value activity states
      for (OpResult result : op->getResults()) {
        auto forwardValueActivity =
            solver.lookupState<ForwardValueActivity>(result);
        if (forwardValueActivity) {
          std::string dest, key{"fva"};
          llvm::raw_string_ostream os(dest);
          if (op->getNumResults() != 1)
            key += result.getResultNumber();
          forwardValueActivity->getValue().print(os);
          op->setAttr(key, StringAttr::get(op->getContext(), dest));
        }

        auto backwardValueActivity =
            solver.lookupState<BackwardValueActivity>(result);
        if (backwardValueActivity) {
          std::string dest, key{"bva"};
          llvm::raw_string_ostream os(dest);
          if (op->getNumResults() != 1)
            key += result.getResultNumber();
          backwardValueActivity->getValue().print(os);
          op->setAttr(key, StringAttr::get(op->getContext(), dest));
        }
      }
    }
  });

  if (verbose) {
    // Annotate function attributes
    for (BlockArgument arg : callee.getArguments()) {
      auto backwardValueActivity =
          solver.lookupState<BackwardValueActivity>(arg);
      if (backwardValueActivity) {
        std::string dest;
        llvm::raw_string_ostream os(dest);
        backwardValueActivity->getValue().print(os);
        callee.setArgAttr(arg.getArgNumber(), "enzyme.bva",
                          StringAttr::get(callee->getContext(), dest));
      }
    }

    for (Operation *returnOp : returnOps) {
      auto *state = solver.lookupState<ForwardMemoryActivity>(returnOp);
      if (state)
        errs() << "forward end state:\n" << *state << "\n";
      else
        errs() << "state was null\n";
    }

    auto startState = solver.lookupState<BackwardMemoryActivity>(
        &callee.getFunctionBody().front().front());
    if (startState)
      errs() << "backwards end state:\n" << *startState << "\n";
    else
      errs() << "backwards end state was null\n";
  }
}

void enzyme::runDataFlowActivityAnalysis(
    FunctionOpInterface callee, ArrayRef<enzyme::Activity> argumentActivity,
    bool print, bool verbose, bool annotate) {
  SymbolTableCollection symbolTable;
  DataFlowSolver solver;

  solver.load<enzyme::PointsToPointerAnalysis>();
  solver.load<enzyme::AliasAnalysis>(callee.getContext());
  solver.load<SparseForwardActivityAnalysis>();
  solver.load<DenseForwardActivityAnalysis>(&callee.getFunctionBody().front(),
                                            argumentActivity);
  solver.load<SparseBackwardActivityAnalysis>(symbolTable);
  solver.load<DenseBackwardActivityAnalysis>(symbolTable, callee,
                                             argumentActivity);

  // Required for the dataflow framework to traverse region-based control flow
  solver.load<DeadCodeAnalysis>();
  solver.load<SparseConstantPropagation>();

  // Initialize the argument states based on the given activity annotations.
  for (const auto &[arg, activity] :
       llvm::zip(callee.getArguments(), argumentActivity)) {
    // enzyme_dup, dupnoneed are initialized within the dense forward/backward
    // analyses, enzyme_const is the default.
    if (activity == enzyme::Activity::enzyme_out) {
      auto *argLattice = solver.getOrCreateState<ForwardValueActivity>(arg);
      (void)argLattice->join(ValueActivity::getActiveVal());
    }
  }

  // Detect function returns as direct children of the FunctionOpInterface
  // that have the ReturnLike trait.
  SmallPtrSet<Operation *, 2> returnOps;
  for (Operation &op : callee.getFunctionBody().getOps()) {
    if (op.hasTrait<OpTrait::ReturnLike>()) {
      returnOps.insert(&op);
      for (Value operand : op.getOperands()) {
        auto *returnLattice =
            solver.getOrCreateState<BackwardValueActivity>(operand);
        // Very basic type inference of the type
        if (isa<FloatType, ComplexType>(operand.getType())) {
          (void)returnLattice->meet(ValueActivity::getActiveVal());
        }
      }
    }
  }

  if (failed(solver.initializeAndRun(callee->getParentOfType<ModuleOp>()))) {
    assert(false && "dataflow analysis failed\n");
  }

  if (print) {
    printActivityAnalysisResults(solver, callee, returnOps, &symbolTable,
                                 verbose, annotate);
  }
}<|MERGE_RESOLUTION|>--- conflicted
+++ resolved
@@ -490,11 +490,7 @@
 /// If the classes are undefined, the callback will not be called at all.
 void forEachAliasedAlloc(const AliasClassLattice *ptrAliasClass,
                          function_ref<void(DistinctAttr)> forEachFn) {
-<<<<<<< HEAD
-  ptrAliasClass->getAliasClassesObject().foreachClass(
-=======
   (void)ptrAliasClass->getAliasClassesObject().foreachClass(
->>>>>>> 8d75756c
       [&](DistinctAttr alloc, enzyme::AliasClassSet::State state) {
         if (state != enzyme::AliasClassSet::State::Undefined)
           forEachFn(alloc);
@@ -857,26 +853,6 @@
       // Traverse the points-to sets in a simple BFS
       std::deque<DistinctAttr> frontier;
       DenseSet<DistinctAttr> visited;
-<<<<<<< HEAD
-      // auto scheduleVisit = [&](auto range) {
-      //   for (DistinctAttr neighbor : range) {
-      //     if (!visited.contains(neighbor)) {
-      //       visited.insert(neighbor);
-      //       frontier.push_back(neighbor);
-      //     }
-      //   }
-      // };
-      auto scheduleVisit = [&](const enzyme::AliasClassSet &aliasClasses) {
-        aliasClasses.foreachClass([&](DistinctAttr neighbor,
-                                      enzyme::AliasClassSet::State state) {
-          assert(neighbor && "unhandled undefined/unknown case before visit");
-          if (!visited.contains(neighbor)) {
-            visited.insert(neighbor);
-            frontier.push_back(neighbor);
-          }
-          return ChangeResult::NoChange;
-        });
-=======
       auto scheduleVisit = [&](const enzyme::AliasClassSet &aliasClasses) {
         (void)aliasClasses.foreachClass(
             [&](DistinctAttr neighbor, enzyme::AliasClassSet::State state) {
@@ -888,7 +864,6 @@
               }
               return ChangeResult::NoChange;
             });
->>>>>>> 8d75756c
       };
 
       // If this triggers, investigate why the alias classes weren't computed.
