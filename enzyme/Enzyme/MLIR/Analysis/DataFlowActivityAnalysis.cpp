//===- DataFlowActivityAnalysis.h - Implementation of Activity Analysis ---===//
//
//                             Enzyme Project
//
// Part of the Enzyme Project, under the Apache License v2.0 with LLVM
// Exceptions. See https://llvm.org/LICENSE.txt for license information.
// SPDX-License-Identifier: Apache-2.0 WITH LLVM-exception
//
// If using this code in an academic setting, please cite the following:
// @incollection{enzymeNeurips,
// title = {Instead of Rewriting Foreign Code for Machine Learning,
//          Automatically Synthesize Fast Gradients},
// author = {Moses, William S. and Churavy, Valentin},
// booktitle = {Advances in Neural Information Processing Systems 33},
// year = {2020},
// note = {To appear in},
// }
//
//===----------------------------------------------------------------------===//
//
// This file contains the implementation of Activity Analysis -- an AD-specific
// analysis that deduces if a given instruction or value can impact the
// calculation of a derivative. This file formulates activity analysis within
// a dataflow framework.
//
//===----------------------------------------------------------------------===//
#include "DataFlowActivityAnalysis.h"
#include "AliasAnalysis.h"
#include "Dialect/Ops.h"
#include "Interfaces/AutoDiffTypeInterface.h"

#include "mlir/Analysis/DataFlow/ConstantPropagationAnalysis.h"
#include "mlir/Analysis/DataFlow/DeadCodeAnalysis.h"
#include "mlir/Analysis/DataFlow/DenseAnalysis.h"
#include "mlir/Analysis/DataFlow/SparseAnalysis.h"
#include "mlir/Analysis/DataFlowFramework.h"
#include "mlir/Interfaces/SideEffectInterfaces.h"

// TODO: Don't depend on specific dialects
#include "mlir/Dialect/LLVMIR/LLVMDialect.h"
#include "mlir/Dialect/Linalg/IR/Linalg.h"
#include "mlir/Dialect/MemRef/IR/MemRef.h"

#include "mlir/Analysis/AliasAnalysis/LocalAliasAnalysis.h"

using namespace mlir;
using namespace mlir::dataflow;
using enzyme::AliasClassLattice;

/// From LLVM Enzyme's activity analysis, there are four activity states.
// constant instruction vs constant value, a value/instruction (one and the same
// in LLVM) can be a constant instruction but active value, active instruction
// but constant value, or active/constant both.

// The result of activity states are potentially different for multiple
// enzyme.autodiff calls.

enum class ActivityKind { Constant, ActiveVal, Unknown };

using llvm::errs;
class ValueActivity {
public:
  static ValueActivity getConstant() {
    return ValueActivity(ActivityKind::Constant);
  }

  static ValueActivity getActiveVal() {
    return ValueActivity(ActivityKind::ActiveVal);
  }

  static ValueActivity getUnknown() {
    return ValueActivity(ActivityKind::Unknown);
  }

  bool isActiveVal() const { return value == ActivityKind::ActiveVal; }

  bool isConstant() const { return value == ActivityKind::Constant; }

  bool isUnknown() const { return value == ActivityKind::Unknown; }

  ValueActivity() {}
  ValueActivity(ActivityKind value) : value(value) {}

  /// Get the known activity state.
  const ActivityKind &getValue() const { return value; }

  bool operator==(const ValueActivity &rhs) const { return value == rhs.value; }

  static ValueActivity merge(const ValueActivity &lhs,
                             const ValueActivity &rhs) {
    if (lhs.isUnknown() || rhs.isUnknown())
      return ValueActivity::getUnknown();

    if (lhs.isConstant() && rhs.isConstant())
      return ValueActivity::getConstant();
    return ValueActivity::getActiveVal();
  }

  static ValueActivity join(const ValueActivity &lhs,
                            const ValueActivity &rhs) {
    return ValueActivity::merge(lhs, rhs);
  }

  void print(raw_ostream &os) const {
    switch (value) {
    case ActivityKind::ActiveVal:
      os << "ActiveVal";
      break;
    case ActivityKind::Constant:
      os << "Constant";
      break;
    case ActivityKind::Unknown:
      os << "Unknown";
      break;
    }
  }

  raw_ostream &operator<<(raw_ostream &os) const {
    print(os);
    return os;
  }

private:
  /// The activity kind. Optimistically initialized to constant.
  ActivityKind value = ActivityKind::Constant;
};

raw_ostream &operator<<(raw_ostream &os, const ValueActivity &val) {
  val.print(os);
  return os;
}

class ForwardValueActivity : public Lattice<ValueActivity> {
public:
  using Lattice::Lattice;
};

class BackwardValueActivity : public AbstractSparseLattice {
public:
  using AbstractSparseLattice::AbstractSparseLattice;

  ChangeResult meet(const AbstractSparseLattice &other) override {
    const auto *rhs = reinterpret_cast<const BackwardValueActivity *>(&other);
    return meet(rhs->getValue());
  }

  void print(raw_ostream &os) const override { value.print(os); }

  ValueActivity getValue() const { return value; }

  ChangeResult meet(ValueActivity other) {
    auto met = ValueActivity::merge(getValue(), other);
    if (getValue() == met) {
      return ChangeResult::NoChange;
    }

    value = met;
    return ChangeResult::Change;
  }

private:
  ValueActivity value;
};

raw_ostream &operator<<(raw_ostream &os, const CallControlFlowAction &action) {
  switch (action) {
  case CallControlFlowAction::EnterCallee:
    os << "EnterCallee";
    break;
  case CallControlFlowAction::ExitCallee:
    os << "ExitCallee";
    break;
  case CallControlFlowAction::ExternalCallee:
    os << "ExternalCallee";
    break;
  }
  return os;
}

/// This needs to keep track of three things:
///   1. Could active info store in?
///   2. Could active info load out?
///   TODO: Necessary for run-time activity
///   3. Could constant info propagate (store?) in?
///
/// Active: (forward) active in && (backward) active out && (??) !const in
/// ActiveOrConstant: active in && active out && const in
/// Constant: everything else
struct MemoryActivityState {
  /// Whether active data has stored into this memory location.
  bool activeIn = false;
  /// Whether active data was loaded out of this memory location.
  bool activeOut = false;

  bool operator==(const MemoryActivityState &other) {
    return activeIn == other.activeIn && activeOut == other.activeOut;
  }

  bool operator!=(const MemoryActivityState &other) {
    return !(*this == other);
  }

  ChangeResult reset() {
    if (!activeIn && !activeOut)
      return ChangeResult::NoChange;
    activeIn = false;
    activeOut = false;
    return ChangeResult::Change;
  }

  ChangeResult merge(const MemoryActivityState &other) {
    if (*this == other) {
      return ChangeResult::NoChange;
    }

    activeIn |= other.activeIn;
    activeOut |= other.activeOut;
    return ChangeResult::Change;
  }
};

class MemoryActivity : public AbstractDenseLattice {
public:
  using AbstractDenseLattice::AbstractDenseLattice;

  /// Clear all modifications.
  ChangeResult reset() {
    if (activityStates.empty())
      return otherMemoryActivity.reset();
    activityStates.clear();
    return otherMemoryActivity.reset();
  }

  bool hasActiveData(DistinctAttr aliasClass) const {
    if (!aliasClass)
      return otherMemoryActivity.activeIn;
    auto it = activityStates.find(aliasClass);
    if (it != activityStates.end())
      return it->getSecond().activeIn;
    return otherMemoryActivity.activeIn;
  }

  bool activeDataFlowsOut(DistinctAttr aliasClass) const {
    if (!aliasClass)
      return otherMemoryActivity.activeOut;

    auto it = activityStates.find(aliasClass);
    if (it != activityStates.end())
      return it->getSecond().activeOut;
    return otherMemoryActivity.activeOut;
  }

  /// Set the internal activity state. Accepts null attribute to indicate "other
  /// classes".
  ChangeResult setActiveIn(DistinctAttr aliasClass) {
    if (!aliasClass)
      return setActiveIn();

    auto &state = activityStates[aliasClass];
    ChangeResult result =
        state.activeIn ? ChangeResult::NoChange : ChangeResult::Change;
    state.activeIn = true;
    return result;
  }
  ChangeResult setActiveIn() {
    if (otherMemoryActivity.activeIn && activityStates.empty())
      return ChangeResult::NoChange;
    otherMemoryActivity.activeIn = true;
    activityStates.clear();
    return ChangeResult::Change;
  }
  ChangeResult setActiveOut(DistinctAttr aliasClass) {
    if (!aliasClass)
      return setActiveOut();

    auto &state = activityStates[aliasClass];
    ChangeResult result =
        state.activeOut ? ChangeResult::NoChange : ChangeResult::Change;
    state.activeOut = true;
    return result;
  }
  ChangeResult setActiveOut() {
    if (otherMemoryActivity.activeOut && activityStates.empty())
      return ChangeResult::NoChange;
    otherMemoryActivity.activeOut = true;
    activityStates.clear();
    return ChangeResult::Change;
  }

  void print(raw_ostream &os) const override {
    if (activityStates.empty()) {
      os << "<memory activity state was empty>"
         << "\n";
    }
    for (const auto &[value, state] : activityStates) {
      os << value << ": in " << state.activeIn << " out " << state.activeOut
         << "\n";
    }
    os << "other classes: in " << otherMemoryActivity.activeIn << " out "
       << otherMemoryActivity.activeOut << "\n";
  }

  raw_ostream &operator<<(raw_ostream &os) const {
    print(os);
    return os;
  }

protected:
  ChangeResult merge(const AbstractDenseLattice &lattice) {
    const auto &rhs = static_cast<const MemoryActivity &>(lattice);
    ChangeResult result = ChangeResult::NoChange;
    DenseSet<DistinctAttr> known;
    auto lhsRange = llvm::make_first_range(activityStates);
    auto rhsRange = llvm::make_first_range(rhs.activityStates);
    known.insert(lhsRange.begin(), lhsRange.end());
    known.insert(rhsRange.begin(), rhsRange.end());

    MemoryActivityState updatedOther(otherMemoryActivity);
    result |= updatedOther.merge(rhs.otherMemoryActivity);
    DenseMap<DistinctAttr, MemoryActivityState> updated;
    for (DistinctAttr d : known) {
      auto lhsIt = activityStates.find(d);
      auto rhsIt = rhs.activityStates.find(d);
      const MemoryActivityState *lhsActivty = lhsIt != activityStates.end()
                                                  ? &lhsIt->getSecond()
                                                  : &otherMemoryActivity;
      const MemoryActivityState *rhsActivty = rhsIt != rhs.activityStates.end()
                                                  ? &rhsIt->getSecond()
                                                  : &rhs.otherMemoryActivity;
      MemoryActivityState updatedActivity(*lhsActivty);
      updatedActivity.merge(*rhsActivty);
      if ((lhsIt != activityStates.end() &&
           updatedActivity != lhsIt->getSecond()) ||
          (lhsIt == activityStates.end() &&
           updatedActivity != otherMemoryActivity)) {
        result |= ChangeResult::Change;
      }
      if (updatedActivity != updatedOther)
        updated.try_emplace(d, updatedActivity);
    }
    std::swap(updated, activityStates);
    return otherMemoryActivity.merge(rhs.otherMemoryActivity) | result;
  }

private:
  DenseMap<DistinctAttr, MemoryActivityState> activityStates;
  MemoryActivityState otherMemoryActivity;
};

class ForwardMemoryActivity : public MemoryActivity {
public:
  using MemoryActivity::MemoryActivity;

  /// Join the activity states.
  ChangeResult join(const AbstractDenseLattice &lattice) {
    return merge(lattice);
  }
};

class BackwardMemoryActivity : public MemoryActivity {
public:
  using MemoryActivity::MemoryActivity;

  ChangeResult meet(const AbstractDenseLattice &lattice) override {
    return merge(lattice);
  }
};

/// Sparse activity analysis reasons about activity by traversing forward down
/// the def-use chains starting from active function arguments.
class SparseForwardActivityAnalysis
    : public SparseForwardDataFlowAnalysis<ForwardValueActivity> {
public:
  using SparseForwardDataFlowAnalysis::SparseForwardDataFlowAnalysis;

  /// In general, we don't know anything about entry operands.
  void setToEntryState(ForwardValueActivity *lattice) override {
    // errs() << "sparse forward setting to entry state\n";
    propagateIfChanged(lattice, lattice->join(ValueActivity()));
  }

  void visitOperation(Operation *op,
                      ArrayRef<const ForwardValueActivity *> operands,
                      ArrayRef<ForwardValueActivity *> results) override {
    if (op->hasTrait<OpTrait::ConstantLike>())
      return;

    // Bail out if this op affects memory.
    if (!isPure(op))
      return;

    transfer(op, operands, results);
  }

  void visitExternalCall(CallOpInterface call,
                         ArrayRef<const ForwardValueActivity *> operands,
                         ArrayRef<ForwardValueActivity *> results) override {
    transfer(call, operands, results);
  }

  void transfer(Operation *op, ArrayRef<const ForwardValueActivity *> operands,
                ArrayRef<ForwardValueActivity *> results) {
    // For value-based AA, assume any active argument leads to an active
    // result.
    ValueActivity joinedResult;
    for (const ForwardValueActivity *operand : operands)
      joinedResult = ValueActivity::merge(joinedResult, operand->getValue());

    // Only mark results as active data if the type can carry perturbations and
    // has value semantics
    for (ForwardValueActivity *result : results) {
      if (joinedResult.isActiveVal())
        propagateIfChanged(result,
                           result->join(isa<FloatType, ComplexType>(
                                            result->getPoint().getType())
                                            ? joinedResult
                                            : ValueActivity::getConstant()));
      else
        propagateIfChanged(result, result->join(joinedResult));
    }
  }
};

class SparseBackwardActivityAnalysis
    : public SparseBackwardDataFlowAnalysis<BackwardValueActivity> {
public:
  using SparseBackwardDataFlowAnalysis::SparseBackwardDataFlowAnalysis;

  void setToExitState(BackwardValueActivity *lattice) override {
    // errs() << "backward sparse setting to exit state\n";
  }

  void visitBranchOperand(OpOperand &operand) override {}

  void visitCallOperand(OpOperand &operand) override {}

  void transfer(Operation *op, ArrayRef<BackwardValueActivity *> operands,
                ArrayRef<const BackwardValueActivity *> results) {
    // Propagate all operands to all results
    for (auto operand : operands)
      for (auto result : results)
        meet(operand, *result);
  }

  void
  visitOperation(Operation *op, ArrayRef<BackwardValueActivity *> operands,
                 ArrayRef<const BackwardValueActivity *> results) override {
    // Bail out if the op propagates memory
    if (!isPure(op)) {
      return;
    }

    transfer(op, operands, results);
  }

  void
  visitExternalCall(CallOpInterface call,
                    ArrayRef<BackwardValueActivity *> operands,
                    ArrayRef<const BackwardValueActivity *> results) override {
    transfer(call, operands, results);
  }
};

// When applying a transfer function to a store from memory, we need to know
// what value is being stored.
std::optional<Value> getStored(Operation *op) {
  if (auto storeOp = dyn_cast<LLVM::StoreOp>(op)) {
    return storeOp.getValue();
  } else if (auto storeOp = dyn_cast<memref::StoreOp>(op)) {
    return storeOp.getValue();
  }
  return std::nullopt;
}

std::optional<Value> getCopySource(Operation *op) {
  if (auto copyOp = dyn_cast<CopyOpInterface>(op)) {
    return copyOp.getSource();
  } else if (isa<LLVM::MemcpyOp, LLVM::MemcpyInlineOp, LLVM::MemmoveOp>(op)) {
    return op->getOperand(1);
  }
  return std::nullopt;
}

/// The dense analyses operate using a pointer's "canonical allocation", the
/// Value corresponding to its allocation.
/// The callback may receive null allocation when the class alias set is
/// unknown.
void forEachAliasedAlloc(const AliasClassLattice *ptrAliasClass,
                         function_ref<void(DistinctAttr alloc)> forEachFn) {
  if (ptrAliasClass->isUnknown()) {
    // Unknown pointers alias with the unknown entry arguments and all
    // known allocations
    return forEachFn(nullptr);
  }
  for (DistinctAttr alloc : ptrAliasClass->getAliasClasses())
    forEachFn(alloc);
}

class DenseForwardActivityAnalysis
    : public DenseForwardDataFlowAnalysis<ForwardMemoryActivity> {
public:
  DenseForwardActivityAnalysis(DataFlowSolver &solver, Block *entryBlock,
                               ArrayRef<enzyme::Activity> argumentActivity)
      : DenseForwardDataFlowAnalysis(solver), entryBlock(entryBlock),
        argumentActivity(argumentActivity) {}

  void visitOperation(Operation *op, const ForwardMemoryActivity &before,
                      ForwardMemoryActivity *after) override {
    join(after, before);
    ChangeResult result = ChangeResult::NoChange;
    auto memory = dyn_cast<MemoryEffectOpInterface>(op);
    // If we can't reason about the memory effects, then conservatively assume
    // we can't deduce anything about activity via side-effects.
    if (!memory)
      return;

    SmallVector<MemoryEffects::EffectInstance> effects;
    memory.getEffects(effects);

    for (const auto &effect : effects) {
      Value value = effect.getValue();

      // If we see an effect on anything other than a value, assume we can't
      // deduce anything about the activity.
      if (!value)
        return;

      // In forward-flow, a value is active if loaded from a memory resource
      // that has previously been actively stored to.
      if (isa<MemoryEffects::Read>(effect.getEffect())) {
        auto *ptrAliasClass = getOrCreateFor<AliasClassLattice>(op, value);
        forEachAliasedAlloc(ptrAliasClass, [&](DistinctAttr alloc) {
          if (before.hasActiveData(alloc)) {
            for (OpResult opResult : op->getResults()) {
              // Mark the result as (forward) active
              // TODO: We might need type analysis here
              // Structs and tensors also have value semantics
              if (isa<FloatType, ComplexType>(opResult.getType())) {
                auto *valueState = getOrCreate<ForwardValueActivity>(opResult);
                propagateIfChanged(
                    valueState,
                    valueState->join(ValueActivity::getActiveVal()));
              }
            }

            if (auto linalgOp = dyn_cast<linalg::LinalgOp>(op)) {
              // propagate from input to block argument
              for (OpOperand *inputOperand : linalgOp.getDpsInputOperands()) {
                if (inputOperand->get() == value) {
                  auto *valueState = getOrCreate<ForwardValueActivity>(
                      linalgOp.getMatchingBlockArgument(inputOperand));
                  propagateIfChanged(
                      valueState,
                      valueState->join(ValueActivity::getActiveVal()));
                }
              }
            }
          }
        });
      }

      if (isa<MemoryEffects::Write>(effect.getEffect())) {
        std::optional<Value> stored = getStored(op);
        if (stored.has_value()) {
          auto *valueState = getOrCreateFor<ForwardValueActivity>(op, *stored);
          if (valueState->getValue().isActiveVal()) {
            auto *ptrAliasClass = getOrCreateFor<AliasClassLattice>(op, value);
            forEachAliasedAlloc(ptrAliasClass, [&](DistinctAttr alloc) {
              // Mark the pointer as having been actively stored into
              result |= after->setActiveIn(alloc);
            });
          }
        } else if (auto copySource = getCopySource(op)) {
          auto *srcAliasClass =
              getOrCreateFor<AliasClassLattice>(op, *copySource);
          forEachAliasedAlloc(srcAliasClass, [&](DistinctAttr srcAlloc) {
            if (before.hasActiveData(srcAlloc)) {
              auto *destAliasClass =
                  getOrCreateFor<AliasClassLattice>(op, value);
              forEachAliasedAlloc(destAliasClass, [&](DistinctAttr destAlloc) {
                result |= after->setActiveIn(destAlloc);
              });
            }
          });
        } else if (auto linalgOp = dyn_cast<linalg::LinalgOp>(op)) {
          // linalg.yield stores to the corresponding value.
          for (OpOperand &dpsInit : linalgOp.getDpsInitsMutable()) {
            if (dpsInit.get() == value) {
              int64_t resultIndex =
                  dpsInit.getOperandNumber() - linalgOp.getNumDpsInputs();
              Value yieldOperand =
                  linalgOp.getBlock()->getTerminator()->getOperand(resultIndex);
              auto *valueState =
                  getOrCreateFor<ForwardValueActivity>(op, yieldOperand);
              if (valueState->getValue().isActiveVal()) {
                auto *ptrAliasClass =
                    getOrCreateFor<AliasClassLattice>(op, value);
                forEachAliasedAlloc(ptrAliasClass, [&](DistinctAttr alloc) {
                  result |= after->setActiveIn(alloc);
                });
              }
            }
          }
        }
      }
    }
    propagateIfChanged(after, result);
  }

  void visitCallControlFlowTransfer(CallOpInterface call,
                                    CallControlFlowAction action,
                                    const ForwardMemoryActivity &before,
                                    ForwardMemoryActivity *after) override {
    join(after, before);
  }

  /// Initialize the entry block with the supplied argument activities.
  void setToEntryState(ForwardMemoryActivity *lattice) override {
    if (auto *block = dyn_cast_if_present<Block *>(lattice->getPoint())) {
      if (block == entryBlock) {
        for (const auto &[arg, activity] :
             llvm::zip(block->getArguments(), argumentActivity)) {
          if (activity == enzyme::Activity::enzyme_dup ||
              activity == enzyme::Activity::enzyme_dupnoneed) {
            auto *argAliasClasses =
                getOrCreateFor<AliasClassLattice>(block, arg);
            for (DistinctAttr argAliasClass :
                 argAliasClasses->getAliasClasses()) {
              propagateIfChanged(lattice, lattice->setActiveIn(argAliasClass));
            }
          }
        }
      }
    }
  }

private:
  // A pointer to the entry block and argument activities of the top-level
  // function being differentiated. This is used to set the entry state
  // because we need access to the results of points-to analysis.
  Block *entryBlock;
  SmallVector<enzyme::Activity> argumentActivity;
};

class DenseBackwardActivityAnalysis
    : public DenseBackwardDataFlowAnalysis<BackwardMemoryActivity> {
public:
  DenseBackwardActivityAnalysis(DataFlowSolver &solver,
                                SymbolTableCollection &symbolTable,
                                FunctionOpInterface parentOp,
                                ArrayRef<enzyme::Activity> argumentActivity)
      : DenseBackwardDataFlowAnalysis(solver, symbolTable), parentOp(parentOp),
        argumentActivity(argumentActivity) {}

  void visitOperation(Operation *op, const BackwardMemoryActivity &after,
                      BackwardMemoryActivity *before) override {
    // Initialize the return activity of arguments.
    if (op->hasTrait<OpTrait::ReturnLike>() && op->getParentOp() == parentOp) {
      for (const auto &[arg, argActivity] : llvm::zip(
               parentOp->getRegions().front().getArguments(), argumentActivity))
        if (argActivity == enzyme::Activity::enzyme_dup ||
            argActivity == enzyme::Activity::enzyme_dupnoneed) {
          auto *argAliasClasses = getOrCreateFor<AliasClassLattice>(op, arg);
          for (DistinctAttr argAliasClass :
               argAliasClasses->getAliasClasses()) {
            propagateIfChanged(before, before->setActiveOut(argAliasClass));
          }
        }

      // Initialize the return activity of the operands
      for (Value operand : op->getOperands()) {
        if (isa<MemRefType, LLVM::LLVMPointerType>(operand.getType())) {
          auto *retAliasClasses =
              getOrCreateFor<AliasClassLattice>(op, operand);
          if (retAliasClasses->isUnknown()) {
            propagateIfChanged(before, before->setActiveOut());
          } else {
            for (DistinctAttr retAliasClass :
                 retAliasClasses->getAliasClasses())
              propagateIfChanged(before, before->setActiveOut(retAliasClass));
          }
        }
      }
    }

    meet(before, after);
    ChangeResult result = ChangeResult::NoChange;
    auto memory = dyn_cast<MemoryEffectOpInterface>(op);
    // If we can't reason about the memory effects, then conservatively assume
    // we can't deduce anything about activity via side-effects.
    if (!memory)
      return;

    SmallVector<MemoryEffects::EffectInstance> effects;
    memory.getEffects(effects);

    for (const auto &effect : effects) {
      Value value = effect.getValue();

      // If we see an effect on anything other than a value, assume we can't
      // deduce anything about the activity.
      if (!value)
        return;

      // In backward-flow, a value is active if stored into a memory resource
      // that has subsequently been actively loaded from.
      if (isa<MemoryEffects::Read>(effect.getEffect())) {
        for (Value opResult : op->getResults()) {
          auto *valueState =
              getOrCreateFor<BackwardValueActivity>(op, opResult);
          if (valueState->getValue().isActiveVal()) {
            auto *ptrAliasClass = getOrCreateFor<AliasClassLattice>(op, value);
            forEachAliasedAlloc(ptrAliasClass, [&](DistinctAttr alloc) {
              result |= before->setActiveOut(alloc);
            });
          }
        }
      }
      if (isa<MemoryEffects::Write>(effect.getEffect())) {
        auto *ptrAliasClass = getOrCreateFor<AliasClassLattice>(op, value);
        std::optional<Value> stored = getStored(op);
        std::optional<Value> copySource = getCopySource(op);
        forEachAliasedAlloc(ptrAliasClass, [&](DistinctAttr alloc) {
          if (stored.has_value() && after.activeDataFlowsOut(alloc)) {
            if (isa<FloatType, ComplexType>(stored->getType())) {
              auto *valueState = getOrCreate<BackwardValueActivity>(*stored);
              propagateIfChanged(
                  valueState, valueState->meet(ValueActivity::getActiveVal()));
            }
          } else if (copySource.has_value() &&
                     after.activeDataFlowsOut(alloc)) {
            auto *srcAliasClass =
                getOrCreateFor<AliasClassLattice>(op, *copySource);
            forEachAliasedAlloc(srcAliasClass, [&](DistinctAttr srcAlloc) {
              result |= before->setActiveOut(srcAlloc);
            });
          } else if (auto linalgOp = dyn_cast<linalg::LinalgOp>(op)) {
            if (after.activeDataFlowsOut(alloc)) {
              for (OpOperand &dpsInit : linalgOp.getDpsInitsMutable()) {
                if (dpsInit.get() == value) {
                  int64_t resultIndex =
                      dpsInit.getOperandNumber() - linalgOp.getNumDpsInputs();
                  Value yieldOperand =
                      linalgOp.getBlock()->getTerminator()->getOperand(
                          resultIndex);
                  auto *valueState =
                      getOrCreate<BackwardValueActivity>(yieldOperand);
                  propagateIfChanged(
                      valueState,
                      valueState->meet(ValueActivity::getActiveVal()));
                }
              }
            }
          }
        });
      }
    }
    propagateIfChanged(before, result);
  }

  void visitCallControlFlowTransfer(CallOpInterface call,
                                    CallControlFlowAction action,
                                    const BackwardMemoryActivity &after,
                                    BackwardMemoryActivity *before) override {
    meet(before, after);
  }

  void setToExitState(BackwardMemoryActivity *lattice) override {}

private:
  FunctionOpInterface parentOp;
  SmallVector<enzyme::Activity> argumentActivity;
};

void traverseCallGraph(FunctionOpInterface root,
                       SymbolTableCollection *symbolTable,
                       function_ref<void(FunctionOpInterface)> processFunc) {
  std::deque<FunctionOpInterface> frontier{root};
  DenseSet<FunctionOpInterface> visited{root};

  while (!frontier.empty()) {
    FunctionOpInterface curr = frontier.front();
    frontier.pop_front();
    processFunc(curr);

    curr.walk([&](CallOpInterface call) {
      auto neighbor = dyn_cast_if_present<FunctionOpInterface>(
          call.resolveCallable(symbolTable));
      if (neighbor && !visited.contains(neighbor)) {
        frontier.push_back(neighbor);
        visited.insert(neighbor);
      }
    });
  }
}

static const enzyme::AliasClassSet &
getDefaultPointsTo(const enzyme::PointsToSets &pointsToSets) {
  // Get the default points-to alias class set, which is where the
  // "unknown" and any other unlisted class set points to.
  const enzyme::AliasClassSet &defaultPointsTo =
      pointsToSets.getPointsTo(nullptr);
  // Unknown class can point to unknown or nothing, unless further
  // refined.
  assert((defaultPointsTo.isUnknown() ||
          defaultPointsTo.getAliasClasses().empty()) &&
         "new case introduced for AliasClassSet?");
  return defaultPointsTo;
}

void printActivityAnalysisResults(const DataFlowSolver &solver,
                                  FunctionOpInterface callee,
                                  const SmallPtrSet<Operation *, 2> &returnOps,
                                  SymbolTableCollection *symbolTable,
                                  bool verbose, bool annotate) {
  auto isActiveData = [&](Value value) {
    auto fva = solver.lookupState<ForwardValueActivity>(value);
    auto bva = solver.lookupState<BackwardValueActivity>(value);
    bool forwardActive = fva && fva->getValue().isActiveVal();
    bool backwardActive = bva && bva->getValue().isActiveVal();
    return forwardActive && backwardActive;
  };

  auto isConstantValue = [&](Value value) {
    // TODO: integers/vectors that might be pointers
    if (isa<LLVM::LLVMPointerType, MemRefType>(value.getType())) {
      assert(returnOps.size() == 1);
      auto *fma = solver.lookupState<ForwardMemoryActivity>(*returnOps.begin());
      auto *bma = solver.lookupState<BackwardMemoryActivity>(
          &callee.getFunctionBody().front().front());

      const enzyme::PointsToSets *pointsToSets =
          solver.lookupState<enzyme::PointsToSets>(*returnOps.begin());
      auto *aliasClassLattice = solver.lookupState<AliasClassLattice>(value);
      // Traverse the points-to sets in a simple BFS
      std::deque<DistinctAttr> frontier;
      DenseSet<DistinctAttr> visited;
      auto scheduleVisit = [&](auto range) {
        for (DistinctAttr neighbor : range) {
          if (!visited.contains(neighbor)) {
            visited.insert(neighbor);
            frontier.push_back(neighbor);
          }
        }
      };

      if (aliasClassLattice->isUnknown()) {
        // If this pointer is in unknown alias class, it may point to active
        // data if the unknown alias class is known to point to something and
        // may not point to active data if the unknown alias class is known not
        // to point to anything.
        auto &defaultPointsTo = getDefaultPointsTo(*pointsToSets);
        return !defaultPointsTo.isUnknown() &&
               defaultPointsTo.getAliasClasses().empty();
      } else {
        const DenseSet<DistinctAttr> &aliasClasses =
            aliasClassLattice->getAliasClasses();
        scheduleVisit(aliasClasses);
      }
      while (!frontier.empty()) {
        DistinctAttr aliasClass = frontier.front();
        frontier.pop_front();

        // It's an active pointer if active data flows in from the forward
        // direction and out from the backward direction.
        if (fma->hasActiveData(aliasClass) &&
            bma->activeDataFlowsOut(aliasClass))
          return false;

<<<<<<< HEAD
        // Or if it points to a pointer that points to active data
        const enzyme::AliasClassSet &neighbors =
            pointsToSets->pointsTo.lookup(aliasClass);
        for (DistinctAttr neighbor : neighbors.getAliasClasses()) {
          if (!visited.contains(neighbor)) {
            visited.insert(neighbor);
            frontier.push_back(neighbor);
          }
=======
        // Or if it points to a pointer that points to active data.
        if (pointsToSets->getPointsTo(aliasClass).isUnknown()) {
          // If a pointer points to an unknown alias set, query the default
          // points-to alias set (which also applies to the unknown alias set).
          auto &defaultPointsTo = getDefaultPointsTo(*pointsToSets);
          // If it is in turn unknown, conservatively assume the pointer may be
          // pointing to some active data.
          if (defaultPointsTo.isUnknown())
            return false;
          // Otherwise look at classes pointed to by unknown (which can only be
          // an empty set as of time of writing).
          scheduleVisit(defaultPointsTo.getAliasClasses());
          continue;
>>>>>>> 0e8fb683
        }
        scheduleVisit(pointsToSets->getPointsTo(aliasClass).getAliasClasses());
      }
      // Otherwise, it's constant
      return true;
    }

    return !isActiveData(value);
  };

  std::function<bool(Operation *)> isConstantInstruction = [&](Operation *op) {
    if (isPure(op)) {
      // If an operation doesn't have side effects, the only way it can
      // propagate active data is through its results.
      return llvm::none_of(op->getResults(), isActiveData);
    }
    // We need a special case because stores of active pointers don't fit the
    // definition but are active instructions
    if (auto storeOp = dyn_cast<LLVM::StoreOp>(op)) {
      if (!isConstantValue(storeOp.getValue())) {
        return false;
      }
    } else if (auto callOp = dyn_cast<CallOpInterface>(op)) {
      // TODO: Should traverse bottom-up for performance (or cache
      // intermediate results)
      auto callable = cast<CallableOpInterface>(callOp.resolveCallable());
      if (callable.getCallableRegion()) {
        // If any of the instructions in the body are active instructions, the
        // function is active.
        WalkResult result = callable->walk([&](Operation *op) {
          if (!isConstantInstruction(op)) {
            return WalkResult::interrupt();
          }
          return WalkResult::advance();
        });
        return !result.wasInterrupted();
      } else {
        // fall back to seeing if any operand or result is active data
      }
    }
    return llvm::none_of(op->getOperands(), isActiveData) &&
           llvm::none_of(op->getResults(), isActiveData);
  };

  errs() << FlatSymbolRefAttr::get(callee) << ":\n";
  for (BlockArgument arg : callee.getArguments()) {
    if (Attribute tagAttr =
            callee.getArgAttr(arg.getArgNumber(), "enzyme.tag")) {
      errs() << "  " << tagAttr << ": "
             << (isConstantValue(arg) ? "Constant" : "Active") << "\n";
    }
  }

  if (annotate) {
    MLIRContext *ctx = callee.getContext();
    traverseCallGraph(callee, symbolTable, [&](FunctionOpInterface func) {
      func.walk([&](Operation *op) {
        if (op == func) {
          SmallVector<bool> argICVs(func.getNumArguments());
          llvm::transform(func.getArguments(), argICVs.begin(),
                          isConstantValue);
          func->setAttr("enzyme.icv", DenseBoolArrayAttr::get(ctx, argICVs));
          return;
        }

        op->setAttr("enzyme.ici",
                    BoolAttr::get(ctx, isConstantInstruction(op)));

        bool icv;
        if (op->getNumResults() == 0) {
          icv = true;
        } else if (op->getNumResults() == 1) {
          icv = isConstantValue(op->getResult(0));
        } else {
          op->emitWarning(
              "annotating icv for op that produces multiple results");
          icv = false;
        }
        op->setAttr("enzyme.icv", BoolAttr::get(ctx, icv));
      });
    });
  }
  callee.walk([&](Operation *op) {
    if (op->hasAttr("tag")) {
      errs() << "  " << op->getAttr("tag") << ": ";
      for (OpResult opResult : op->getResults()) {
        errs() << (isConstantValue(opResult) ? "Constant" : "Active") << "\n";
      }
    }
    if (verbose) {
      // Annotate each op's results with its value activity states
      for (OpResult result : op->getResults()) {
        auto forwardValueActivity =
            solver.lookupState<ForwardValueActivity>(result);
        if (forwardValueActivity) {
          std::string dest, key{"fva"};
          llvm::raw_string_ostream os(dest);
          if (op->getNumResults() != 1)
            key += result.getResultNumber();
          forwardValueActivity->getValue().print(os);
          op->setAttr(key, StringAttr::get(op->getContext(), dest));
        }

        auto backwardValueActivity =
            solver.lookupState<BackwardValueActivity>(result);
        if (backwardValueActivity) {
          std::string dest, key{"bva"};
          llvm::raw_string_ostream os(dest);
          if (op->getNumResults() != 1)
            key += result.getResultNumber();
          backwardValueActivity->getValue().print(os);
          op->setAttr(key, StringAttr::get(op->getContext(), dest));
        }
      }
    }
  });

  if (verbose) {
    // Annotate function attributes
    for (BlockArgument arg : callee.getArguments()) {
      auto backwardValueActivity =
          solver.lookupState<BackwardValueActivity>(arg);
      if (backwardValueActivity) {
        std::string dest;
        llvm::raw_string_ostream os(dest);
        backwardValueActivity->getValue().print(os);
        callee.setArgAttr(arg.getArgNumber(), "enzyme.bva",
                          StringAttr::get(callee->getContext(), dest));
      }
    }

    for (Operation *returnOp : returnOps) {
      auto *state = solver.lookupState<ForwardMemoryActivity>(returnOp);
      if (state)
        errs() << "forward end state:\n" << *state << "\n";
      else
        errs() << "state was null\n";
    }

    auto startState = solver.lookupState<BackwardMemoryActivity>(
        &callee.getFunctionBody().front().front());
    if (startState)
      errs() << "backwards end state:\n" << *startState << "\n";
    else
      errs() << "backwards end state was null\n";
  }
}

void enzyme::runDataFlowActivityAnalysis(
    FunctionOpInterface callee, ArrayRef<enzyme::Activity> argumentActivity,
    bool print, bool verbose, bool annotate) {
  SymbolTableCollection symbolTable;
  DataFlowSolver solver;

  solver.load<enzyme::PointsToPointerAnalysis>();
  solver.load<enzyme::AliasAnalysis>(callee.getContext());
  solver.load<SparseForwardActivityAnalysis>();
  solver.load<DenseForwardActivityAnalysis>(&callee.getFunctionBody().front(),
                                            argumentActivity);
  solver.load<SparseBackwardActivityAnalysis>(symbolTable);
  solver.load<DenseBackwardActivityAnalysis>(symbolTable, callee,
                                             argumentActivity);

  // Required for the dataflow framework to traverse region-based control flow
  solver.load<DeadCodeAnalysis>();
  solver.load<SparseConstantPropagation>();

  // Initialize the argument states based on the given activity annotations.
  for (const auto &[arg, activity] :
       llvm::zip(callee.getArguments(), argumentActivity)) {
    // enzyme_dup, dupnoneed are initialized within the dense forward/backward
    // analyses, enzyme_const is the default.
    if (activity == enzyme::Activity::enzyme_out) {
      auto *argLattice = solver.getOrCreateState<ForwardValueActivity>(arg);
      argLattice->join(ValueActivity::getActiveVal());
    }
  }

  // Detect function returns as direct children of the FunctionOpInterface
  // that have the ReturnLike trait.
  SmallPtrSet<Operation *, 2> returnOps;
  for (Operation &op : callee.getFunctionBody().getOps()) {
    if (op.hasTrait<OpTrait::ReturnLike>()) {
      returnOps.insert(&op);
      for (Value operand : op.getOperands()) {
        auto *returnLattice =
            solver.getOrCreateState<BackwardValueActivity>(operand);
        // Very basic type inference of the type
        if (isa<FloatType, ComplexType>(operand.getType())) {
          returnLattice->meet(ValueActivity::getActiveVal());
        }
      }
    }
  }

  if (failed(solver.initializeAndRun(callee->getParentOfType<ModuleOp>()))) {
    assert(false && "dataflow analysis failed\n");
  }

  if (print) {
    printActivityAnalysisResults(solver, callee, returnOps, &symbolTable,
                                 verbose, annotate);
  }
}<|MERGE_RESOLUTION|>--- conflicted
+++ resolved
@@ -867,16 +867,6 @@
             bma->activeDataFlowsOut(aliasClass))
           return false;
 
-<<<<<<< HEAD
-        // Or if it points to a pointer that points to active data
-        const enzyme::AliasClassSet &neighbors =
-            pointsToSets->pointsTo.lookup(aliasClass);
-        for (DistinctAttr neighbor : neighbors.getAliasClasses()) {
-          if (!visited.contains(neighbor)) {
-            visited.insert(neighbor);
-            frontier.push_back(neighbor);
-          }
-=======
         // Or if it points to a pointer that points to active data.
         if (pointsToSets->getPointsTo(aliasClass).isUnknown()) {
           // If a pointer points to an unknown alias set, query the default
@@ -890,7 +880,6 @@
           // an empty set as of time of writing).
           scheduleVisit(defaultPointsTo.getAliasClasses());
           continue;
->>>>>>> 0e8fb683
         }
         scheduleVisit(pointsToSets->getPointsTo(aliasClass).getAliasClasses());
       }
