#include "ActivityAnalysis.h"
#include "Interfaces/GradientUtils.h"
#include "mlir/Dialect/Func/IR/FuncOps.h"
#include "mlir/Dialect/LLVMIR/LLVMDialect.h"
#include "mlir/Dialect/LLVMIR/LLVMTypes.h"
#include "mlir/Dialect/LLVMIR/NVVMDialect.h"
#include "mlir/Dialect/MemRef/IR/MemRef.h"
#include "mlir/IR/BuiltinAttributes.h"
#include "mlir/IR/Matchers.h"
#include "mlir/IR/Region.h"
#include "mlir/IR/RegionKindInterface.h"
#include "mlir/IR/SymbolTable.h"
#include "mlir/Interfaces/CallInterfaces.h"
#include "mlir/Interfaces/CastInterfaces.h"
#include "mlir/Interfaces/ControlFlowInterfaces.h"
#include "mlir/Interfaces/SideEffectInterfaces.h"
#include "llvm/ADT/STLExtras.h"
#include "llvm/Demangle/Demangle.h"
#include "llvm/IR/Intrinsics.h"
#include "llvm/Support/ModRef.h"

const char *KnownInactiveFunctionsStartingWith[] = {
    "f90io",
    "$ss5print",
    "_ZTv0_n24_NSoD", //"1Ev, 0Ev
    "_ZNSt16allocator_traitsISaIdEE10deallocate",
    "_ZNSaIcED1Ev",
    "_ZNSaIcEC1Ev",
};

const char *KnownInactiveFunctionsContains[] = {
    "__enzyme_float", "__enzyme_double", "__enzyme_integer",
    "__enzyme_pointer"};

const std::set<std::string> InactiveGlobals = {
    "ompi_request_null", "ompi_mpi_double", "ompi_mpi_comm_world", "stderr",
    "stdout", "stdin", "_ZSt3cin", "_ZSt4cout", "_ZSt5wcout", "_ZSt4cerr",
    "_ZTVNSt7__cxx1115basic_stringbufIcSt11char_traitsIcESaIcEEE",
    "_ZTVSt15basic_streambufIcSt11char_traitsIcEE",
    "_ZTVSt9basic_iosIcSt11char_traitsIcEE",
    // istream
    "_ZTVNSt7__cxx1119basic_istringstreamIcSt11char_traitsIcESaIcEEE",
    "_ZTTNSt7__cxx1119basic_istringstreamIcSt11char_traitsIcESaIcEEE",
    // ostream
    "_ZTVNSt7__cxx1119basic_ostringstreamIcSt11char_traitsIcESaIcEEE",
    "_ZTTNSt7__cxx1119basic_ostringstreamIcSt11char_traitsIcESaIcEEE",
    // stringstream
    "_ZTVNSt7__cxx1118basic_stringstreamIcSt11char_traitsIcESaIcEEE",
    "_ZTTNSt7__cxx1118basic_stringstreamIcSt11char_traitsIcESaIcEEE",
    // ifstream
    "_ZTTSt14basic_ifstreamIcSt11char_traitsIcEE",
    // ofstream
    "_ZTTSt14basic_ofstreamIcSt11char_traitsIcEE",
    // vtable for __cxxabiv1::__si_class_type_info
    "_ZTVN10__cxxabiv120__si_class_type_infoE",
    "_ZTVN10__cxxabiv117__class_type_infoE",
    "_ZTVN10__cxxabiv121__vmi_class_type_infoE"};

const std::map<std::string, size_t> MPIInactiveCommAllocators = {
    {"MPI_Graph_create", 5},
    {"MPI_Comm_split", 2},
    {"MPI_Intercomm_create", 6},
    {"MPI_Comm_spawn", 6},
    {"MPI_Comm_spawn_multiple", 7},
    {"MPI_Comm_accept", 4},
    {"MPI_Comm_connect", 4},
    {"MPI_Comm_create", 2},
    {"MPI_Comm_create_group", 3},
    {"MPI_Comm_dup", 1},
    {"MPI_Comm_dup", 2},
    {"MPI_Comm_idup", 1},
    {"MPI_Comm_join", 1},
};

// Instructions which themselves are inactive
// the returned value, however, may still be active
const std::set<std::string> KnownInactiveFunctionInsts = {
    "__dynamic_cast",
    "_ZSt18_Rb_tree_decrementPKSt18_Rb_tree_node_base",
    "_ZSt18_Rb_tree_incrementPKSt18_Rb_tree_node_base",
    "_ZSt18_Rb_tree_decrementPSt18_Rb_tree_node_base",
    "_ZSt18_Rb_tree_incrementPSt18_Rb_tree_node_base",
    "jl_ptr_to_array",
    "jl_ptr_to_array_1d"};

const std::set<std::string> KnownInactiveFunctions = {
    "abort",
    "time",
    "memcmp",
    "gettimeofday",
    "stat",
    "mkdir",
    "compress2",
    "__assert_fail",
    "__cxa_atexit",
    "__cxa_guard_acquire",
    "__cxa_guard_release",
    "__cxa_guard_abort",
    "snprintf",
    "sprintf",
    "printf",
    "fprintf",
    "putchar",
    "fprintf",
    "vprintf",
    "vsnprintf",
    "puts",
    "fflush",
    "__kmpc_for_static_init_4",
    "__kmpc_for_static_init_4u",
    "__kmpc_for_static_init_8",
    "__kmpc_for_static_init_8u",
    "__kmpc_for_static_fini",
    "__kmpc_dispatch_init_4",
    "__kmpc_dispatch_init_4u",
    "__kmpc_dispatch_init_8",
    "__kmpc_dispatch_init_8u",
    "__kmpc_dispatch_next_4",
    "__kmpc_dispatch_next_4u",
    "__kmpc_dispatch_next_8",
    "__kmpc_dispatch_next_8u",
    "__kmpc_dispatch_fini_4",
    "__kmpc_dispatch_fini_4u",
    "__kmpc_dispatch_fini_8",
    "__kmpc_dispatch_fini_8u",
    "__kmpc_barrier",
    "__kmpc_barrier_master",
    "__kmpc_barrier_master_nowait",
    "__kmpc_barrier_end_barrier_master",
    "__kmpc_global_thread_num",
    "omp_get_max_threads",
    "malloc_usable_size",
    "malloc_size",
    "MPI_Init",
    "MPI_Comm_size",
    "PMPI_Comm_size",
    "MPI_Comm_rank",
    "PMPI_Comm_rank",
    "MPI_Get_processor_name",
    "MPI_Finalize",
    "MPI_Test",
    "MPI_Probe", // double check potential syncronization
    "MPI_Barrier",
    "MPI_Abort",
    "MPI_Get_count",
    "MPI_Comm_free",
    "MPI_Comm_get_parent",
    "MPI_Comm_get_name",
    "MPI_Comm_get_info",
    "MPI_Comm_remote_size",
    "MPI_Comm_set_info",
    "MPI_Comm_set_name",
    "MPI_Comm_compare",
    "MPI_Comm_call_errhandler",
    "MPI_Comm_create_errhandler",
    "MPI_Comm_disconnect",
    "MPI_Wtime",
    "_msize",
    "ftnio_fmt_write64",
    "f90_strcmp_klen",
    "__swift_instantiateConcreteTypeFromMangledName",
    "logb",
    "logbf",
    "logbl",
};

const char *DemangledKnownInactiveFunctionsStartingWith[] = {
    // TODO this returns allocated memory and thus can be an active value
    // "std::allocator",
    "std::string",
    "std::cerr",
    "std::istream",
    "std::ostream",
    "std::ios_base",
    "std::locale",
    "std::ctype<char>",
    "std::__basic_file",
    "std::__ioinit",
    "std::__basic_file",

    // __cxx11
    "std::__cxx11::basic_string",
    "std::__cxx11::basic_ios",
    "std::__cxx11::basic_ostringstream",
    "std::__cxx11::basic_istringstream",
    "std::__cxx11::basic_istream",
    "std::__cxx11::basic_ostream",
    "std::__cxx11::basic_ifstream",
    "std::__cxx11::basic_ofstream",
    "std::__cxx11::basic_stringbuf",
    "std::__cxx11::basic_filebuf",
    "std::__cxx11::basic_streambuf",

    // non __cxx11
    "std::basic_string",
    "std::basic_ios",
    "std::basic_ostringstream",
    "std::basic_istringstream",
    "std::basic_istream",
    "std::basic_ostream",
    "std::basic_ifstream",
    "std::basic_ofstream",
    "std::basic_stringbuf",
    "std::basic_filebuf",
    "std::basic_streambuf",

};

// TODO: these should be lifted to proper operations and implemented via the
// interface.
const static unsigned constantIntrinsics[] = {
    llvm::Intrinsic::nvvm_barrier0,
    llvm::Intrinsic::nvvm_barrier0_popc,
    llvm::Intrinsic::nvvm_barrier0_and,
    llvm::Intrinsic::nvvm_barrier0_or,
    llvm::Intrinsic::nvvm_membar_cta,
    llvm::Intrinsic::nvvm_membar_gl,
    llvm::Intrinsic::nvvm_membar_sys,
    llvm::Intrinsic::amdgcn_s_barrier,
    llvm::Intrinsic::assume,
    llvm::Intrinsic::stacksave,
    llvm::Intrinsic::stackrestore,
    llvm::Intrinsic::lifetime_start,
    llvm::Intrinsic::lifetime_end,
    // llvm::Intrinsic::dbg_addr,
    llvm::Intrinsic::dbg_declare,
    llvm::Intrinsic::dbg_value,
    llvm::Intrinsic::invariant_start,
    llvm::Intrinsic::invariant_end,
    llvm::Intrinsic::var_annotation,
    llvm::Intrinsic::ptr_annotation,
    llvm::Intrinsic::annotation,
    llvm::Intrinsic::codeview_annotation,
    llvm::Intrinsic::expect,
    llvm::Intrinsic::type_test,
    llvm::Intrinsic::donothing,
    llvm::Intrinsic::prefetch,
    llvm::Intrinsic::trap,
    llvm::Intrinsic::is_constant,
};

static Operation *getFunctionFromCall(CallOpInterface iface) {
  auto symbol = iface.getCallableForCallee().dyn_cast<SymbolRefAttr>();
  if (!symbol)
    return nullptr;

  return SymbolTable::lookupNearestSymbolFrom(iface.getOperation(), symbol);
}

/// Is the use of value val as an argument of call CI known to be inactive
/// This tool can only be used when in DOWN mode
bool mlir::enzyme::ActivityAnalyzer::isFunctionArgumentConstant(
    CallOpInterface CI, Value val) {
  assert(directions & DOWN);

  if (CI->hasAttr("enzyme_inactive"))
    return true;

  Operation *F = getFunctionFromCall(CI);

  // Indirect function calls may actively use the argument
  if (F == nullptr)
    return false;

  if (F->hasAttr("enzyme_inactive")) {
    return true;
  }

  StringRef Name = cast<SymbolOpInterface>(F).getName();

  // TODO(PR #904): Revisit commented code. Main reason for commenting out code
  // are lack of preprocessing (type analysis) and frontend info
  // (TargetLibraryInformation).

  // Allocations, deallocations, and c++ guards don't impact the activity
  // of arguments
  // if (isAllocationFunction(Name, TLI) || isDeallocationFunction(Name, TLI))
  //   return true;
  if (Name == "posix_memalign")
    return true;

  std::string demangledName = llvm::demangle(Name.str());
  auto dName = StringRef(demangledName);
  for (auto FuncName : DemangledKnownInactiveFunctionsStartingWith) {
    if (dName.startswith(FuncName)) {
      return true;
    }
  }
  if (demangledName == Name.str()) {
    // Either demangeling failed
    // or they are equal but matching failed
    // if (!Name.startswith("llvm."))
    //  llvm::errs() << "matching failed: " << Name.str() << " "
    //               << demangledName << "\n";
  }

  for (auto FuncName : KnownInactiveFunctionsStartingWith) {
    if (Name.startswith(FuncName)) {
      return true;
    }
  }

  for (auto FuncName : KnownInactiveFunctionsContains) {
    if (Name.contains(FuncName)) {
      return true;
    }
  }
  if (KnownInactiveFunctions.count(Name.str())) {
    return true;
  }

  if (MPIInactiveCommAllocators.find(Name.str()) !=
      MPIInactiveCommAllocators.end()) {
    return true;
  }

  for (unsigned intrinsicID : constantIntrinsics) {
    if (Name.startswith(llvm::Intrinsic::getBaseName(intrinsicID)))
      return true;
  }

  // TODO: this should be lifted to proper operations via the interface.
  // /// Only the first argument (magnitude) of copysign is active
  // if (F->getIntrinsicID() == Intrinsic::copysign &&
  //     CI->getArgOperand(0) != val) {
  //   return true;
  // }

  // if (F->getIntrinsicID() == Intrinsic::memcpy && CI->getArgOperand(0) != val
  // &&
  //     CI->getArgOperand(1) != val)
  //   return true;
  // if (F->getIntrinsicID() == Intrinsic::memmove &&
  //     CI->getArgOperand(0) != val && CI->getArgOperand(1) != val)
  //   return true;

  // only the float arg input is potentially active
  if (Name == "frexp" || Name == "frexpf" || Name == "frexpl") {
    return val != CI.getArgOperands()[0];
  }

  // The relerr argument is inactive
  if (Name == "Faddeeva_erf" || Name == "Faddeeva_erfc" ||
      Name == "Faddeeva_erfcx" || Name == "Faddeeva_erfi" ||
      Name == "Faddeeva_dawson") {
    for (size_t i = 0; i < CI.getArgOperands().size() - 1; i++) {
      if (val == CI.getArgOperands()[i])
        return false;
    }
    return true;
  }

  // only the buffer is active for mpi send/recv
  if (Name == "MPI_Recv" || Name == "PMPI_Recv" || Name == "MPI_Send" ||
      Name == "PMPI_Send") {
    return val != CI.getArgOperands()[0];
  }
  // only the recv buffer and request is active for mpi isend/irecv
  if (Name == "MPI_Irecv" || Name == "MPI_Isend") {
    return val != CI.getArgOperands()[0] && val != CI.getArgOperands()[6];
  }

  // only request is active
  if (Name == "MPI_Wait" || Name == "PMPI_Wait")
    return val != CI.getArgOperands()[0];

  if (Name == "MPI_Waitall" || Name == "PMPI_Waitall")
    return val != CI.getArgOperands()[1];

  // With all other options exhausted we have to assume this function could
  // actively use the value
  return false;
}

// TODO: better support for known function calls. Ideally, they should become
// operations, but we also need parity with LLVM-enzyme.
/// Call the function propagateFromOperand on all operands of CI
/// that could impact the activity of the call instruction
// static inline void propagateArgumentInformation(
//     /*TargetLibraryInfo &TLI,*/ CallOpInterface CI,
//     std::function<bool(Value)> propagateFromOperand) {

//   if (Operation *F = getFunctionFromCall(CI)) {
//     // These functions are known to only have the first argument impact
//     // the activity of the call instruction
//     StringRef Name = cast<SymbolOpInterface>(F).getName();
//     if (Name == "lgamma" || Name == "lgammaf" || Name == "lgammal" ||
//         Name == "lgamma_r" || Name == "lgammaf_r" || Name == "lgammal_r" ||
//         Name == "__lgamma_r_finite" || Name == "__lgammaf_r_finite" ||
//         Name == "__lgammal_r_finite") {

//       propagateFromOperand(CI.getArgOperands()[0]);
//       return;
//     }

//     // Allocations, deallocations, and c++ guards are fully inactive
//     // if (isAllocationFunction(Name, TLI) || isDeallocationFunction(Name,
//     TLI)
//     // ||
//     //     Name == "__cxa_guard_acquire" || Name == "__cxa_guard_release" ||
//     //     Name == "__cxa_guard_abort")
//     //   return;

//     /// Only the first argument (magnitude) of copysign is active
//     if (Name == llvm::Intrinsic::getName(llvm::Intrinsic::copysign)) {
//       propagateFromOperand(CI.getArgOperands()[0]);
//       return;
//     }

//     // Certain intrinsics are inactive by definition
//     // and have nothing to propagate.
//     for (unsigned intrinsicID : constantIntrinsics) {
//       if (Name.startswith(llvm::Intrinsic::getBaseName(intrinsicID)))
//         return;
//     }

//     if (Name.startswith(
//             llvm::Intrinsic::getBaseName(llvm::Intrinsic::memcpy)) ||
//         Name.startswith(
//             llvm::Intrinsic::getBaseName(llvm::Intrinsic::memmove))) {
//       propagateFromOperand(CI.getArgOperands()[0]);
//       propagateFromOperand(CI.getArgOperands()[1]);
//       return;
//     }

//     if (Name == "frexp" || Name == "frexpf" || Name == "frexpl") {
//       propagateFromOperand(CI.getArgOperands()[0]);
//       return;
//     }
//     if (Name == "Faddeeva_erf" || Name == "Faddeeva_erfc" ||
//         Name == "Faddeeva_erfcx" || Name == "Faddeeva_erfi" ||
//         Name == "Faddeeva_dawson") {
//       for (size_t i = 0; i < CI.getArgOperands().size() - 1; i++) {
//         propagateFromOperand(CI.getArgOperands()[i]);
//       }
//       return;
//     }

//     if (Name == "julia.call" || Name == "julia.call2") {
//       for (size_t i = 1; i < CI.getArgOperands().size(); i++) {
//         propagateFromOperand(CI.getArgOperands()[i]);
//       }
//       return;
//     }
//   }

//   // For other calls, check all operands of the operation
//   // as conservatively they may impact the activity of the call
//   for (Value a : CI->getOperands()) {
//     if (propagateFromOperand(a))
//       break;
//   }
// }

/// Return whether this operation is known not to propagate adjoints
/// Note that operation could return an active pointer, but
/// do not propagate adjoints themselves
bool mlir::enzyme::ActivityAnalyzer::isConstantOperation(MTypeResults const &TR,
                                                         Operation *I) {
  // This analysis may only be called by instructions corresponding to
  // the function analyzed by TypeInfo
  assert(I);
  // assert(TR.getFunction() == I->getParent()->getParent());

  // The return instruction doesn't impact activity (handled specifically
  // during adjoint generation)
  if (isa<func::ReturnOp>(I))
    return true;

  // Branch, unreachable, and previously computed constants are inactive
  if (isa<LLVM::UnreachableOp>(I) /*|| isa<cf::BranchOp>(I)*/ ||
      ConstantOperations.contains(I)) {
    return true;
  }

  /// Previously computed inactives remain inactive
  if (ActiveOperations.contains(I)) {
    return false;
  }

  if (notForAnalysis.count(I->getBlock())) {
    // if (EnzymePrintActivity)
    //   llvm::errs() << " constant instruction as dominates unreachable " << *I
    //                << "\n";
    InsertConstantOperation(TR, I);
    return true;
  }

  if (auto CI = dyn_cast<CallOpInterface>(I)) {
    // TODO(PR #904): This needs to be put into the enzyme dialect
    if (CI->hasAttr("enzyme_active")) {
      // if (EnzymePrintActivity)
      //   llvm::errs() << "forced active " << *I << "\n";
      ActiveOperations.insert(I);
      return false;
    }
    if (CI->hasAttr("enzyme_inactive")) {
      // if (EnzymePrintActivity)
      //   llvm::errs() << "forced inactive " << *I << "\n";
      InsertConstantOperation(TR, I);
      return true;
    }
    Operation *called = getFunctionFromCall(CI);

    if (called) {
      if (called->hasAttr("enzyme_active")) {
        // if (EnzymePrintActivity)
        //   llvm::errs() << "forced active " << *I << "\n";
        ActiveOperations.insert(I);
        return false;
      }
      if (called->hasAttr("enzyme_inactive")) {
        // if (EnzymePrintActivity)
        //   llvm::errs() << "forced inactive " << *I << "\n";
        InsertConstantOperation(TR, I);
        return true;
      }
      if (KnownInactiveFunctionInsts.count(
              cast<SymbolOpInterface>(called).getName().str())) {
        InsertConstantOperation(TR, I);
        return true;
      }
    }
  }

  /// A store into all integral memory is inactive
  // TODO: per-operation stuff
  // if (auto SI = dyn_cast<StoreInst>(I)) {
  //   auto StoreSize = SI->getParent()
  //                        ->getParent()
  //                        ->getParent()
  //                        ->getDataLayout()
  //                        .getTypeSizeInBits(SI->getValueOperand()->getType())
  //                        /
  //                    8;

  //   bool AllIntegral = true;
  //   bool SeenInteger = false;
  //   auto q = TR.query(SI->getPointerOperand()).Data0();
  //   for (int i = -1; i < (int)StoreSize; ++i) {
  //     auto dt = q[{i}];
  //     if (dt.isIntegral() || dt == BaseType::Anything) {
  //       SeenInteger = true;
  //       if (i == -1)
  //         break;
  //     } else if (dt.isKnown()) {
  //       AllIntegral = false;
  //       break;
  //     }
  //   }

  //   if (AllIntegral && SeenInteger) {
  //     if (EnzymePrintActivity)
  //       llvm::errs() << " constant instruction from TA " << *I << "\n";
  //     InsertConstantInstruction(TR, I);
  //     return true;
  //   }
  // }
  // if (auto SI = dyn_cast<AtomicRMWInst>(I)) {
  //   auto StoreSize = SI->getParent()
  //                        ->getParent()
  //                        ->getParent()
  //                        ->getDataLayout()
  //                        .getTypeSizeInBits(I->getType()) /
  //                    8;

  //   bool AllIntegral = true;
  //   bool SeenInteger = false;
  //   auto q = TR.query(SI->getOperand(0)).Data0();
  //   for (int i = -1; i < (int)StoreSize; ++i) {
  //     auto dt = q[{i}];
  //     if (dt.isIntegral() || dt == BaseType::Anything) {
  //       SeenInteger = true;
  //       if (i == -1)
  //         break;
  //     } else if (dt.isKnown()) {
  //       AllIntegral = false;
  //       break;
  //     }
  //   }

  //   if (AllIntegral && SeenInteger) {
  //     if (EnzymePrintActivity)
  //       llvm::errs() << " constant instruction from TA " << *I << "\n";
  //     InsertConstantInstruction(TR, I);
  //     return true;
  //   }
  // }

  // if (EnzymePrintActivity)
  //   llvm::errs() << "checking if is constant[" << (int)directions << "] " <<
  //   *I
  //                << "\n";

  if (isa<NVVM::Barrier0Op, LLVM::AssumeOp, LLVM::StackSaveOp,
          LLVM::StackRestoreOp, LLVM::LifetimeStartOp, LLVM::LifetimeEndOp,
          LLVM::Prefetch, LLVM::MemsetOp>(I)) {
    InsertConstantOperation(TR, I);
  }

  //   if (auto II = dyn_cast<IntrinsicInst>(I)) {
  //     switch (II->getIntrinsicID()) {
  //     case Intrinsic::nvvm_barrier0:
  //     case Intrinsic::nvvm_barrier0_popc:
  //     case Intrinsic::nvvm_barrier0_and:
  //     case Intrinsic::nvvm_barrier0_or:
  //     case Intrinsic::nvvm_membar_cta:
  //     case Intrinsic::nvvm_membar_gl:
  //     case Intrinsic::nvvm_membar_sys:
  //     case Intrinsic::amdgcn_s_barrier:
  //     case Intrinsic::assume:
  //     case Intrinsic::stacksave:
  //     case Intrinsic::stackrestore:
  //     case Intrinsic::lifetime_start:
  //     case Intrinsic::lifetime_end:
  //     case Intrinsic::dbg_addr:
  //     case Intrinsic::dbg_declare:
  //     case Intrinsic::dbg_value:
  //     case Intrinsic::invariant_start:
  //     case Intrinsic::invariant_end:
  //     case Intrinsic::var_annotation:
  //     case Intrinsic::ptr_annotation:
  //     case Intrinsic::annotation:
  //     case Intrinsic::codeview_annotation:
  //     case Intrinsic::expect:
  //     case Intrinsic::type_test:
  //     case Intrinsic::donothing:
  //     case Intrinsic::prefetch:
  //     case Intrinsic::trap:
  //     case Intrinsic::is_constant:
  //     case Intrinsic::memset:
  //       if (EnzymePrintActivity)
  //         llvm::errs() << "known inactive intrinsic " << *I << "\n";
  //       InsertConstantInstruction(TR, I);
  //       return true;

  //     default:
  //       break;
  //     }
  //   }

  // Analyzer for inductive assumption where we attempt to prove this is
  // inactive from a lack of active users
  std::shared_ptr<mlir::enzyme::ActivityAnalyzer> DownHypothesis;

  // If this instruction does not write to memory that outlives itself
  // (potentially propagating derivative information), the only way to propagate
  // derivative information is through the return value
  // TODO the "doesn't write to active memory" can be made more aggressive than
  // doesn't write to any memory
  bool noActiveWrite = false;

  if (isa<MemoryEffectOpInterface>(I) && !hasEffect<MemoryEffects::Write>(I))
    noActiveWrite = true;
  else if (auto CI = dyn_cast<CallOpInterface>(I)) {
    // if (AA.onlyReadsMemory(CI)) {
    //   noActiveWrite = true;
    // } else
    if (Operation *F = getFunctionFromCall(CI)) {
      // if (isMemFreeLibMFunction(F->getName())) {
      //   noActiveWrite = true;
      // } else
      StringRef Name = cast<SymbolOpInterface>(F).getName();
      if (Name == "frexp" || Name == "frexpf" || Name == "frexpl") {
        noActiveWrite = true;
      }
    }
  }
  if (noActiveWrite) {
    // Even if returning a pointer, this instruction is considered inactive
    // since the instruction doesn't prop gradients. Thus, so long as we don't
    // return an object containing a float, this instruction is inactive
    // if (!TR.intType(1, I, /*errifNotFound*/ false).isPossibleFloat()) {
    //   if (EnzymePrintActivity)
    //     llvm::errs()
    //         << " constant instruction from known non-float non-writing "
    //            "instruction "
    //         << *I << "\n";
    //   InsertConstantInstruction(TR, I);
    //   return true;
    // }

    // If all returned values constant otherwise, the operation is inactive
    if (llvm::all_of(I->getResults(),
                     [&](Value v) { return isConstantValue(TR, v); })) {
      // if (EnzymePrintActivity)
      //   llvm::errs() << " constant instruction from known constant
      //   non-writing "
      //                   "instruction "
      //                << *I << "\n";
      InsertConstantOperation(TR, I);
      return true;
    }

    // Even if the return is nonconstant, it's worth checking explicitly the
    // users since unlike isConstantValue, returning a pointer does not make the
    // instruction active
    if (directions & DOWN) {
      // We shall now induct on this instruction being inactive and try to prove
      // this fact from a lack of active users.

      // If we aren't a phi node (and thus potentially recursive on uses) and
      // already equal to the current direction, we don't need to induct,
      // reducing runtime.
      if (directions == DOWN /*&& !isa<PHINode>(I)*/) {
        // TODO(PR #904): A lot of this code is written assuming LLVM IR object
        // inheritance (phi nodes are instructions, instructions are values).
        // More careful handling is necessary for MLIR block arguments, but this
        // could simplify the code as a result.
        if (llvm::all_of(I->getResults(), [&](Value val) {
              return isValueInactiveFromUsers(TR, val, UseActivity::None);
            })) {
          // if (EnzymePrintActivity)
          //   llvm::errs() << " constant instruction[" << (int)directions
          //                << "] from users instruction " << *I << "\n";
          InsertConstantOperation(TR, I);
          return true;
        }
      } else {
        DownHypothesis = std::shared_ptr<mlir::enzyme::ActivityAnalyzer>(
            new mlir::enzyme::ActivityAnalyzer(*this, DOWN));
        DownHypothesis->ConstantOperations.insert(I);
        if (llvm::all_of(I->getResults(), [&](Value val) {
              return DownHypothesis->isValueInactiveFromUsers(
                  TR, val, UseActivity::None);
            })) {
          // if (EnzymePrintActivity)
          //   llvm::errs() << " constant instruction[" << (int)directions
          //                << "] from users instruction " << *I << "\n";
          InsertConstantOperation(TR, I);
          insertConstantsFrom(TR, *DownHypothesis);
          return true;
        }
      }
    }
  }

  std::shared_ptr<mlir::enzyme::ActivityAnalyzer> UpHypothesis;
  if (directions & UP) {
    // If this instruction has no active operands, the instruction
    // is inactive.
    // TODO This isn't 100% accurate and will incorrectly mark a no-argument
    // function that reads from active memory as constant
    // Technically the additional constraint is that this does not read from
    // active memory, where we have assumed that the only active memory
    // we care about is accessible from arguments passed (and thus not globals)
    UpHypothesis = std::shared_ptr<mlir::enzyme::ActivityAnalyzer>(
        new mlir::enzyme::ActivityAnalyzer(*this, UP));
    UpHypothesis->ConstantOperations.insert(I);
    assert(directions & UP);
    if (UpHypothesis->isOperationInactiveFromOrigin(TR, I)) {
      // if (EnzymePrintActivity)
      //   llvm::errs() << " constant instruction from origin "
      //                   "instruction "
      //                << *I << "\n";
      InsertConstantOperation(TR, I);
      insertConstantsFrom(TR, *UpHypothesis);
      if (DownHypothesis)
        insertConstantsFrom(TR, *DownHypothesis);
      return true;
    } else if (directions == (UP | DOWN)) {
      // TODO: what does this mean for interfaces?
      if (isa<
              // clang-format off
          LLVM::LoadOp,
          LLVM::StoreOp,
          // Integer binary ops.
          LLVM::AddOp,
          LLVM::SubOp,
          LLVM::MulOp,
          LLVM::UDivOp,
          LLVM::SDivOp,
          LLVM::URemOp,
          LLVM::SRemOp,
          LLVM::AndOp,
          LLVM::OrOp,
          LLVM::XOrOp,
          LLVM::ShlOp,
          LLVM::LShrOp,
          LLVM::AShrOp,
          // Float binary ops.
          LLVM::FAddOp,
          LLVM::FSubOp,
          LLVM::FMulOp,
          LLVM::FDivOp,
          LLVM::FRemOp,
          LLVM::FNegOp
              // clang-format on
              >(I)) {
        for (Value operand : I->getOperands()) {
          if (!UpHypothesis->isConstantValue(TR, operand)) {
            ReEvaluateOpIfInactiveValue[operand].insert(I);
          }
        }
      }
    }
  }

  // Otherwise we must fall back and assume this instruction to be active.
  ActiveOperations.insert(I);
  // if (EnzymePrintActivity)
  //   llvm::errs() << "couldnt decide fallback as nonconstant instruction("
  //                << (int)directions << "):" << *I << "\n";
  if (noActiveWrite && (directions == (UP | DOWN)))
    for (Value result : I->getResults())
      ReEvaluateOpIfInactiveValue[result].insert(I);
  return false;
}

static bool isValuePotentiallyUsedAsPointer(Value val) {
  std::deque<Value> todo = {val};
  SmallPtrSet<Value, 3> seen;
  while (todo.size()) {
    auto cur = todo.back();
    todo.pop_back();
    if (seen.count(cur))
      continue;
    seen.insert(cur);
    for (Operation *user : cur.getUsers()) {
      if (isa<func::ReturnOp>(user))
        return true;
      // The operation is known not to read or write memory.
      if (isa<MemoryEffectOpInterface>(user) &&
          !hasEffect<MemoryEffects::Read>(user) &&
          !hasEffect<MemoryEffects::Write>(user)) {
        for (Value result : user->getResults()) {
          todo.push_back(result);
        }
        continue;
      }
      // if (EnzymePrintActivity)
      //   llvm::errs() << " VALUE potentially used as pointer " << *val << " by
      //   "
      //                << *u << "\n";
      return true;
    }
  }
  return false;
}

static Value getUnderlyingObject(mlir::Value value, unsigned maxLookup) {
  // TODO: this should become a MLIR interface.
  for (unsigned i = 0; maxLookup == 0 || i < maxLookup; ++i) {
    if (!value.getType().isa<MemRefType, LLVM::LLVMPointerType>())
      return value;

    if (auto gep = value.getDefiningOp<LLVM::GEPOp>()) {
      value = gep.getBase();
    } else if (auto bitcast = value.getDefiningOp<LLVM::BitcastOp>()) {
      value = bitcast->getOperand(0);
    } else if (auto addrSpaceCast =
                   value.getDefiningOp<LLVM::AddrSpaceCastOp>()) {
      value = addrSpaceCast->getOperand(0);
    } else {
      // TODO: support more operations and dataflow through blocks/regions.
      return value;
    }
  }
  return value;
}

static bool mayAllocateMemory(Operation *op) {
  if (isa<MemoryEffectOpInterface>(op))
    return hasEffect<MemoryEffects::Allocate>(op);
  return true;
}

static bool mayReadFromMemory(Operation *op) {
  if (isa<MemoryEffectOpInterface>(op))
    return hasEffect<MemoryEffects::Read>(op);
  return true;
}

static bool mayWriteToMemory(Operation *op) {
  if (isa<MemoryEffectOpInterface>(op))
    return hasEffect<MemoryEffects::Write>(op);
  return true;
}

static FunctionOpInterface getFunctionIfArgument(Value value) {
  auto arg = value.dyn_cast<BlockArgument>();
  if (!arg)
    return nullptr;

  Block *block = arg.getOwner();
  if (block->isEntryBlock())
    return nullptr;

  return dyn_cast<FunctionOpInterface>(block->getParentOp());
}

// TODO: move the extraction based on dataflow here.
static SmallVector<Value> getPotentialIncomingValues(BlockArgument arg) {
  SetVector<Value> potentialSources;

  if (!arg.getOwner()->isEntryBlock()) {
    for (Block *predecessor : arg.getOwner()->getPredecessors()) {
      Operation *terminator = predecessor->getTerminator();
      if (auto iface = dyn_cast<BranchOpInterface>(terminator)) {
        for (const auto &en : llvm::enumerate(predecessor->getSuccessors())) {
          if (en.value() != arg.getOwner())
            continue;

          Value inflow = iface.getSuccessorOperands(en.index())
                             .getForwardedOperands()[arg.getArgNumber()];
          potentialSources.insert(inflow);
        }
      } else {
        for (Value operand : terminator->getOperands())
          potentialSources.insert(operand);
      }
    }
    return potentialSources.takeVector();
  }

  Operation *parent = arg.getOwner()->getParentOp();
  Region *parentRegion = arg.getOwner()->getParent();
  // Use region interface to find the values flowing into the entry block.
  if (auto iface = dyn_cast<RegionBranchOpInterface>(parent)) {
    auto isRegionSucessorOf = [arg](RegionBranchOpInterface iface,
                                    Region *region,
                                    RegionBranchPoint predecessor,
                                    SetVector<Value> &potentialSources) {
      SmallVector<RegionSuccessor> successors;
      iface.getSuccessorRegions(predecessor, successors);
      for (const RegionSuccessor &successor : successors) {
        if (successor.getSuccessor() != region)
          continue;

        unsigned operandOffset = static_cast<unsigned>(-1);
        for (const auto &en : llvm::enumerate(successor.getSuccessorInputs())) {
          if (en.value() != arg)
            continue;
          operandOffset = en.index();
        }
        assert(operandOffset != static_cast<unsigned>(-1) &&
               "could not locate the position of the argument in the "
               "successor input list");

        // Find the values that are forwarded to entry block arguments of
        // the current region.
        if (predecessor.isParent()) {
          // XXX: this assumes a contiguous slice of operands is mapped 1-1
          // without swaps to a contiguous slice of entry block arguments.
          assert(iface.getEntrySuccessorOperands(region).size() ==
                 successor.getSuccessorInputs().size());
          potentialSources.insert(
              iface.getEntrySuccessorOperands(region)[operandOffset]);
        } else {
          // Find all block terminators in the predecessor region that
          // may be branching to this region, and get the operands they
          // forward.
          for (Block &block : *predecessor.getRegionOrNull()) {
            // TODO: MLIR block without terminator
            if (auto terminator = dyn_cast<RegionBranchTerminatorOpInterface>(
                    block.getTerminator())) {
              // XXX: this assumes a contiguous slice of operands is mapped
              // 1-1 without swaps to a contiguous slice of entry block
              // arguments.
              assert(terminator.getSuccessorOperands(region).size() ==
                     successor.getSuccessorInputs().size());
              potentialSources.insert(
                  terminator.getSuccessorOperands(region)[operandOffset]);
            } else {
              for (Value v : block.getTerminator()->getOperands())
                potentialSources.insert(v);
            }
          }
        }
      }
    };

    // Find all possible source regions for the current region.
    isRegionSucessorOf(iface, parentRegion, RegionBranchPoint::parent(),
                       potentialSources);
    for (Region &childRegion : parent->getRegions())
      isRegionSucessorOf(iface, parentRegion, childRegion, potentialSources);
<<<<<<< HEAD
=======

>>>>>>> f18cf5bd
  } else {
    // Conservatively assume any op operand and any terminator operand of
    // any region can flow into any block argument.
    for (Region &region : parent->getRegions()) {
      for (Block &block : region) {
        // TODO: MLIR blocks without terminator?
        for (Value v : block.getTerminator()->getOperands())
          potentialSources.insert(v);
      }
    }
  }

  return potentialSources.takeVector();
}

/// Return an ancestor of `op` that resides in the given region or nullptr if
/// there is no such ancestor.
static Operation *getAncestorInRegion(Operation *op, Region *region) {
  while (op && op->getParentRegion() != region) {
    op = op->getParentOp();
  }
  return op;
}

/// Call `f` on all operations that may be executed after op.
static void allFollowersOf(Operation *op,
                           function_ref<WalkResult(Operation *)> f) {
  auto regionIface = dyn_cast_or_null<RegionKindInterface>(op->getParentOp());
  (void)regionIface;
  assert((!regionIface ||
          regionIface.getRegionKind(op->getParentRegion()->getRegionNumber()) ==
              RegionKind::SSACFG) &&
         "graph regions not supported yet");

  // Push back into `todo` the entry blocks of the successor regions of the
  // region with the given number that is attached to `op`. Leverage the
  // `RegionBranchOpInterface` when `op` implements it and assume all regions
  // may be successors otherwise.
  auto addEntryBlocksOfSuccessorRegions =
      [](Operation *op, RegionBranchPoint regionBranchPoint,
         std::deque<Block *> &todo) {
        if (auto iface = dyn_cast<RegionBranchOpInterface>(op)) {
          SmallVector<RegionSuccessor> regionSuccessors;
          iface.getSuccessorRegions(regionBranchPoint, regionSuccessors);
          for (const RegionSuccessor &rs : regionSuccessors) {
            if (!rs.isParent() && !rs.getSuccessor()->empty())
              todo.push_back(&rs.getSuccessor()->front());
          }
        } else {
          for (Region &region : op->getRegions()) {
            if (region.empty())
              continue;
            todo.push_back(&region.front());
          }
        }
      };

  // Push back into `todo` the blocks into which the control flow may be
  // transferred from the given operation.
  auto addOperationSuccessors = [addEntryBlocksOfSuccessorRegions](
                                    Operation *op, std::deque<Block *> &todo,
                                    bool skipNested) {
    // 1. If op has regions, consider control flow into those.
    if (op->getNumRegions() != 0 && !skipNested)
      addEntryBlocksOfSuccessorRegions(op, RegionBranchPoint::parent(), todo);

    // 2. If op is a terminator, consider control flow from it.
    if (!op->mightHaveTrait<OpTrait::IsTerminator>() ||
        op != &op->getBlock()->back())
      return;

    // 2a. Get the successors within the same region.
    Block *current = op->getBlock();
    for (Block *successor : current->getSuccessors()) {
      todo.push_back(successor);
    }

    // 2b. If this is a region terminator op (XXX: we assume only the
    // terminators without successors can terminate regions), its successors may
    // be entry blocks of other regions (or the operation following the parent
    // op, but that is handled separately).
    if (current->getNumSuccessors() != 0)
      return;

    // Do nothing when we hit a function (AD unit) or the end of the region
    // structure.
    Operation *parentOp = current->getParentOp();
    if (!parentOp || isa<FunctionOpInterface>(parentOp))
      return;

    addEntryBlocksOfSuccessorRegions(parentOp, current->getParent(), todo);
  };

  std::deque<Block *> todo;
  for (Operation *next = op->getNextNode(); next != nullptr;
       next = next->getNextNode()) {
    WalkResult r = f(next);
    if (r.wasInterrupted())
      return;
    addOperationSuccessors(next, todo, r.wasSkipped());
  }

  llvm::SmallPtrSet<Block *, 8> done;
  while (!todo.empty()) {
    Block *block = todo.front();
    todo.pop_front();
    if (done.contains(block))
      continue;
    done.insert(block);
    for (Operation &nested : *block) {
      WalkResult r = f(&nested);
      if (r.wasInterrupted())
        return;
      addOperationSuccessors(&nested, todo, r.wasSkipped());
      if (getAncestorInRegion(op, nested.getParentRegion()) == &nested)
        break;
    }
  }
}

bool mlir::enzyme::ActivityAnalyzer::isConstantValue(MTypeResults const &TR,
                                                     Value Val) {
  // This analysis may only be called by instructions corresponding to
  // the function analyzed by TypeInfo -- however if the Value
  // was created outside a function (e.g. global, constant), that is allowed
  assert(Val);
  // if (auto I = dyn_cast<Instruction>(Val)) {
  //   if (TR.getFunction() != I->getParent()->getParent()) {
  //     llvm::errs() << *TR.getFunction() << "\n";
  //     llvm::errs() << *I << "\n";
  //   }
  //   assert(TR.getFunction() == I->getParent()->getParent());
  // }
  // if (auto Arg = dyn_cast<Argument>(Val)) {
  //   assert(TR.getFunction() == Arg->getParent());
  // }

  // Void values are definitionally inactive
  if (Val.getType().isa<LLVM::LLVMVoidType>())
    return true;

  // Token values are definitionally inactive
  if (Val.getType().isa<LLVM::LLVMTokenType>())
    return true;

  // All function pointers are considered active in case an augmented primal
  // or reverse is needed
  if (Val.getDefiningOp() &&
      isa<func::ConstantOp, LLVM::InlineAsmOp>(Val.getDefiningOp())) {
    return false;
  }

  /// If we've already shown this value to be inactive
  if (ConstantValues.find(Val) != ConstantValues.end()) {
    return true;
  }

  /// If we've already shown this value to be active
  if (ActiveValues.find(Val) != ActiveValues.end()) {
    return false;
  }

  // TODO: LLVM global initializers with regions?
  if (matchPattern(Val, m_Constant()))
    return true;

  // if (auto CD = dyn_cast<ConstantDataSequential>(Val)) {
  //   // inductively assume inactive
  //   ConstantValues.insert(CD);
  //   for (size_t i = 0, len = CD->getNumElements(); i < len; i++) {
  //     if (!isConstantValue(TR, CD->getElementAsConstant(i))) {
  //       ConstantValues.erase(CD);
  //       ActiveValues.insert(CD);
  //       return false;
  //     }
  //   }
  //   return true;
  // }
  // if (auto CD = dyn_cast<ConstantAggregate>(Val)) {
  //   // inductively assume inactive
  //   ConstantValues.insert(CD);
  //   for (size_t i = 0, len = CD->getNumOperands(); i < len; i++) {
  //     if (!isConstantValue(TR, CD->getOperand(i))) {
  //       ConstantValues.erase(CD);
  //       ActiveValues.insert(CD);
  //       return false;
  //     }
  //   }
  //   return true;
  // }

  if (Operation *definingOp = Val.getDefiningOp()) {
<<<<<<< HEAD
    // Undef & non-global constants are inactive.
=======
    // Undef and non-global constants are inactive.
>>>>>>> f18cf5bd
    if (isa<LLVM::UndefOp, LLVM::ConstantOp>(definingOp)) {
      return true;
    }

    // Ops derived from intrinsics.
    // NOTE: this was written with the assumption that Value is-a Operation,
    // which is not the case in MLIR.
    if (isa<NVVM::Barrier0Op, LLVM::AssumeOp, LLVM::StackSaveOp,
            LLVM::StackRestoreOp, LLVM::LifetimeStartOp, LLVM::LifetimeEndOp,
            LLVM::Prefetch>(definingOp)) {
      return true;
    }
  }

  if (auto arg = Val.dyn_cast<BlockArgument>()) {
    auto funcIface = dyn_cast_or_null<FunctionOpInterface>(
        arg.getParentBlock()->getParentOp());
    // if (!funcIface || !arg.getOwner()->isEntryBlock()) {
    // TODO: we want a more advanced analysis based on MLIR interfaces here
    // For now, conservatively assume all block arguments are active
    // return false;

    //
    // The code below is incomplete. We want to check all predecessors and,
    // additionally, if the owner block is listed as as successor of a given
    // predecessor more than once. Only if the value is constant in all cases
    // should it be deemed constant here. Some mixed evaluation using dataflow
    // analysis for constant propagation (similar to SCCP) and for activity
    // analysis may be more precise.
    //
    // for (Block *predecessor : arg.getOwner()->getPredecessors()) {
    //   if (auto branch =
    //           dyn_cast<BranchOpInterface>(predecessor->getTerminator())) {
    //     auto it = llvm::find(predecessor->getSuccessors(), arg.getOwner());
    //     unsigned successorNo = std::distance(predecessor->succ_begin(),
    //     it); SuccessorOperands successorOperands =
    //     branch.getSuccessorOperands(successorNo);
    //     // If the argument is forwarded, this will be non-empty.
    //     if (Value passedOperand = successorOperands[arg.getArgNumber()]) {
    //       // TODO: we must avoid infinite recursion here...
    //       return isConstantValue(TR, passedOperand);
    //     }
    //   }
    // }
    // }

    // All arguments must be marked constant/nonconstant ahead of time
    if (funcIface && arg.getOwner()->isEntryBlock() &&
        !funcIface.getArgAttr(arg.getArgNumber(),
                              LLVM::LLVMDialect::getByValAttrName())) {
      llvm::errs() << funcIface << "\n";
      llvm::errs() << Val << "\n";
      assert(0 && "must've put arguments in constant/nonconstant");
    }
  }

  // This value is certainly an integer (and only and integer, not a pointer or
  // float). Therefore its value is constant
  if (TR.intType(1, Val, /*errIfNotFound*/ false).isIntegral()) {
    //   if (EnzymePrintActivity)
    //     llvm::errs() << " Value const as integral " << (int)directions << " "
    //                  << *Val << " "
    //                  << TR.intType(1, Val, /*errIfNotFound*/ false).str() <<
    //                  "\n";
    InsertConstantValue(TR, Val);
    return true;
  }

#if 0
  // This value is certainly a pointer to an integer (and only and integer, not
  // a pointer or float). Therefore its value is constant
  // TODO use typeInfo for more aggressive activity analysis
  if (val->getType()->isPointerTy() &&
      cast<PointerType>(val->getType())->isIntOrIntVectorTy() &&
      TR.firstPointer(1, val, /*errifnotfound*/ false).isIntegral()) {
    if (EnzymePrintActivity)
      llvm::errs() << " Value const as integral pointer" << (int)directions
                   << " " << *val << "\n";
    InsertConstantValue(TR, Val);
    return true;
  }
#endif

  // TODO: since in MLIR globals are operations like others, this should be
  // handled via interfaces.
  //
  // if (auto GI = dyn_cast<GlobalVariable>(Val)) {
  //   // If operating under the assumption globals are inactive unless
  //   // explicitly marked as active, this is inactive
  //   if (!hasMetadata(GI, "enzyme_shadow") && EnzymeNonmarkedGlobalsInactive)
  //   {
  //     InsertConstantValue(TR, Val);
  //     return true;
  //   }

  //   if (GI->getName().contains("enzyme_const") ||
  //       InactiveGlobals.count(GI->getName().str())) {
  //     InsertConstantValue(TR, Val);
  //     return true;
  //   }

  //   // If this global is unchanging and the internal constant data
  //   // is inactive, the global is inactive
  //   if (GI->isConstant() && GI->hasInitializer() &&
  //       isConstantValue(TR, GI->getInitializer())) {
  //     InsertConstantValue(TR, Val);
  //     if (EnzymePrintActivity)
  //       llvm::errs() << " VALUE const global " << *Val
  //                    << " init: " << *GI->getInitializer() << "\n";
  //     return true;
  //   }

  //   // If this global is a pointer to an integer, it is inactive
  //   // TODO note this may need updating to consider the size
  //   // of the global
  //   auto res = TR.query(GI).Data0();
  //   auto dt = res[{-1}];
  //   if (dt.isIntegral()) {
  //     if (EnzymePrintActivity)
  //       llvm::errs() << " VALUE const as global int pointer " << *Val
  //                    << " type - " << res.str() << "\n";
  //     InsertConstantValue(TR, Val);
  //     return true;
  //   }

  //   // If this is a global local to this translation unit with inactive
  //   // initializer and no active uses, it is definitionally inactive
  //   bool usedJustInThisModule =
  //       GI->hasInternalLinkage() || GI->hasPrivateLinkage();

  //   if (EnzymePrintActivity)
  //     llvm::errs() << "pre attempting(" << (int)directions
  //                  << ") just used in module for: " << *GI << " dir"
  //                  << (int)directions << " justusedin:" <<
  //                  usedJustInThisModule
  //                  << "\n";

  //   if (directions == 3 && usedJustInThisModule) {
  //     // TODO this assumes global initializer cannot refer to itself (lest
  //     // infinite loop)
  //     if (!GI->hasInitializer() || isConstantValue(TR, GI->getInitializer()))
  //     {

  //       if (EnzymePrintActivity)
  //         llvm::errs() << "attempting just used in module for: " << *GI <<
  //         "\n";
  //       // Not looking at users to prove inactive (definition of down)
  //       // If all users are inactive, this is therefore inactive.
  //       // Since we won't look at origins to prove, we can inductively assume
  //       // this is inactive

  //       // As an optimization if we are going down already
  //       // and we won't use ourselves (done by PHI's), we
  //       // dont need to inductively assume we're true
  //       // and can instead use this object!
  //       // This pointer is inactive if it is either not actively stored to or
  //       // not actively loaded from
  //       // See alloca logic to explain why OnlyStores is insufficient here
  //       if (directions == DOWN) {
  //         if (isValueInactiveFromUsers(TR, Val, UseActivity::OnlyLoads)) {
  //           InsertConstantValue(TR, Val);
  //           return true;
  //         }
  //       } else {
  //         Instruction *LoadReval = nullptr;
  //         Instruction *StoreReval = nullptr;
  //         auto DownHypothesis =
  //         std::shared_ptr<mlir::enzyme::ActivityAnalyzer>(
  //             new mlir::enzyme::ActivityAnalyzer(*this, DOWN));
  //         DownHypothesis->ConstantValues.insert(Val);
  //         if (DownHypothesis->isValueInactiveFromUsers(
  //                 TR, Val, UseActivity::OnlyLoads, &LoadReval) ||
  //             (TR.query(GI)[{-1, -1}].isFloat() &&
  //              DownHypothesis->isValueInactiveFromUsers(
  //                  TR, Val, UseActivity::OnlyStores, &StoreReval))) {
  //           insertConstantsFrom(TR, *DownHypothesis);
  //           InsertConstantValue(TR, Val);
  //           return true;
  //         } else {
  //           if (LoadReval) {
  //             if (EnzymePrintActivity)
  //               llvm::errs() << " global activity of " << *Val
  //                            << " dependant on " << *LoadReval << "\n";
  //             ReEvaluateValueIfInactiveInst[LoadReval].insert(Val);
  //           }
  //           if (StoreReval)
  //             ReEvaluateValueIfInactiveInst[StoreReval].insert(Val);
  //         }
  //       }
  //     }
  //   }

  //   // Otherwise we have to assume this global is active since it can
  //   // be arbitrarily used in an active way
  //   // TODO we can be more aggressive here in the future
  //   if (EnzymePrintActivity)
  //     llvm::errs() << " VALUE nonconst unknown global " << *Val << " type - "
  //                  << res.str() << "\n";
  //   ActiveValues.insert(Val);
  //   return false;
  // }

  //
  // TODO: constants are just operations in MLIR, this should be handled via
  // interfaces.
  //
  // ConstantExpr's are inactive if their arguments are inactive
  // Note that since there can't be a recursive constant this shouldn't
  // infinite loop
  // if (auto ce = dyn_cast<ConstantExpr>(Val)) {
  //   if (ce->isCast()) {
  //     if (isConstantValue(TR, ce->getOperand(0))) {
  //       if (EnzymePrintActivity)
  //         llvm::errs() << " VALUE const cast from from operand " << *Val
  //                      << "\n";
  //       InsertConstantValue(TR, Val);
  //       return true;
  //     }
  //   }
  //   if (ce->getOpcode() == Instruction::GetElementPtr &&
  //       llvm::all_of(ce->operand_values(),
  //                    [&](Value *v) { return isConstantValue(TR, v); })) {
  //     if (isConstantValue(TR, ce->getOperand(0))) {
  //       if (EnzymePrintActivity)
  //         llvm::errs() << " VALUE const cast from gep operand " << *Val <<
  //         "\n";
  //       InsertConstantValue(TR, Val);
  //       return true;
  //     }
  //   }
  //   if (EnzymePrintActivity)
  //     llvm::errs() << " VALUE nonconst unknown expr " << *Val << "\n";
  //   ActiveValues.insert(Val);
  //   return false;
  // }

  if (auto CI = Val.getDefiningOp<CallOpInterface>()) {

    if (CI->hasAttr("enzyme_active")) {
      // if (EnzymePrintActivity)
      //   llvm::errs() << "forced active val " << *Val << "\n";
      ActiveValues.insert(Val);
      return false;
    }
    if (CI->hasAttr("enzyme_inactive")) {
      // if (EnzymePrintActivity)
      //   llvm::errs() << "forced inactive val " << *Val << "\n";
      InsertConstantValue(TR, Val);
      return true;
    }
    Operation *called = getFunctionFromCall(CI);
    if (called) {
      if (called->hasAttr("enzyme_active")) {
        // if (EnzymePrintActivity)
        //   llvm::errs() << "forced active val " << *Val << "\n";
        ActiveValues.insert(Val);
        return false;
      }
      if (called->hasAttr("enzyme_inactive")) {
        // if (EnzymePrintActivity)
        //   llvm::errs() << "forced inactive val " << *Val << "\n";
        InsertConstantValue(TR, Val);
        return true;
      }
    }
  }

  std::shared_ptr<mlir::enzyme::ActivityAnalyzer> UpHypothesis;

  // Handle types that could contain pointers
  //  Consider all types except
  //   * floating point types (since those are assumed not pointers)
  //   * integers that we know are not pointers
  //
  // TODO: this needs to go through type interfaces.
  //
  bool containsPointer = true;
  Type vectorTypeOrSelf = LLVM::isCompatibleVectorType(Val.getType())
                              ? LLVM::getVectorElementType(Val.getType())
                              : Val.getType();
  if (LLVM::isCompatibleFloatingPointType(vectorTypeOrSelf))
    containsPointer = false;
  // if (!TR.intType(1, Val, /*errIfNotFound*/ false).isPossiblePointer())

  // TODO: this should be an MLIR type interface connected to type analysis.
  if (!isa<LLVM::LLVMPointerType, MemRefType>(Val.getType()))
    containsPointer = false;

  if (containsPointer && !isValuePotentiallyUsedAsPointer(Val)) {
    containsPointer = false;
  }

  //
  // TODO: support pointers; this will likely need type analysis, a better
  // aliasing analysis than what MLIR currently offers, and some generalization
  // across types to understand what a pointer in MLIR type system.
  //
  if (containsPointer) {

    Value TmpOrig = getUnderlyingObject(Val, 100);

    // If we know that our origin is inactive from its arguments,
    // we are definitionally inactive
    if (directions & UP) {
      // If we are derived from an argument our activity is equal to the
      // activity of the argument by definition
      if (auto func = getFunctionIfArgument(TmpOrig)) {
        if (!func.getArgAttr(TmpOrig.cast<BlockArgument>().getArgNumber(),
                             LLVM::LLVMDialect::getByValAttrName())) {
          bool res = isConstantValue(TR, TmpOrig);
          if (res) {
            // if (EnzymePrintActivity)
            //   llvm::errs() << " arg const from orig val=" << *Val
            //                << " orig=" << *TmpOrig << "\n";
            InsertConstantValue(TR, Val);
          } else {
            // if (EnzymePrintActivity)
            //   llvm::errs() << " arg active from orig val=" << *Val
            //                << " orig=" << *TmpOrig << "\n";
            ActiveValues.insert(Val);
          }
          return res;
        }
      }

      UpHypothesis = std::shared_ptr<mlir::enzyme::ActivityAnalyzer>(
          new mlir::enzyme::ActivityAnalyzer(*this, UP));
      UpHypothesis->ConstantValues.insert(Val);

      // If our origin is a load of a known inactive (say inactive argument), we
      // are also inactive
      if (auto blockArg = TmpOrig.dyn_cast<BlockArgument>()) {
        // Not taking fast path in case blocks argument sources are recursive.
        Value active = nullptr;
        for (Value V : getPotentialIncomingValues(blockArg)) {
          if (!UpHypothesis->isConstantValue(TR, V)) {
            active = V;
            break;
          }
        }
        if (!active) {
          InsertConstantValue(TR, Val);
          if (TmpOrig != Val) {
            InsertConstantValue(TR, TmpOrig);
          }
          insertConstantsFrom(TR, *UpHypothesis);
          return true;
        } else {
          ReEvaluateValueIfInactiveValue[active].insert(Val);
          if (TmpOrig != Val) {
            ReEvaluateValueIfInactiveValue[active].insert(TmpOrig);
          }
        }
      } else if (auto LI = TmpOrig.getDefiningOp<LLVM::LoadOp>()) {
        if (directions == UP) {
          if (isConstantValue(TR, LI.getAddr())) {
            InsertConstantValue(TR, Val);
            return true;
          }
        } else {
          if (UpHypothesis->isConstantValue(TR, LI.getAddr())) {
            InsertConstantValue(TR, Val);
            insertConstantsFrom(TR, *UpHypothesis);
            return true;
          }
        }
        // } else if (isa<IntrinsicInst>(TmpOrig) &&
        //            (cast<IntrinsicInst>(TmpOrig)->getIntrinsicID() ==
        //                 Intrinsic::nvvm_ldu_global_i ||
        //             cast<IntrinsicInst>(TmpOrig)->getIntrinsicID() ==
        //                 Intrinsic::nvvm_ldu_global_p ||
        //             cast<IntrinsicInst>(TmpOrig)->getIntrinsicID() ==
        //                 Intrinsic::nvvm_ldu_global_f ||
        //             cast<IntrinsicInst>(TmpOrig)->getIntrinsicID() ==
        //                 Intrinsic::nvvm_ldg_global_i ||
        //             cast<IntrinsicInst>(TmpOrig)->getIntrinsicID() ==
        //                 Intrinsic::nvvm_ldg_global_p ||
        //             cast<IntrinsicInst>(TmpOrig)->getIntrinsicID() ==
        //                 Intrinsic::nvvm_ldg_global_f)) {
        //   auto II = cast<IntrinsicInst>(TmpOrig);
        //   if (directions == UP) {
        //     if (isConstantValue(TR, II->getOperand(0))) {
        //       InsertConstantValue(TR, Val);
        //       return true;
        //     }
        //   } else {
        //     if (UpHypothesis->isConstantValue(TR, II->getOperand(0))) {
        //       InsertConstantValue(TR, Val);
        //       insertConstantsFrom(TR, *UpHypothesis);
        //       return true;
        //     }
        //   }
      } else if (auto op = TmpOrig.getDefiningOp<CallOpInterface>()) {
        if (op->hasAttr("enzyme_inactive")) {
          InsertConstantValue(TR, Val);
          insertConstantsFrom(TR, *UpHypothesis);
          return true;
        }
        Operation *called = getFunctionFromCall(op);

        StringRef funcName =
            called ? cast<SymbolOpInterface>(called).getName() : "";

        if (called && called->hasAttr("enzyme_inactive")) {
          InsertConstantValue(TR, Val);
          insertConstantsFrom(TR, *UpHypothesis);
          return true;
        }
        if (funcName == "free" || funcName == "_ZdlPv" ||
            funcName == "_ZdlPvm" || funcName == "munmap") {
          InsertConstantValue(TR, Val);
          insertConstantsFrom(TR, *UpHypothesis);
          return true;
        }

        auto dName = llvm::demangle(funcName.str());
        for (auto FuncName : DemangledKnownInactiveFunctionsStartingWith) {
          if (StringRef(dName).startswith(FuncName)) {
            InsertConstantValue(TR, Val);
            insertConstantsFrom(TR, *UpHypothesis);
            return true;
          }
        }

        for (auto FuncName : KnownInactiveFunctionsStartingWith) {
          if (funcName.startswith(FuncName)) {
            InsertConstantValue(TR, Val);
            insertConstantsFrom(TR, *UpHypothesis);
            return true;
          }
        }

        for (auto FuncName : KnownInactiveFunctionsContains) {
          if (funcName.contains(FuncName)) {
            InsertConstantValue(TR, Val);
            insertConstantsFrom(TR, *UpHypothesis);
            return true;
          }
        }

        if (KnownInactiveFunctions.count(funcName.str()) ||
            MPIInactiveCommAllocators.find(funcName.str()) !=
                MPIInactiveCommAllocators.end()) {
          InsertConstantValue(TR, Val);
          insertConstantsFrom(TR, *UpHypothesis);
          return true;
        }

        // if (called && called->getIntrinsicID() == Intrinsic::trap) {
        //   InsertConstantValue(TR, Val);
        //   insertConstantsFrom(TR, *UpHypothesis);
        //   return true;
        // }

        // If requesting empty unknown functions to be considered inactive,
        // abide by those rules
        //
        // TODO: support this as pass/configuration option in MLIR
        //
        // if (called && EnzymeEmptyFnInactive && called->empty() &&
        //     !hasMetadata(called, "enzyme_gradient") &&
        //     !hasMetadata(called, "enzyme_derivative") &&
        //     !isAllocationFunction(funcName, TLI) &&
        //     !isDeallocationFunction(funcName, TLI) &&
        //     !isa<IntrinsicInst>(op)) {
        //   InsertConstantValue(TR, Val);
        //   insertConstantsFrom(TR, *UpHypothesis);
        //   return true;
        // }
        // if (isAllocationFunction(funcName, TLI)) {
        //   // This pointer is inactive if it is either not actively stored to
        //   // and not actively loaded from.
        //   if (directions == DOWN) {
        //     for (auto UA :
        //          {UseActivity::OnlyLoads, UseActivity::OnlyNonPointerStores,
        //           UseActivity::AllStores, UseActivity::None}) {
        //       Instruction *LoadReval = nullptr;
        //       if (isValueInactiveFromUsers(TR, TmpOrig, UA, &LoadReval)) {
        //         InsertConstantValue(TR, Val);
        //         return true;
        //       }
        //       if (LoadReval && UA != UseActivity::AllStores) {
        //         ReEvaluateValueIfInactiveInst[LoadReval].insert(TmpOrig);
        //       }
        //     }
        //   } else if (directions & DOWN) {
        //     auto DownHypothesis =
        //     std::shared_ptr<mlir::enzyme::ActivityAnalyzer>(
        //         new mlir::enzyme::ActivityAnalyzer(*this, DOWN));
        //     DownHypothesis->ConstantValues.insert(TmpOrig);
        //     for (auto UA :
        //          {UseActivity::OnlyLoads, UseActivity::OnlyNonPointerStores,
        //           UseActivity::AllStores, UseActivity::None}) {
        //       Instruction *LoadReval = nullptr;
        //       if (DownHypothesis->isValueInactiveFromUsers(TR, TmpOrig, UA,
        //                                                    &LoadReval)) {
        //         insertConstantsFrom(TR, *DownHypothesis);
        //         InsertConstantValue(TR, Val);
        //         return true;
        //       } else {
        //         if (LoadReval && UA != UseActivity::AllStores) {
        //           ReEvaluateValueIfInactiveInst[LoadReval].insert(TmpOrig);
        //         }
        //       }
        //     }
        //   }
        // }
        if (funcName == "jl_array_copy" || funcName == "ijl_array_copy") {
          // This pointer is inactive if it is either not actively stored to
          // and not actively loaded from.
          if (directions & DOWN && directions & UP) {
            if (UpHypothesis->isConstantValue(TR, op->getOperand(0))) {
              auto DownHypothesis =
                  std::shared_ptr<mlir::enzyme::ActivityAnalyzer>(
                      new mlir::enzyme::ActivityAnalyzer(*this, DOWN));
              DownHypothesis->ConstantValues.insert(TmpOrig);
              for (auto UA :
                   {UseActivity::OnlyLoads, UseActivity::OnlyNonPointerStores,
                    UseActivity::AllStores, UseActivity::None}) {
                Operation *LoadReval = nullptr;
                if (DownHypothesis->isValueInactiveFromUsers(TR, TmpOrig, UA,
                                                             &LoadReval)) {
                  insertConstantsFrom(TR, *DownHypothesis);
                  InsertConstantValue(TR, Val);
                  return true;
                } else {
                  if (LoadReval && UA != UseActivity::AllStores) {
                    ReEvaluateValueIfInactiveOp[LoadReval].insert(TmpOrig);
                  }
                }
              }
            }
          }
        }
      } else if (Val.getDefiningOp<LLVM::AllocaOp>()) {
        // This pointer is inactive if it is either not actively stored to or
        // not actively loaded from and is nonescaping by definition of being
        // alloca OnlyStores is insufficient here since the loaded pointer can
        // have active memory stored into it [e.g. not just top level pointer
        // that matters]
        if (directions == DOWN) {
          for (auto UA :
               {UseActivity::OnlyLoads, UseActivity::OnlyNonPointerStores,
                UseActivity::AllStores, UseActivity::None}) {
            Operation *LoadReval = nullptr;
            if (isValueInactiveFromUsers(TR, TmpOrig, UA, &LoadReval)) {
              InsertConstantValue(TR, Val);
              return true;
            }
            if (LoadReval && UA != UseActivity::AllStores) {
              ReEvaluateValueIfInactiveOp[LoadReval].insert(TmpOrig);
            }
          }
        } else if (directions & DOWN) {
          auto DownHypothesis = std::shared_ptr<mlir::enzyme::ActivityAnalyzer>(
              new mlir::enzyme::ActivityAnalyzer(*this, DOWN));
          DownHypothesis->ConstantValues.insert(TmpOrig);
          for (auto UA :
               {UseActivity::OnlyLoads, UseActivity::OnlyNonPointerStores,
                UseActivity::AllStores, UseActivity::None}) {
            Operation *LoadReval = nullptr;
            if (DownHypothesis->isValueInactiveFromUsers(TR, TmpOrig, UA,
                                                         &LoadReval)) {
              insertConstantsFrom(TR, *DownHypothesis);
              InsertConstantValue(TR, Val);
              return true;
            } else {
              if (LoadReval && UA != UseActivity::AllStores) {
                ReEvaluateValueIfInactiveOp[LoadReval].insert(TmpOrig);
              }
            }
          }
        }
      }

      // otherwise if the origin is a previously derived known inactive value
      // assess
      // TODO here we would need to potentially consider loading an active
      // global as we again assume that active memory is passed explicitly as an
      // argument
      if (TmpOrig != Val) {
        if (isConstantValue(TR, TmpOrig)) {
          // if (EnzymePrintActivity)
          //   llvm::errs() << " Potential Pointer(" << (int)directions << ") "
          //                << *Val << " inactive from inactive origin "
          //                << *TmpOrig << "\n";
          InsertConstantValue(TR, Val);
          return true;
        }
      }
      if (!getFunctionIfArgument(Val)) {
        Operation *op = Val.getDefiningOp();
        // No defining op means the value is a block argument and blocks don't
        // have their own memory semantics.
        if (!op || (!mayReadFromMemory(op) && !mayAllocateMemory(op))) {
          if (directions == UP && !Val.isa<BlockArgument>()) {
            if (isValueInactiveFromOrigin(TR, Val)) {
              InsertConstantValue(TR, Val);
              return true;
            }
          } else {
            if (UpHypothesis->isValueInactiveFromOrigin(TR, Val)) {
              InsertConstantValue(TR, Val);
              insertConstantsFrom(TR, *UpHypothesis);
              return true;
            }
          }
        }
      }
    }

    // If not capable of looking at both users and uses, all the ways a pointer
    // can be loaded/stored cannot be assesed and therefore we default to assume
    // it to be active
    if (directions != (UP | DOWN)) {
      // if (EnzymePrintActivity)
      //   llvm::errs() << " <Potential Pointer assumed active at "
      //                << (int)directions << ">" << *Val << "\n";
      ActiveValues.insert(Val);
      return false;
    }

    // if (EnzymePrintActivity)
    //   llvm::errs() << " < MEMSEARCH" << (int)directions << ">" << *Val <<
    //   "\n";
    // A pointer value is active if two things hold:
    //   an potentially active value is stored into the memory
    //   memory loaded from the value is used in an active way
    bool potentiallyActiveStore = false;
    bool potentialStore = false;
    bool potentiallyActiveLoad = false;

    // Assume the value (not instruction) is itself active
    // In spite of that can we show that there are either no active stores
    // or no active loads
    std::shared_ptr<mlir::enzyme::ActivityAnalyzer> Hypothesis =
        std::shared_ptr<mlir::enzyme::ActivityAnalyzer>(
            new mlir::enzyme::ActivityAnalyzer(*this, directions));
    Hypothesis->ActiveValues.insert(Val);
    if (!getFunctionIfArgument(Val)) {
      for (Value V : DeducingPointers) {
        UpHypothesis->InsertConstantValue(TR, V);
      }
      if (UpHypothesis->isValueInactiveFromOrigin(TR, Val)) {
        Hypothesis->DeducingPointers.insert(Val);
        // if (EnzymePrintActivity)
        //   llvm::errs() << " constant instruction hypothesis: " << *VI <<
        //   "\n";
      } else {
        // if (EnzymePrintActivity)
        //   llvm::errs() << " cannot show constant instruction hypothesis: "
        //                << *VI << "\n";
      }
    }

    auto checkActivity = [&](Operation *op) {
      if (notForAnalysis.count(op->getBlock()))
        return false;

      if (auto iasm = dyn_cast<LLVM::InlineAsmOp>(op)) {
        if (iasm.getAsmString().contains("exit") ||
            iasm.getAsmString().contains("cpuid"))
          return false;
      }
      if (isa<NVVM::Barrier0Op, LLVM::AssumeOp, LLVM::StackSaveOp,
              LLVM::StackRestoreOp, LLVM::LifetimeStartOp, LLVM::LifetimeEndOp,
              LLVM::Prefetch>(op)) {
        return true;
      }

      // If this is a malloc or free, this doesn't impact the activity
      if (auto CI = dyn_cast<CallOpInterface>(op)) {
        if (CI->hasAttr("enzyme_inactive"))
          return false;

        Operation *F = getFunctionFromCall(CI);
        StringRef funcName = F ? cast<SymbolOpInterface>(F).getName() : "";

        if (F && F->hasAttr("enzyme_inactive")) {
          return false;
        }
        // if (isAllocationFunction(funcName, TLI) ||
        //     isDeallocationFunction(funcName, TLI)) {
        //   return false;
        // }
        if (KnownInactiveFunctions.count(funcName.str()) ||
            MPIInactiveCommAllocators.find(funcName.str()) !=
                MPIInactiveCommAllocators.end()) {
          return false;
        }
        if (KnownInactiveFunctionInsts.count(funcName.str())) {
          return false;
        }
        // if (isMemFreeLibMFunction(funcName) || funcName == "__fd_sincos_1") {
        //   return false;
        // }

        auto dName = llvm::demangle(funcName.str());
        for (auto FuncName : DemangledKnownInactiveFunctionsStartingWith) {
          if (StringRef(dName).startswith(FuncName)) {
            return false;
          }
        }

        for (auto FuncName : KnownInactiveFunctionsStartingWith) {
          if (funcName.startswith(FuncName)) {
            return false;
          }
        }
        for (auto FuncName : KnownInactiveFunctionsContains) {
          if (funcName.contains(FuncName)) {
            return false;
          }
        }

        if (funcName == "__cxa_guard_acquire" ||
            funcName == "__cxa_guard_release" ||
            funcName == "__cxa_guard_abort" || funcName == "posix_memalign") {
          return false;
        }
      }

      // When the value is not a pointer, find a pointer value it is casted from
      // or to. This was necessary for LLVM BasicAA, but is currently irrelevant
      // for MLIR as it doesn't have robust AA anyway.
      // TODO: this probably needs a MLIR interface, or nothing at all depending
      // on how AA will work.
      // Value memval = Val;
      // if (!memval.getType().isa<LLVM::LLVMPointerType, MemRefType>()) {
      //   if (auto cast = Val.getDefiningOp<CastOpInterface>()) {
      //     if (cast->getNumOperands() == 1 && cast->getNumResults() == 1) {
      //       if (cast->getOperand(0).getType().isa<LLVM::LLVMPointerType,
      //       MemRefType>())
      //         memval = cast->getOperand(0);
      //     }
      //   }
      //   for (Operation *user : Val.getUsers()) {
      //     if (isa<CastOpInterface>(user) && user->getNumOperands() == 1 &&
      //         user->getNumResults() == 1 &&
      //         user->getResult(0)
      //             .getType()
      //             .isa<LLVM::LLVMPointerType, MemRefType>()) {
      //       memval = user->getResult(0);
      //       break;
      //     }
      //   }
      // }

      // #if LLVM_VERSION_MAJOR >= 12
      //       auto AARes = AA.getModRefInfo(
      //           I, MemoryLocation(memval,
      //           LocationSize::beforeOrAfterPointer()));
      // #else
      //       auto AARes =
      //           AA.getModRefInfo(I, MemoryLocation(memval,
      //           LocationSize::unknown()));
      // #endif

      // TODO: MLIR doesn't have robust alias analysis, fall back to assuming we
      // may modify or reference any location when the operation has the
      // corresponding memory effects. When there proper AA exists, this may not
      // be necessary at all or only useful as a fallback when the value is not
      // pointer-like and we cannot discover a corresponding pointer by looking
      // through cast operations.
      bool mayRead = mayReadFromMemory(op);
      bool mayWrite = mayWriteToMemory(op);
      llvm::ModRefInfo modRef =
          mayRead
              ? (mayWrite ? llvm::ModRefInfo::ModRef : llvm::ModRefInfo::Ref)
              : (mayWrite ? llvm::ModRefInfo::Mod : llvm::ModRefInfo::NoModRef);

      // TODO: there is no such attribute in MLIR.
      // if (auto CB = dyn_cast<CallInst>(I)) {
      //   if (CB->onlyAccessesInaccessibleMemory())
      //     AARes = ModRefInfo::NoModRef;
      // }

      // TODO this aliasing information is too conservative, the question
      // isn't merely aliasing but whether there is a path for THIS value to
      // eventually be loaded by it not simply because there isnt aliasing

      // If we haven't already shown a potentially active load
      // check if this loads the given value and is active
      if (!potentiallyActiveLoad && isRefSet(modRef)) {
        // if (EnzymePrintActivity)
        //   llvm::errs() << "potential active load: " << *I << "\n";
        if (isa<memref::LoadOp, LLVM::LoadOp>(op)) {
          // TODO: this assumption should be built into the MLIR interface
          // verifier, or alternatively we should relax it.
          assert(op->getNumResults() == 1 &&
                 "expected a load-like op to have one result");
          // If the ref'ing value is a load check if the loaded value is
          // active
          Value loadedValue = op->getResult(0);
          if (!Hypothesis->isConstantValue(TR, loadedValue)) {
            potentiallyActiveLoad = true;
            // returns whether seen
            std::function<bool(Value V, SmallPtrSetImpl<Value> &)> loadCheck =
                [&](Value V, SmallPtrSetImpl<Value> &Seen) {
                  if (Seen.count(V))
                    return false;
                  Seen.insert(V);
                  // TODO: in absence of MLIR type analysis, assume everything
                  // is a possible pointer.
                  //
                  if (TR.query(V)[{-1}].isPossiblePointer()) {
                    for (Operation *user : V.getUsers()) {
                      if (mayWriteToMemory(user)) {
                        if (!Hypothesis->isConstantOperation(TR, user)) {
                          // if (EnzymePrintActivity)
                          //   llvm::errs()
                          //       << "potential active store via "
                          //          "pointer in load: "
                          //       << *I << " of " << *Val << " via " << *U <<
                          //       "\n";
                          potentiallyActiveStore = true;
                          return true;
                        }
                      }

                      // TODO: XXX HELP WANTED XXX
                      //
                      for (Value U : user->getResults()) {
                        if (U != Val && !Hypothesis->isConstantValue(TR, U)) {
                          if (loadCheck(U, Seen))
                            return true;
                        }
                      }
                    }
                  }
                  return false;
                };
            SmallPtrSet<Value, 2> Seen;
            loadCheck(loadedValue, Seen);
          }
        } else if (isa<LLVM::MemcpyOp, LLVM::MemmoveOp, LLVM::MemcpyInlineOp>(
                       op)) {
          if (!Hypothesis->isConstantValue(TR, op->getOperand(0))) {
            potentiallyActiveLoad = true;
            // TODO: in absence of MLIR type analysis, assume everything is a
            // possible pointer.
            //
            // if (TR.query(Val)[{-1, -1}].isPossiblePointer()) {
            // if (EnzymePrintActivity)
            //   llvm::errs()
            //       << "potential active store via pointer in memcpy: " << *I
            //       << " of " << *Val << "\n";
            potentiallyActiveStore = true;
            // }
          }
        } else {
          // Otherwise fallback and check any part of the instruction is
          // active
          // TODO: note that this can be optimized (especially for function
          // calls)
          // Notably need both to check the result and instruction since
          // A load that has as result an active pointer is not an active
          // instruction, but does have an active value

          //
          // TODO: XXX HELP WANTED XXX
          //
          if (!Hypothesis->isConstantOperation(TR, op) ||
              llvm::any_of(op->getResults(), [&](Value V) {
                if (V == Val)
                  return false;
                return !Hypothesis->isConstantValue(TR, V);
              })) {
            potentiallyActiveLoad = true;
            // If this a potential pointer of pointer AND
            //     double** Val;
            //
            // TODO: in absence of MLIR type analysis, assume everything is a
            // possible pointer.
            if (TR.query(Val)[{-1, -1}].isPossiblePointer()) {
              // If this instruction either:
              //   1) can actively store into the inner pointer, even
              //      if it doesn't store into the outer pointer. Actively
              //      storing into the outer pointer is handled by the isMod
              //      case.
              //        I(double** readonly Val, double activeX) {
              //            double* V0 = Val[0]
              //            V0 = activeX;
              //        }
              //   2) may return an active pointer loaded from Val
              //        double* I = *Val;
              //        I[0] = active;
              //
              if ((mayWriteToMemory(op) &&
                   !Hypothesis->isConstantOperation(TR, op)) ||
                  llvm::any_of(op->getResults(), [&](Value V) -> bool {
                    return !Hypothesis->DeducingPointers.count(V) &&
                           !Hypothesis->isConstantValue(TR, V) &&
                           TR.query(V)[{-1}].isPossiblePointer();
                  })) {
                // if (EnzymePrintActivity)
                //   llvm::errs() << "potential active store via pointer in "
                //                   "unknown inst: "
                //                << *I << " of " << *Val << "\n";
                potentiallyActiveStore = true;
              }
            }
          }
        }
      }
      if ((!potentiallyActiveStore || !potentialStore) && isModSet(modRef)) {
        // if (EnzymePrintActivity)
        //   llvm::errs() << "potential active store: " << *I << " Val=" << *Val
        //                << "\n";
        if (auto SI = dyn_cast<LLVM::StoreOp>(op)) {
          bool cop = !Hypothesis->isConstantValue(TR, SI.getValue());
          // if (EnzymePrintActivity)
          //   llvm::errs() << " -- store potential activity: " << (int)cop
          //                << " - " << *SI << " of "
          //                << " Val=" << *Val << "\n";
          potentialStore = true;
          if (cop)
            potentiallyActiveStore = true;
        } else if (auto SI = dyn_cast<memref::StoreOp>(op)) {
          // FIXME: this is a copy-pasta form above to work with MLIR memrefs.
          bool cop = !Hypothesis->isConstantValue(TR, SI.getValueToStore());
          // if (EnzymePrintActivity)
          //   llvm::errs() << " -- store potential activity: " << (int)cop
          //                << " - " << *SI << " of "
          //                << " Val=" << *Val << "\n";
          potentialStore = true;
          if (cop)
            potentiallyActiveStore = true;
        } else if (isa<LLVM::MemcpyOp, LLVM::MemmoveOp, LLVM::MemcpyInlineOp>(
                       op)) {
          bool cop = !Hypothesis->isConstantValue(TR, op->getOperand(1));
          potentialStore = true;
          if (cop)
            potentiallyActiveStore = true;
        } else if (isa<LLVM::MemsetOp>(op)) {
          potentialStore = true;
        } else {
          // Otherwise fallback and check if the instruction is active
          // TODO: note that this can be optimized (especially for function
          // calls)
          auto cop = !Hypothesis->isConstantOperation(TR, op);
          // if (EnzymePrintActivity)
          //   llvm::errs() << " -- unknown store potential activity: " <<
          //   (int)cop
          //                << " - " << *I << " of "
          //                << " Val=" << *Val << "\n";
          potentialStore = true;
          if (cop)
            potentiallyActiveStore = true;
        }
      }
      if (potentiallyActiveStore && potentiallyActiveLoad)
        return true;
      return false;
    };

    // Search through all the instructions in this function
    // for potential loads / stores of this value.
    //
    // We can choose to only look at potential follower instructions
    // if the value is created by the instruction (alloca, noalias)
    // since no potentially active store to the same location can occur
    // prior to its creation. Otherwise, check all instructions in the
    // function as a store to an aliasing location may have occured
    // prior to the instruction generating the value.

    // Check activity modifies the captured variables, and also returns a value
    // that indicates whether activity was found and we should stop.
    auto checkActivityWrapper = [checkActivity](Operation *op) {
      if (checkActivity(op))
        return WalkResult::interrupt();
      return WalkResult::advance();
    };

    if (auto VI = Val.getDefiningOp<LLVM::AllocaOp>()) {
      allFollowersOf(VI, checkActivityWrapper);
    } else if (auto VI = Val.getDefiningOp<memref::AllocaOp>()) {
      allFollowersOf(VI, checkActivityWrapper);
      // } else if (auto VI = dyn_cast<CallInst>(Val)) {
      //   if (VI->hasRetAttr(Attribute::NoAlias))
      //     allFollowersOf(VI, checkActivity);
      //   else {
      //     for (BasicBlock &BB : *TR.getFunction()) {
      //       if (notForAnalysis.count(&BB))
      //         continue;
      //       for (Instruction &I : BB) {
      //         if (checkActivity(&I))
      //           goto activeLoadAndStore;
      //       }
      //     }
      //   }
      //
    } else {
      Operation *func = Val.getParentBlock()->getParentOp();
      assert(func && "unexpected freestanding block");
      if (!isa<FunctionOpInterface>(func))
        func = func->getParentOfType<FunctionOpInterface>();

      WalkResult r = func->walk([checkActivity, this](Operation *nested) {
        if (notForAnalysis.contains(nested->getBlock()))
          return WalkResult::skip();
        if (checkActivity(nested))
          return WalkResult::interrupt();
        return WalkResult::advance();
      });
      if (r.wasInterrupted())
        goto activeLoadAndStore;
    }

  activeLoadAndStore:;
    // if (EnzymePrintActivity)
    //   llvm::errs() << " </MEMSEARCH" << (int)directions << ">" << *Val
    //                << " potentiallyActiveLoad=" << potentiallyActiveLoad
    //                << " potentiallyActiveStore=" << potentiallyActiveStore
    //                << " potentialStore=" << potentialStore << "\n";
    if (potentiallyActiveLoad && potentiallyActiveStore) {
      insertAllFrom(TR, *Hypothesis, Val);
      // TODO have insertall dependence on this
      if (TmpOrig != Val)
        ReEvaluateValueIfInactiveValue[TmpOrig].insert(Val);
      return false;
    } else {
      // We now know that there isn't a matching active load/store pair in this
      // function. Now the only way that this memory can facilitate a transfer
      // of active information is if it is done outside of the function

      // This can happen if either:
      // a) the memory had an active load or store before this function was
      // called b) the memory had an active load or store after this function
      // was called

      // Case a) can occur if:
      //    1) this memory came from an active global
      //    2) this memory came from an active argument
      //    3) this memory came from a load from active memory
      // In other words, assuming this value is inactive, going up this
      // location's argument must be inactive

      assert(UpHypothesis);
      // UpHypothesis.ConstantValues.insert(val);
      if (DeducingPointers.size() == 0)
        UpHypothesis->insertConstantsFrom(TR, *Hypothesis);
      // for (auto V : DeducingPointers) {
      //   UpHypothesis->InsertConstantValue(TR, V);
      // }
      assert(directions & UP);
      bool ActiveUp = !getFunctionIfArgument(Val) &&
                      !UpHypothesis->isValueInactiveFromOrigin(TR, Val);

      // Case b) can occur if:
      //    1) this memory is used as part of an active return
      //    2) this memory is stored somewhere

      // We never verify that an origin wasn't stored somewhere or returned.
      // to remedy correctness for now let's do something extremely simple
      std::shared_ptr<mlir::enzyme::ActivityAnalyzer> DownHypothesis =
          std::shared_ptr<mlir::enzyme::ActivityAnalyzer>(
              new mlir::enzyme::ActivityAnalyzer(*this, DOWN));
      DownHypothesis->ConstantValues.insert(Val);
      DownHypothesis->insertConstantsFrom(TR, *Hypothesis);
      bool ActiveDown =
          DownHypothesis->isValueActivelyStoredOrReturned(TR, Val);
      // BEGIN TEMPORARY

      if (!ActiveDown && TmpOrig != Val) {

        if (getFunctionIfArgument(
                TmpOrig) || /*isa<GlobalVariable>(TmpOrig) ||*/
            TmpOrig.getDefiningOp<LLVM::AllocaOp>() ||
            TmpOrig.getDefiningOp<memref::AllocaOp>() /*||
            isAllocationCall(TmpOrig, TLI)*/) {
          std::shared_ptr<mlir::enzyme::ActivityAnalyzer> DownHypothesis2 =
              std::shared_ptr<mlir::enzyme::ActivityAnalyzer>(
                  new mlir::enzyme::ActivityAnalyzer(*DownHypothesis, DOWN));
          DownHypothesis2->ConstantValues.insert(TmpOrig);
          if (DownHypothesis2->isValueActivelyStoredOrReturned(TR, TmpOrig)) {
            // if (EnzymePrintActivity)
            //   llvm::errs() << " active from ivasor: " << *TmpOrig << "\n";
            ActiveDown = true;
          }
        } else {
          // unknown origin that could've been stored/returned/etc
          // if (EnzymePrintActivity)
          //   llvm::errs() << " active from unknown origin: " << *TmpOrig <<
          //   "\n";
          ActiveDown = true;
        }
      }

      // END TEMPORARY

      // We can now consider the three places derivative information can be
      // transferred
      //   Case A) From the origin
      //   Case B) Though the return
      //   Case C) Within the function (via either load or store)

      bool ActiveMemory = false;

      // If it is transferred via active origin and return, clearly this is
      // active
      ActiveMemory |= (ActiveUp && ActiveDown);

      // If we come from an active origin and load, memory is clearly active
      ActiveMemory |= (ActiveUp && potentiallyActiveLoad);

      // If we come from an active origin and only store into it, it changes
      // future state
      ActiveMemory |= (ActiveUp && potentialStore);

      // If we go to an active return and store active memory, this is active
      ActiveMemory |= (ActiveDown && potentialStore);
      // Actually more generally, if we are ActiveDown (returning memory that is
      // used) in active return, we must be active. This is necessary to ensure
      // mallocs have their differential shadows created when returned [TODO
      // investigate more]
      ActiveMemory |= ActiveDown;

      // If we go to an active return and only load it, however, that doesnt
      // transfer derivatives and we can say this memory is inactive

      // if (EnzymePrintActivity)
      //   llvm::errs() << " @@MEMSEARCH" << (int)directions << ">" << *Val
      //                << " potentiallyActiveLoad=" << potentiallyActiveLoad
      //                << " potentialStore=" << potentialStore
      //                << " ActiveUp=" << ActiveUp << " ActiveDown=" <<
      //                ActiveDown
      //                << " ActiveMemory=" << ActiveMemory << "\n";

      if (ActiveMemory) {
        ActiveValues.insert(Val);
        assert(Hypothesis->directions == directions);
        assert(Hypothesis->ActiveValues.count(Val));
        insertAllFrom(TR, *Hypothesis, Val);
        if (TmpOrig != Val)
          ReEvaluateValueIfInactiveValue[TmpOrig].insert(Val);
        return false;
      } else {
        InsertConstantValue(TR, Val);
        insertConstantsFrom(TR, *Hypothesis);
        if (DeducingPointers.size() == 0)
          insertConstantsFrom(TR, *UpHypothesis);
        insertConstantsFrom(TR, *DownHypothesis);
        return true;
      }
    }
  }
  // End TODO support pointers

  // For all non-pointers, it is now sufficient to simply prove that
  // either activity does not flow in, or activity does not flow out
  // This alone cuts off the flow (being unable to flow through memory)

  // Not looking at uses to prove inactive (definition of up), if the creator of
  // this value is inactive, we are inactive Since we won't look at uses to
  // prove, we can inductively assume this is inactive
  if (directions & UP) {
    if (directions == UP && !Val.isa<BlockArgument>()) {
      if (isValueInactiveFromOrigin(TR, Val)) {
        InsertConstantValue(TR, Val);
        return true;
      } else if (Operation *op = Val.getDefiningOp()) {
        if (directions == (UP | DOWN)) {
          for (Value operand : op->getOperands()) {
            if (!UpHypothesis->isConstantValue(TR, operand)) {
              for (Value result : op->getResults()) {
                ReEvaluateValueIfInactiveValue[operand].insert(result);
              }
            }
          }
        }
      }
    } else {
      UpHypothesis = std::shared_ptr<mlir::enzyme::ActivityAnalyzer>(
          new mlir::enzyme::ActivityAnalyzer(*this, UP));
      UpHypothesis->ConstantValues.insert(Val);
      if (UpHypothesis->isValueInactiveFromOrigin(TR, Val)) {
        insertConstantsFrom(TR, *UpHypothesis);
        InsertConstantValue(TR, Val);
        return true;
      } else if (Operation *op = Val.getDefiningOp()) {
        if (directions == (UP | DOWN)) {
          for (Value operand : op->getOperands()) {
            if (!UpHypothesis->isConstantValue(TR, operand)) {
              for (Value result : op->getResults()) {
                ReEvaluateValueIfInactiveValue[operand].insert(result);
              }
            }
          }
        }
      }
    }
  }

  if (directions & DOWN) {
    // Not looking at users to prove inactive (definition of down)
    // If all users are inactive, this is therefore inactive.
    // Since we won't look at origins to prove, we can inductively assume this
    // is inactive

    // As an optimization if we are going down already
    // and we won't use ourselves (done by PHI's), we
    // dont need to inductively assume we're true
    // and can instead use this object!
    if (directions == DOWN && !Val.isa<BlockArgument>()) {
      if (isValueInactiveFromUsers(TR, Val, UseActivity::None)) {
        if (UpHypothesis)
          insertConstantsFrom(TR, *UpHypothesis);
        InsertConstantValue(TR, Val);
        return true;
      }
    } else {
      auto DownHypothesis = std::shared_ptr<mlir::enzyme::ActivityAnalyzer>(
          new mlir::enzyme::ActivityAnalyzer(*this, DOWN));
      DownHypothesis->ConstantValues.insert(Val);
      if (DownHypothesis->isValueInactiveFromUsers(TR, Val,
                                                   UseActivity::None)) {
        insertConstantsFrom(TR, *DownHypothesis);
        if (UpHypothesis)
          insertConstantsFrom(TR, *UpHypothesis);
        InsertConstantValue(TR, Val);
        return true;
      }
    }
  }

  // if (EnzymePrintActivity)
  //   llvm::errs() << " Value nonconstant (couldn't disprove)[" <<
  //   (int)directions
  //                << "]" << *Val << "\n";
  ActiveValues.insert(Val);
  return false;
}

/// Is the value guaranteed to be inactive because of how it's produced.
bool mlir::enzyme::ActivityAnalyzer::isValueInactiveFromOrigin(
    MTypeResults const &TR, Value val) {
  // Must be an analyzer only searching up
  assert(directions == UP);

  // TODO: use getPotentialIncomingValues here to avoid duplciation.

  if (auto arg = val.dyn_cast<BlockArgument>()) {
    if (arg.getOwner()->isEntryBlock()) {
      Operation *parent = arg.getOwner()->getParentOp();
      Region *parentRegion = arg.getOwner()->getParent();
      SetVector<Value> potentialSources;
      // Use region interface to find the values flowing into the entry block.
      if (auto iface = dyn_cast<RegionBranchOpInterface>(parent)) {
        auto isRegionSucessorOf = [arg](RegionBranchOpInterface iface,
                                        Region *region,
                                        RegionBranchPoint predecessor,
                                        SetVector<Value> &potentialSources) {
          SmallVector<RegionSuccessor> successors;
          iface.getSuccessorRegions(predecessor, successors);
          for (const RegionSuccessor &successor : successors) {
            if (successor.getSuccessor() != region)
              continue;

            unsigned operandOffset = static_cast<unsigned>(-1);
            for (const auto &en :
                 llvm::enumerate(successor.getSuccessorInputs())) {
              if (en.value() != arg)
                continue;
              operandOffset = en.index();
            }
            assert(operandOffset != static_cast<unsigned>(-1) &&
                   "could not locate the position of the argument in the "
                   "successor input list");

            // Find the values that are forwarded to entry block arguments of
            // the current region.
            if (predecessor.isParent()) {
              // XXX: this assumes a contiguous slice of operands is mapped 1-1
              // without swaps to a contiguous slice of entry block arguments.
              assert(iface.getEntrySuccessorOperands(region).size() ==
                     successor.getSuccessorInputs().size());
              potentialSources.insert(
                  iface.getEntrySuccessorOperands(region)[operandOffset]);
            } else {
              // Find all block terminators in the predecessor region that
              // may be branching to this region, and get the operands they
              // forward.
              for (Block &block : *predecessor.getRegionOrNull()) {
                // TODO: MLIR block without terminator
                if (auto terminator =
                        dyn_cast<RegionBranchTerminatorOpInterface>(
                            block.getTerminator())) {
                  // XXX: this assumes a contiguous slice of operands is mapped
                  // 1-1 without swaps to a contiguous slice of entry block
                  // arguments.
                  assert(terminator.getSuccessorOperands(region).size() ==
                         successor.getSuccessorInputs().size());
                  potentialSources.insert(
                      terminator.getSuccessorOperands(region)[operandOffset]);
                } else {
                  for (Value v : block.getTerminator()->getOperands())
                    potentialSources.insert(v);
                }
              }
            }
          }
        };

        // Find all possible source regions for the current region.
        isRegionSucessorOf(iface, parentRegion, RegionBranchPoint::parent(),
                           potentialSources);
        for (Region &region : parent->getRegions())
          isRegionSucessorOf(iface, parentRegion, region, potentialSources);
<<<<<<< HEAD
=======

>>>>>>> f18cf5bd
      } else {
        // Conservatively assume any op operand and any terminator operand of
        // any region can flow into any block argument.
        for (Region &region : parent->getRegions()) {
          for (Block &block : region) {
            // TODO: MLIR blocks without terminator?
            for (Value v : block.getTerminator()->getOperands())
              potentialSources.insert(v);
          }
        }
      }

      return llvm::all_of(potentialSources, [&](Value value) {
        return isConstantValue(TR, value);
      });
    }

    // Look at values flowing into block arguments.
    for (Block *predecessor : arg.getOwner()->getPredecessors()) {
      Operation *terminator = predecessor->getTerminator();
      if (auto iface = dyn_cast<BranchOpInterface>(terminator)) {
        for (const auto &en : llvm::enumerate(predecessor->getSuccessors())) {
          if (en.value() != arg.getOwner())
            continue;

          Value inflow = iface.getSuccessorOperands(en.index())
                             .getForwardedOperands()[arg.getArgNumber()];
          if (!isConstantValue(TR, inflow))
            return false;
        }
      } else {
        for (Value operand : terminator->getOperands()) {
          if (!isConstantValue(TR, operand))
            return false;
        }
      }
    }

    return true;
  }

  return isOperationInactiveFromOrigin(TR, val.getDefiningOp(),
                                       val.cast<OpResult>().getResultNumber());
}

bool mlir::enzyme::ActivityAnalyzer::isOperationInactiveFromOrigin(
    MTypeResults const &TR, Operation *op, std::optional<unsigned> resultNo) {
  // Must be an analyzer only searching up
  assert(directions == UP);

  // Not an instruction and thus not legal to search for activity via operands
  if (!op) {
    llvm::errs() << "unknown pointer source";
    assert(0 && "unknown pointer source");
    llvm_unreachable("unknown pointer source");
    return false;
  }

  // if (EnzymePrintActivity)
  //   llvm::errs() << " < UPSEARCH" << (int)directions << ">" << *inst <<
  //   "\n";

  // cpuid is explicitly an inactive instruction
  if (auto iasm = dyn_cast<LLVM::InlineAsmOp>(op)) {
    if (iasm.getAsmString().contains("cpuid")) {
      // if (EnzymePrintActivity)
      //   llvm::errs() << " constant instruction from known cpuid instruction
      //   "
      //                << *inst << "\n";
      return true;
    }
  }

  if (auto store = dyn_cast<LLVM::StoreOp>(op)) {
    if (isConstantValue(TR, store.getValue()) ||
        isConstantValue(TR, store.getAddr())) {
      // if (EnzymePrintActivity)
      //   llvm::errs() << " constant instruction as store operand is inactive
      //   "
      //                << *inst << "\n";
      return true;
    }
  }

  if (isa<LLVM::MemcpyOp, LLVM::MemmoveOp>(op)) {
    // if either src or dst is inactive, there cannot be a transfer of active
    // values and thus the store is inactive
    if (isConstantValue(TR, op->getOperand(0)) ||
        isConstantValue(TR, op->getOperand(1))) {
      // if (EnzymePrintActivity)
      //   llvm::errs() << " constant instruction as memtransfer " << *inst
      //                << "\n";
      return true;
    }
  }

  if (auto call = dyn_cast<CallOpInterface>(op)) {
    if (op->hasAttr("enzyme_inactive")) {
      return true;
    }
    // Calls to print/assert/cxa guard are definitionally inactive
    Operation *called = getFunctionFromCall(call);
    StringRef funcName =
        called ? cast<SymbolOpInterface>(called).getName() : "";

    if (called && called->hasAttr("enzyme_inactive")) {
      return true;
    }
    if (funcName == "free" || funcName == "_ZdlPv" || funcName == "_ZdlPvm" ||
        funcName == "munmap") {
      return true;
    }

    auto dName = llvm::demangle(funcName.str());
    for (auto FuncName : DemangledKnownInactiveFunctionsStartingWith) {
      if (StringRef(dName).startswith(FuncName)) {
        return true;
      }
    }

    for (auto FuncName : KnownInactiveFunctionsStartingWith) {
      if (funcName.startswith(FuncName)) {
        return true;
      }
    }

    for (auto FuncName : KnownInactiveFunctionsContains) {
      if (funcName.contains(FuncName)) {
        return true;
      }
    }

    if (KnownInactiveFunctions.count(funcName.str()) ||
        MPIInactiveCommAllocators.find(funcName.str()) !=
            MPIInactiveCommAllocators.end()) {
      // if (EnzymePrintActivity)
      //   llvm::errs() << "constant(" << (int)directions
      //                << ") up-knowninactivecall " << *inst << "\n";
      return true;
    }

    //
    // TODO support this as a pass/configuration option.
    //
    // If requesting empty unknown functions to be considered inactive, abide
    // by those rules
    // if (called && EnzymeEmptyFnInactive && called->empty() &&
    //     !hasMetadata(called, "enzyme_gradient") &&
    //     !hasMetadata(called, "enzyme_derivative") &&
    //     !isAllocationFunction(funcName, TLI) &&
    //     !isDeallocationFunction(funcName, TLI) && !isa<IntrinsicInst>(op)) {
    //   if (EnzymePrintActivity)
    //     llvm::errs() << "constant(" << (int)directions << ") up-emptyconst "
    //                  << *inst << "\n";
    //   return true;
    // }
    Value callVal = call.getCallableForCallee().dyn_cast<Value>();
    if (isConstantValue(TR, callVal)) {
      // if (EnzymePrintActivity)
      //   llvm::errs() << "constant(" << (int)directions << ") up-constfn "
      //                << *inst << " - " << *callVal << "\n";
      return true;
    }
  }
  // Intrinsics known always to be inactive
  if (isa<NVVM::Barrier0Op, LLVM::AssumeOp, LLVM::StackSaveOp,
          LLVM::StackRestoreOp, LLVM::LifetimeStartOp, LLVM::LifetimeEndOp,
          LLVM::Prefetch, LLVM::MemsetOp>(op)) {
    // if (EnzymePrintActivity)
    //   llvm::errs() << "constant(" << (int)directions << ") up-intrinsic "
    //                << *inst << "\n";
    return true;
  }

  if (auto gep = dyn_cast<LLVM::GEPOp>(op)) {
    // A gep's only args that could make it active is the pointer operand
    if (isConstantValue(TR, gep.getBase())) {
      // if (EnzymePrintActivity)
      //   llvm::errs() << "constant(" << (int)directions << ") up-gep " <<
      //   *inst
      //                << "\n";
      return true;
    }
    return false;
  }

  //
  // TODO: better support for known function calls. Ideally, they should become
  // operations, but we also need parity with LLVM-enzyme.
  //
  // if (auto ci = dyn_cast<CallInst>(inst)) {
  //   bool seenuse = false;

  //   propagateArgumentInformation(TLI, *ci, [&](Value *a) {
  //     if (!isConstantValue(TR, a)) {
  //       seenuse = true;
  //       if (EnzymePrintActivity)
  //         llvm::errs() << "nonconstant(" << (int)directions << ")  up-call "
  //                      << *inst << " op " << *a << "\n";
  //       return true;
  //     }
  //     return false;
  //   });
  //   if (EnzymeGlobalActivity) {
  //     if (!ci->onlyAccessesArgMemory() && !ci->doesNotAccessMemory()) {
  //       bool legalUse = false;

  //       StringRef funcName = getFuncNameFromCall(ci);

  //       if (funcName == "") {
  //       } else if (isMemFreeLibMFunction(funcName) ||
  //                  isDebugFunction(ci->getCalledFunction()) ||
  //                  isCertainPrint(funcName) ||
  //                  isAllocationFunction(funcName, TLI) ||
  //                  isDeallocationFunction(funcName, TLI)) {
  //         legalUse = true;
  //       }

  //       if (!legalUse) {
  //         if (EnzymePrintActivity)
  //           llvm::errs() << "nonconstant(" << (int)directions << ") up-global
  //           "
  //                        << *inst << "\n";
  //         seenuse = true;
  //       }
  //     }
  //   }

  //   if (!seenuse) {
  //     if (EnzymePrintActivity)
  //       llvm::errs() << "constant(" << (int)directions << ")  up-call:" <<
  //       *inst
  //                    << "\n";
  //     return true;
  //   }
  //   return !seenuse;
  // }

  if (auto si = dyn_cast<LLVM::SelectOp>(op)) {

    if (isConstantValue(TR, si.getTrueValue()) &&
        isConstantValue(TR, si.getFalseValue())) {

      // if (EnzymePrintActivity)
      //   llvm::errs() << "constant(" << (int)directions << ") up-sel:" <<
      //   *inst
      //                << "\n";
      return true;
    }
    return false;
  }

  if (isa<LLVM::SIToFPOp, LLVM::UIToFPOp, LLVM::FPToSIOp, LLVM::FPToUIOp>(op)) {
    // if (EnzymePrintActivity)
    //   llvm::errs() << "constant(" << (int)directions << ") up-fpcst:" <<
    //   *inst
    //                << "\n";
    return true;
  } else {
    bool seenuse = false;
    //! TODO does not consider reading from global memory that is active and not
    //! an argument
    for (Value a : op->getOperands()) {
      bool hypval = isConstantValue(TR, a);
      if (!hypval) {
        // if (EnzymePrintActivity)
        //   llvm::errs() << "nonconstant(" << (int)directions << ")  up-inst "
        //                << *inst << " op " << *a << "\n";
        seenuse = true;
        break;
      }
    }
    if (!resultNo) {
      // Conservatively check all top-level operations nested in the region,
      // there is recursion there.
      for (Region &region : op->getRegions()) {
        for (Block &block : region) {
          // XXX: We think that we don't need to check block arguments here
          // because values flow into them either from operands of the parent op
          // or from the op itself.
          if (llvm::any_of(block, [&](Operation &nested) {
                // No need to check the results, even if they may be active,
                // because in absence of resultNo, we are checking for the
                // entire op being inactive not individual values.
                //
                // // The loop _operation_ is inactive, but the result is, just
                // // like the GEP inside it.
                // %r = scf.for %i.. {
                //    // The GEP operation is not active, but the result is.
                //    %active_r = llvm.gep ... %active_operand
                //    scf.yield %active_r
                // }
                return !isConstantOperation(TR, &nested);
              })) {
            seenuse = true;
            break;
          }
        }
        if (seenuse)
          break;
      }
    } else {
      SetVector<Value> potentialSources;
      for (Region &region : op->getRegions()) {
        for (Block &block : region) {
          // TODO: MLIR blocks without terminator?
          if (auto iface = dyn_cast<RegionBranchTerminatorOpInterface>(
                  block.getTerminator())) {
            // TODO: the interface may also tell us which regions are allowed to
            // yield parent op results, and which only branch to other regions.
            auto successorOperands = llvm::to_vector(
                iface.getSuccessorOperands(RegionBranchPoint::parent()));
            // TODO: understand/document the assumption of how operands flow.
            assert(successorOperands.size() == op->getNumResults() &&
                   "expected all results to be populated with yielded "
                   "terminator operands");
            potentialSources.insert(successorOperands[*resultNo]);
          } else {
            // assume all terminator operands  potentially flow into op results
            for (Value v : block.getTerminator()->getOperands())
              potentialSources.insert(v);
          }
        }
      }
      if (llvm::any_of(potentialSources, [&](Value value) {
            return !isConstantValue(TR, value);
          })) {
        seenuse = true;
      }
    }

    if (!seenuse) {
      // if (EnzymePrintActivity)
      //   llvm::errs() << "constant(" << (int)directions << ")  up-inst:" <<
      //   *inst
      //                << "\n";
      return true;
    }
    return false;
  }
}

/// Is the value free of any active uses
bool mlir::enzyme::ActivityAnalyzer::isValueInactiveFromUsers(
    MTypeResults const &TR, Value val, UseActivity PUA, Operation **FoundInst) {
  assert(directions & DOWN);
  // Must be an analyzer only searching down, unless used outside
  // assert(directions == DOWN);

  // To ensure we can call down

  // if (EnzymePrintActivity)
  //   llvm::errs() << " <Value USESEARCH" << (int)directions << ">" << *val
  //                << " UA=" << (int)PUA << "\n";

  bool seenuse = false;
  // user, predecessor
  std::deque<std::tuple<Operation *, Value, UseActivity>> todo;
  for (Operation *a : val.getUsers()) {
    todo.push_back(std::make_tuple(a, val, PUA));
  }
  std::set<std::tuple<Operation *, Value, UseActivity>> done = {};

  llvm::SmallPtrSet<Value, 1> AllocaSet;

  if (val.getDefiningOp<LLVM::AllocaOp>())
    AllocaSet.insert(val);

  // if (PUA == UseActivity::None && isAllocationCall(val, TLI))
  //   AllocaSet.insert(val);

  while (todo.size()) {
    Operation *a;
    Value parent;
    UseActivity UA;
    auto tuple = todo.front();
    todo.pop_front();
    if (done.count(tuple))
      continue;
    done.insert(tuple);
    std::tie(a, parent, UA) = tuple;

    if (auto LI = dyn_cast<LLVM::LoadOp>(a)) {
      if (UA == UseActivity::OnlyStores)
        continue;
      // if (UA == UseActivity::OnlyNonPointerStores ||
      //     UA == UseActivity::AllStores) {
      //   if (!TR.query(LI)[{-1}].isPossiblePointer())
      //     continue;
      // }
    }

    // if (EnzymePrintActivity)
    //   llvm::errs() << "      considering use of " << *val << " - " << *a
    //                << "\n";

    // Only ignore stores to the operand, not storing the operand
    // somewhere
    if (auto SI = dyn_cast<LLVM::StoreOp>(a)) {
      if (SI.getValue() != parent) {
        if (UA == UseActivity::OnlyLoads) {
          continue;
        }
        if (UA != UseActivity::AllStores &&
            (ConstantValues.count(SI.getValue()) ||
             // FIXME: this was a llvm::ConstantInt, should not be a hardcoded
             // assumption that ints are not active.
             (SI.getValue().getDefiningOp<LLVM::ConstantOp>() &&
              SI.getValue().getType().isa<IntegerType>())))
          continue;
        if (UA == UseActivity::None) {
          // If storing into itself, all potential uses are taken care of
          // elsewhere in the recursion.
          bool shouldContinue = true;
          SmallVector<Value, 1> vtodo = {SI.getValue()};
          llvm::SmallPtrSet<Value, 1> seen;
          llvm::SmallPtrSet<Value, 1> newAllocaSet;
          while (vtodo.size()) {
            auto TmpOrig = vtodo.back();
            vtodo.pop_back();
            if (seen.count(TmpOrig))
              continue;
            seen.insert(TmpOrig);
            if (AllocaSet.count(TmpOrig)) {
              continue;
            }
            if (TmpOrig.getDefiningOp<LLVM::AllocaOp>()) {
              newAllocaSet.insert(TmpOrig);
              continue;
            }
            // if (isAllocationCall(TmpOrig, TLI)) {
            //   newAllocaSet.insert(TmpOrig);
            //   continue;
            // }
            if (isa_and_nonnull<LLVM::UndefOp, LLVM::ConstantOp>(
                    TmpOrig.getDefiningOp())) {
              continue;
            }
            if (auto LI = TmpOrig.getDefiningOp<LLVM::LoadOp>()) {
              vtodo.push_back(LI.getAddr());
              continue;
            }
            //
            // TODO: handle globals in MLIResque way.
            //
            // if (auto CD = dyn_cast<ConstantDataSequential>(TmpOrig)) {
            //   for (size_t i = 0, len = CD->getNumElements(); i < len; i++)
            //     vtodo.push_back(CD->getElementAsConstant(i));
            //   continue;
            // }
            // if (auto CD = dyn_cast<ConstantAggregate>(TmpOrig)) {
            //   for (size_t i = 0, len = CD->getNumOperands(); i < len; i++)
            //     vtodo.push_back(CD->getOperand(i));
            //   continue;
            // }
            // if (auto GV = dyn_cast<GlobalVariable>(TmpOrig)) {
            //   // If operating under the assumption globals are inactive
            //   unless
            //   // explicitly marked as active, this is inactive
            //   if (!hasMetadata(GV, "enzyme_shadow") &&
            //       EnzymeNonmarkedGlobalsInactive) {
            //     continue;
            //   }
            //   if (GV->getName().contains("enzyme_const") ||
            //       InactiveGlobals.count(GV->getName().str())) {
            //     continue;
            //   }
            // }
            // auto TmpOrig_2 = getUnderlyingObject(TmpOrig, 100);
            // if (TmpOrig != TmpOrig_2) {
            //   vtodo.push_back(TmpOrig_2);
            //   continue;
            // }
            // if (EnzymePrintActivity)
            //   llvm::errs() << "      -- cannot continuing indirect store from
            //   "
            //                << *val << " due to " << *TmpOrig << "\n";
            shouldContinue = false;
            break;
          }
          if (shouldContinue) {
            // if (EnzymePrintActivity)
            //   llvm::errs() << "      -- continuing indirect store from " <<
            //   *val
            //                << " into:\n";
            done.insert(std::make_tuple(SI.getOperation(), SI.getValue(), UA));
            for (Value TmpOrig : newAllocaSet) {

              for (Operation *a : TmpOrig.getUsers()) {
                todo.push_back(std::make_tuple(a, TmpOrig, UA));
                // if (EnzymePrintActivity)
                //   llvm::errs() << "         ** " << *a << "\n";
              }
              AllocaSet.insert(TmpOrig);
              shouldContinue = true;
            }
            continue;
          }
        }
      }
      if (SI.getAddr() != parent) {
        Value TmpOrig = SI.getAddr();
        // If storing into itself, all potential uses are taken care of
        // elsewhere in the recursion.
        bool shouldContinue = false;
        while (1) {
          if (AllocaSet.count(TmpOrig)) {
            shouldContinue = true;
            break;
          }
          if (TmpOrig.getDefiningOp<LLVM::AllocaOp>()) {
            done.insert(std::make_tuple(SI.getOperation(), SI.getAddr(), UA));
            for (const auto a : TmpOrig.getUsers()) {
              todo.push_back(std::make_tuple(a, TmpOrig, UA));
            }
            AllocaSet.insert(TmpOrig);
            shouldContinue = true;
            break;
          }
          if (PUA == UseActivity::None) {
            if (auto LI = TmpOrig.getDefiningOp<LLVM::LoadOp>()) {
              TmpOrig = LI.getAddr();
              continue;
            }
            // if (isAllocationCall(TmpOrig, TLI)) {
            //   done.insert(
            //       std::make_tuple(SI.getOperation(), SI.getAddr(), UA));
            //   for (Operation *a : TmpOrig.getUsers()) {
            //     todo.push_back(std::make_tuple(a, TmpOrig, UA));
            //   }
            //   AllocaSet.insert(TmpOrig);
            //   shouldContinue = true;
            //   break;
            // }
          }
          //           auto TmpOrig_2 =
          // #if LLVM_VERSION_MAJOR >= 12
          //               getUnderlyingObject(TmpOrig, 100);
          // #else
          //               GetUnderlyingObject(
          //                   TmpOrig,
          //                   TR.getFunction()->getParent()->getDataLayout(),
          //                   100);
          // #endif
          //           if (TmpOrig != TmpOrig_2) {
          //             TmpOrig = TmpOrig_2;
          //             continue;
          //           }
          break;
        }
        if (shouldContinue) {
          // if (EnzymePrintActivity)
          //   llvm::errs() << "      -- continuing indirect store2 from " <<
          //   *val
          //                << " via " << *TmpOrig << "\n";
          continue;
        }
      }
      if (PUA == UseActivity::OnlyLoads) {
        //         auto TmpOrig =
        // #if LLVM_VERSION_MAJOR >= 12
        //             getUnderlyingObject(SI->getPointerOperand(), 100);
        // #else
        //             GetUnderlyingObject(SI->getPointerOperand(),
        //                                 TR.getFunction()->getParent()->getDataLayout(),
        //                                 100);
        // #endif
        //         if (TmpOrig == val) {
        //           continue;
        //         }
      }
    }

    // if (!isa<Instruction>(a)) {
    //   if (auto CE = dyn_cast<ConstantExpr>(a)) {
    //     for (auto u : CE->users()) {
    //       todo.push_back(std::make_tuple(u, (Value *)CE, UA));
    //     }
    //     continue;
    //   }
    //   if (isa<ConstantData>(a)) {
    //     continue;
    //   }

    //   if (EnzymePrintActivity)
    //     llvm::errs() << "      unknown non instruction use of " << *val << "
    //     - "
    //                  << *a << "\n";
    //   return false;
    // }

    if (isa<LLVM::AllocaOp>(a)) {
      // if (EnzymePrintActivity)
      //   llvm::errs() << "found constant(" << (int)directions
      //                << ")  allocainst use:" << *val << " user " << *a <<
      //                "\n";
      continue;
    }

    if (isa<LLVM::SIToFPOp, LLVM::UIToFPOp, LLVM::FPToSIOp, LLVM::FPToUIOp>(
            a)) {
      // if (EnzymePrintActivity)
      //   llvm::errs() << "found constant(" << (int)directions
      //                << ")  si-fp use:" << *val << " user " << *a << "\n";
      continue;
    }

    //
    // TODO: this should not happen in valid MLIR...
    //
    // if this instruction is in a different function, conservatively assume
    // it is active
    // Function *InstF = cast<Instruction>(a)->getParent()->getParent();
    // while (PPC.CloneOrigin.find(InstF) != PPC.CloneOrigin.end())
    //   InstF = PPC.CloneOrigin[InstF];

    // Function *F = TR.getFunction();
    // while (PPC.CloneOrigin.find(F) != PPC.CloneOrigin.end())
    //   F = PPC.CloneOrigin[F];

    // if (InstF != F) {
    //   if (EnzymePrintActivity)
    //     llvm::errs() << "found use in different function(" << (int)directions
    //                  << ")  val:" << *val << " user " << *a << " in "
    //                  << InstF->getName() << "@" << InstF
    //                  << " self: " << F->getName() << "@" << F << "\n";
    //   return false;
    // }
    // if (cast<Instruction>(a)->getParent()->getParent() != TR.getFunction())
    //   continue;

    // This use is only active if specified
    if (isa<LLVM::ReturnOp>(a)) {
      if (ActiveReturns == DIFFE_TYPE::CONSTANT &&
          UA != UseActivity::AllStores) {
        continue;
      } else {
        return false;
      }
    }

    if (isa<LLVM::MemcpyOp, LLVM::MemmoveOp>(a)) {
      //
      // TODO: see how this works with MLIR global constant operation approach
      //
      // copies of constant string data do not impact activity.
      // if (auto cexpr = dyn_cast<ConstantExpr>(call->getArgOperand(1))) {
      //   if (cexpr->getOpcode() == Instruction::GetElementPtr) {
      //     if (auto GV = dyn_cast<GlobalVariable>(cexpr->getOperand(0))) {
      //       if (GV->hasInitializer() && GV->isConstant()) {
      //         if (auto CDA =
      //                 dyn_cast<ConstantDataArray>(GV->getInitializer())) {
      //           if (CDA->getType()->getElementType()->isIntegerTy(8))
      //             continue;
      //         }
      //       }
      //     }
      //   }
      // }

      // Only need to care about loads from
      if (UA == UseActivity::OnlyLoads && a->getOperand(1) != parent)
        continue;

      // Only need to care about store from
      if (a->getOperand(0) != parent) {
        if (UA == UseActivity::OnlyStores)
          continue;
        else if (UA == UseActivity::OnlyNonPointerStores ||
                 UA == UseActivity::AllStores) {
          // todo can change this to query either -1 (all mem) or 0..size
          // (if size of copy is const)
          // if (!TR.query(call->getArgOperand(1))[{-1,
          // -1}].isPossiblePointer())
          //   continue;
        }
      }

      bool shouldContinue = false;
      if (UA != UseActivity::AllStores)
        for (int arg = 0; arg < 2; arg++)
          if (a->getOperand(arg) != parent &&
              (arg == 0 || (PUA == UseActivity::None))) {
            Value TmpOrig = a->getOperand(arg);
            while (1) {
              if (AllocaSet.count(TmpOrig)) {
                shouldContinue = true;
                break;
              }
              if (TmpOrig.getDefiningOp<LLVM::AllocaOp>()) {
                done.insert(std::make_tuple(a, a->getOperand(arg), UA));
                for (Operation *a : TmpOrig.getUsers()) {
                  todo.push_back(std::make_tuple(a, TmpOrig, UA));
                }
                AllocaSet.insert(TmpOrig);
                shouldContinue = true;
                break;
              }
              if (PUA == UseActivity::None) {
                if (auto LI = TmpOrig.getDefiningOp<LLVM::LoadOp>()) {
                  TmpOrig = LI.getAddr();
                  continue;
                }
                // if (isAllocationCall(TmpOrig, TLI)) {
                //   done.insert(std::make_tuple((User *)call,
                //                               call->getArgOperand(arg), UA));
                //   for (const auto a : TmpOrig->users()) {
                //     todo.push_back(std::make_tuple(a, TmpOrig, UA));
                //   }
                //   AllocaSet.insert(TmpOrig);
                //   shouldContinue = true;
                //   break;
                // }
              }
              // auto TmpOrig_2 = getUnderlyingObject(TmpOrig, 100);
              // if (TmpOrig != TmpOrig_2) {
              //   TmpOrig = TmpOrig_2;
              //   continue;
              // }
              break;
            }
            if (shouldContinue)
              break;
          }

      if (shouldContinue)
        continue;
    }

    if (auto call = dyn_cast<CallOpInterface>(a)) {
      bool ConstantArg = isFunctionArgumentConstant(call, parent);
      if (ConstantArg && UA != UseActivity::AllStores) {
        // if (EnzymePrintActivity) {
        //   llvm::errs() << "Value found constant callinst use:" << *val
        //                << " user " << *call << "\n";
        // }
        continue;
      }

      if (Operation *F = getFunctionFromCall(call)) {
        if (UA == UseActivity::AllStores &&
            cast<SymbolOpInterface>(F).getName() == "julia.write_barrier")
          continue;

      } else if (PUA == UseActivity::None || PUA == UseActivity::OnlyStores) {
        // If calling a function derived from an alloca of this value,
        // the function is only active if the function stored into
        // the allocation is active (all functions not explicitly marked
        // inactive), or one of the args to the call is active
        Value operand = call.getCallableForCallee().dyn_cast<Value>();
        assert(operand);

        bool toContinue = false;
        if (operand.getDefiningOp<LLVM::LoadOp>()) {
          bool legal = true;

          for (unsigned i = 0; i < call.getArgOperands().size() + 1; ++i) {
            // FIXME: this is based on an assumption that the callee operand
            // precedes arg operands.
            Value a = call->getOperand(i);

            // FIXME: yet another ingrained assumption that integers cannot be
            // active.
            llvm::APInt intValue;
            if (matchPattern(a, m_ConstantInt(&intValue)))
              continue;

            // Value ptr = a;
            bool subValue = false;
            // while (ptr) {
            //   auto TmpOrig2 = getUnderlyingObject(ptr, 100);
            //   if (AllocaSet.count(TmpOrig2)) {
            //     subValue = true;
            //     break;
            //   }
            //   if (isa<AllocaInst>(TmpOrig2)) {
            //     done.insert(std::make_tuple((User *)call, a, UA));
            //     for (const auto a : TmpOrig2->users()) {
            //       todo.push_back(std::make_tuple(a, TmpOrig2, UA));
            //     }
            //     AllocaSet.insert(TmpOrig2);
            //     subValue = true;
            //     break;
            //   }

            //   if (PUA == UseActivity::None) {
            //     if (isAllocationCall(TmpOrig2, TLI)) {
            //       done.insert(std::make_tuple((User *)call, a, UA));
            //       for (const auto a : TmpOrig2->users()) {
            //         todo.push_back(std::make_tuple(a, TmpOrig2, UA));
            //       }
            //       AllocaSet.insert(TmpOrig2);
            //       subValue = true;
            //       break;
            //     }
            //     if (auto L = dyn_cast<LoadInst>(TmpOrig2)) {
            //       ptr = L->getPointerOperand();
            //     } else
            //       ptr = nullptr;
            //   } else
            //     ptr = nullptr;
            // }
            if (subValue)
              continue;
            legal = false;
            break;
          }
          if (legal) {
            toContinue = true;
            break;
          }
        }
        if (toContinue)
          continue;
      }
    }

    // For an inbound gep, args which are not the pointer being offset
    // are not used in an active way by definition.
    if (auto gep = dyn_cast<LLVM::GEPOp>(a)) {
      // if (gep->isInBounds() && gep->getPointerOperand() != parent)
      //   continue;
    }

    //
    // TODO: in MLIR, a user is always an operation
    //
    // If this doesn't write to memory this can only be an active use
    // if its return is used in an active way, therefore add this to
    // the list of users to analyze
    if (Operation *I = a) {
      if (notForAnalysis.count(I->getBlock())) {
        // TODO(PR #904): replace the "EnzymePrintActivity" flag with LLVM_DEBUG
        // if (EnzymePrintActivity) {
        //   llvm::errs() << "Value found constant unreachable inst use:" <<
        //   *val
        //                << " user " << *I << "\n";
        // }
        continue;
      }
      if (UA != UseActivity::AllStores && ConstantOperations.count(I)) {
        if (llvm::all_of(I->getResults(), [&](Value val) {
              return val.getType()
                         .isa<LLVM::LLVMVoidType, LLVM::LLVMTokenType>() ||
                     ConstantValues.count(val);
            })) {
          // if (EnzymePrintActivity) {
          //   llvm::errs() << "Value found constant inst use:" << *val << "
          //   user "
          //                << *I << "\n";
          // }
          continue;
        }
        UseActivity NU = UA;
        if (UA == UseActivity::OnlyLoads || UA == UseActivity::OnlyStores ||
            UA == UseActivity::OnlyNonPointerStores) {
          if (!isa<
                  // clang-format off
            LLVM::GEPOp,
            // Integer binary ops.
            LLVM::AddOp,
            LLVM::SubOp,
            LLVM::MulOp,
            LLVM::UDivOp,
            LLVM::SDivOp,
            LLVM::URemOp,
            LLVM::SRemOp,
            LLVM::AndOp,
            LLVM::OrOp,
            LLVM::XOrOp,
            LLVM::ShlOp,
            LLVM::LShrOp,
            LLVM::AShrOp,
            // Float binary ops.
            LLVM::FAddOp,
            LLVM::FSubOp,
            LLVM::FMulOp,
            LLVM::FDivOp,
            LLVM::FRemOp,
            LLVM::FNegOp,
            // Cast op
            LLVM::BitcastOp,
            LLVM::AddrSpaceCastOp,
            LLVM::IntToPtrOp,
            LLVM::PtrToIntOp,
            LLVM::SExtOp,
            LLVM::ZExtOp,
            LLVM::TruncOp,
            LLVM::SIToFPOp,
            LLVM::UIToFPOp,
            LLVM::FPToSIOp,
            LLVM::FPToUIOp,
            LLVM::FPExtOp,
            LLVM::FPTruncOp
                  // clang-format on
                  >(I)) {
            NU = UseActivity::None;
          }
        }

        for (Value result : I->getResults()) {
          for (Operation *u : result.getUsers()) {
            todo.push_back(std::make_tuple(u, result, NU));
          }
        }
        continue;
      }
      // if (!I->mayWriteToMemory() || isa<LoadInst>(I)) {
      //   if (TR.query(I)[{-1}].isIntegral()) {
      //     continue;
      //   }
      //   UseActivity NU = UA;
      //   if (UA == UseActivity::OnlyLoads || UA == UseActivity::OnlyStores ||
      //       UA == UseActivity::OnlyNonPointerStores) {
      //     if (!isa<PHINode>(I) && !isa<CastInst>(I) &&
      //         !isa<GetElementPtrInst>(I) && !isa<BinaryOperator>(I))
      //       NU = UseActivity::None;
      //   }

      //   for (auto u : I->users()) {
      //     todo.push_back(std::make_tuple(u, (Value *)I, NU));
      //   }
      //   continue;
      // }

      if (FoundInst)
        *FoundInst = I;
    }

    // if (EnzymePrintActivity)
    //   llvm::errs() << "Value nonconstant inst (uses):" << *val << " user " <<
    //   *a
    //                << "\n";
    seenuse = true;
    break;
  }

  // if (EnzymePrintActivity)
  //   llvm::errs() << " </Value USESEARCH" << (int)directions
  //                << " const=" << (!seenuse) << ">" << *val << "\n";
  return !seenuse;
}

/// Is the value potentially actively returned or stored
bool mlir::enzyme::ActivityAnalyzer::isValueActivelyStoredOrReturned(
    MTypeResults const &TR, Value val, bool outside) {
  // Must be an analyzer only searching down
  if (!outside)
    assert(directions == DOWN);

  bool ignoreStoresInto = true;
  auto key = std::make_pair(ignoreStoresInto, val);
  if (StoredOrReturnedCache.find(key) != StoredOrReturnedCache.end()) {
    return StoredOrReturnedCache[key];
  }

  // if (EnzymePrintActivity)
  //   llvm::errs() << " <ASOR" << (int)directions
  //                << " ignoreStoresinto=" << ignoreStoresInto << ">" << *val
  //                << "\n";

  StoredOrReturnedCache[key] = false;

  for (Operation *a : val.getUsers()) {
    if (isa<LLVM::AllocaOp>(a)) {
      continue;
    }
    // Loading a value prevents its pointer from being captured
    if (isa<LLVM::LoadOp>(a)) {
      continue;
    }

    if (isa<LLVM::ReturnOp>(a)) {
      if (ActiveReturns == DIFFE_TYPE::CONSTANT)
        continue;

      // if (EnzymePrintActivity)
      //   llvm::errs() << " </ASOR" << (int)directions
      //                << " ignoreStoresInto=" << ignoreStoresInto << ">"
      //                << " active from-ret>" << *val << "\n";
      StoredOrReturnedCache[key] = true;
      return true;
    }

    if (auto call = dyn_cast<CallOpInterface>(a)) {
      // if (!couldFunctionArgumentCapture(call, val)) {
      //   continue;
      // }
      bool ConstantArg = isFunctionArgumentConstant(call, val);
      if (ConstantArg) {
        continue;
      }
    }

    if (auto SI = dyn_cast<LLVM::StoreOp>(a)) {
      // If we are being stored into, not storing this value
      // this case can be skipped
      if (SI.getValue() != val) {
        if (!ignoreStoresInto) {
          // Storing into active value, return true
          if (!isConstantValue(TR, SI.getValue())) {
            StoredOrReturnedCache[key] = true;
            // if (EnzymePrintActivity)
            //   llvm::errs() << " </ASOR" << (int)directions
            //                << " ignoreStoresInto=" << ignoreStoresInto
            //                << " active from-store>" << *val
            //                << " store into=" << *SI << "\n";
            return true;
          }
        }
        continue;
      } else {
        // Storing into active memory, return true
        if (!isConstantValue(TR, SI.getAddr())) {
          StoredOrReturnedCache[key] = true;
          // if (EnzymePrintActivity)
          //   llvm::errs() << " </ASOR" << (int)directions
          //                << " ignoreStoresInto=" << ignoreStoresInto
          //                << " active from-store>" << *val << " store=" << *SI
          //                << "\n";
          return true;
        }
        continue;
      }
    }

    //
    // TODO: in MLIR, users are always operations
    //
    if (Operation *inst = a) {
      auto mayWriteToMemory = [](Operation *op) {
        auto iface = dyn_cast<MemoryEffectOpInterface>(op);
        if (!iface)
          return true;

        SmallVector<MemoryEffects::EffectInstance> effects;
        iface.getEffects(effects);
        return llvm::any_of(
            effects, [](const MemoryEffects::EffectInstance &effect) {
              return isa<MemoryEffects::Write>(effect.getEffect());
            });
      };

      if (!mayWriteToMemory(inst) /*||
          (isa<CallInst>(inst) && AA.onlyReadsMemory(cast<CallInst>(inst)))*/) {
        // // if not written to memory and returning a known constant, this
        // // cannot be actively returned/stored
        // if (inst->getParent()->getParent() == TR.getFunction() &&
        //     isConstantValue(TR, a)) {
        //   continue;
        // }

        // if not written to memory and returning a value itself
        // not actively stored or returned, this is not actively
        // stored or returned
        if (!llvm::all_of(a->getResults(), [&](Value val) {
              return isValueActivelyStoredOrReturned(TR, val, outside);
            })) {
          continue;
        }
      }
    }

    // if (isAllocationCall(a, TLI)) {
    //   // if not written to memory and returning a known constant, this
    //   // cannot be actively returned/stored
    //   if (isConstantValue(TR, a)) {
    //     continue;
    //   }
    //   // if not written to memory and returning a value itself
    //   // not actively stored or returned, this is not actively
    //   // stored or returned
    //   if (!isValueActivelyStoredOrReturned(TR, a, outside)) {
    //     continue;
    //   }
    // } else if (isDeallocationCall(a, TLI)) {
    //   // freeing memory never counts
    //   continue;
    // }
    // fallback and conservatively assume that if the value is written to
    // it is written to active memory
    // TODO handle more memory instructions above to be less conservative

    // if (EnzymePrintActivity)
    //   llvm::errs() << " </ASOR" << (int)directions
    //                << " ignoreStoresInto=" << ignoreStoresInto
    //                << " active from-unknown>" << *val << " - use=" << *a
    //                << "\n";
    return StoredOrReturnedCache[key] = true;
  }

  // if (EnzymePrintActivity)
  //   llvm::errs() << " </ASOR" << (int)directions
  //                << " ignoreStoresInto=" << ignoreStoresInto << " inactive>"
  //                << *val << "\n";
  return false;
}

void mlir::enzyme::ActivityAnalyzer::InsertConstantOperation(
    MTypeResults const &TR, Operation *I) {
  ConstantOperations.insert(I);
  auto found = ReEvaluateValueIfInactiveOp.find(I);
  if (found == ReEvaluateValueIfInactiveOp.end())
    return;
  auto set = std::move(ReEvaluateValueIfInactiveOp[I]);
  ReEvaluateValueIfInactiveOp.erase(I);
  for (Value toeval : set) {
    if (!ActiveValues.count(toeval))
      continue;
    ActiveValues.erase(toeval);
    // if (EnzymePrintActivity)
    //   llvm::errs() << " re-evaluating activity of val " << *toeval
    //                << " due to inst " << *I << "\n";
    isConstantValue(TR, toeval);
  }
}

void mlir::enzyme::ActivityAnalyzer::InsertConstantValue(MTypeResults const &TR,
                                                         Value V) {
  ConstantValues.insert(V);
  auto found = ReEvaluateValueIfInactiveValue.find(V);
  if (found != ReEvaluateValueIfInactiveValue.end()) {
    auto set = std::move(ReEvaluateValueIfInactiveValue[V]);
    ReEvaluateValueIfInactiveValue.erase(V);
    for (auto toeval : set) {
      if (!ActiveValues.count(toeval))
        continue;
      ActiveValues.erase(toeval);
      // if (EnzymePrintActivity)
      //   llvm::errs() << " re-evaluating activity of val " << *toeval
      //                << " due to value " << *V << "\n";
      isConstantValue(TR, toeval);
    }
  }
  auto found2 = ReEvaluateOpIfInactiveValue.find(V);
  if (found2 != ReEvaluateOpIfInactiveValue.end()) {
    auto set = std::move(ReEvaluateOpIfInactiveValue[V]);
    ReEvaluateOpIfInactiveValue.erase(V);
    for (auto toeval : set) {
      if (!ActiveOperations.count(toeval))
        continue;
      ActiveOperations.erase(toeval);
      // if (EnzymePrintActivity)
      //   llvm::errs() << " re-evaluating activity of inst " << *toeval
      //                << " due to value " << *V << "\n";
      isConstantOperation(TR, toeval);
    }
  }
}<|MERGE_RESOLUTION|>--- conflicted
+++ resolved
@@ -975,10 +975,7 @@
                        potentialSources);
     for (Region &childRegion : parent->getRegions())
       isRegionSucessorOf(iface, parentRegion, childRegion, potentialSources);
-<<<<<<< HEAD
-=======
-
->>>>>>> f18cf5bd
+
   } else {
     // Conservatively assume any op operand and any terminator operand of
     // any region can flow into any block argument.
@@ -1171,11 +1168,7 @@
   // }
 
   if (Operation *definingOp = Val.getDefiningOp()) {
-<<<<<<< HEAD
-    // Undef & non-global constants are inactive.
-=======
     // Undef and non-global constants are inactive.
->>>>>>> f18cf5bd
     if (isa<LLVM::UndefOp, LLVM::ConstantOp>(definingOp)) {
       return true;
     }
@@ -2485,10 +2478,7 @@
                            potentialSources);
         for (Region &region : parent->getRegions())
           isRegionSucessorOf(iface, parentRegion, region, potentialSources);
-<<<<<<< HEAD
-=======
-
->>>>>>> f18cf5bd
+
       } else {
         // Conservatively assume any op operand and any terminator operand of
         // any region can flow into any block argument.
