--- conflicted
+++ resolved
@@ -62,12 +62,6 @@
   return dest.size() == oldSize ? ChangeResult::NoChange : ChangeResult::Change;
 }
 
-<<<<<<< HEAD
-// TODO: a bit easier to prototype with a dense map directly, evaluate
-// if it'd be better to change the PointsToSets data structure to
-// support this
-=======
->>>>>>> 8aa216e1
 static void
 deserializePointsTo(ArrayAttr summaryAttr,
                     DenseMap<DistinctAttr, enzyme::AliasClassSet> &summaryMap) {
@@ -76,39 +70,20 @@
            "Expected summary to be in [[key, value]] format");
     auto pointer = cast<DistinctAttr>(pair[0]);
     auto pointsToSet = enzyme::AliasClassSet::getUndefined();
-<<<<<<< HEAD
-    if (auto strAttr = dyn_cast<StringAttr>(pair[1])) {
-      if (strAttr.getValue() == "unknown") {
-        (void)pointsToSet.markUnknown();
-      } else {
-        assert(strAttr.getValue() == "undefined" &&
-=======
-
     if (auto strAttr = dyn_cast<StringAttr>(pair[1])) {
       if (strAttr.getValue() == enzyme::unknownSetString) {
         (void)pointsToSet.markUnknown();
       } else {
         assert(strAttr.getValue() == enzyme::undefinedSetString &&
->>>>>>> 8aa216e1
                "unrecognized points-to destination");
       }
     } else {
       auto pointsTo = cast<ArrayAttr>(pair[1]).getAsRange<DistinctAttr>();
-<<<<<<< HEAD
-      // TODO: see if there's a nice way to convert the
-      // AliasClassSet::insert method to accept this iterator rather than
-      // constructing a DenseSet
-      (void)pointsToSet.insert(
-          DenseSet<DistinctAttr>(pointsTo.begin(), pointsTo.end()));
-    }
-
-=======
       // TODO: see if there's a nice way to convert the AliasClassSet::insert
       // method to accept this interator rather than constructing a DenseSet
       (void)pointsToSet.insert(
           DenseSet<DistinctAttr>(pointsTo.begin(), pointsTo.end()));
     }
->>>>>>> 8aa216e1
     summaryMap.insert({pointer, pointsToSet});
   }
 }
@@ -294,29 +269,16 @@
              LLVM::LifetimeEndOp, LLVM::AssumeOp, LLVM::UnreachableOp>(op);
 }
 
-<<<<<<< HEAD
-void enzyme::PointsToPointerAnalysis::visitOperation(Operation *op,
-                                                     const PointsToSets &before,
-                                                     PointsToSets *after) {
-=======
 LogicalResult enzyme::PointsToPointerAnalysis::visitOperation(
     Operation *op, const PointsToSets &before, PointsToSets *after) {
->>>>>>> 8aa216e1
   join(after, before);
 
   // If we know nothing about memory effects, record reaching the pessimistic
   // fixpoint and bail.
   auto memory = dyn_cast<MemoryEffectOpInterface>(op);
   if (!memory) {
-<<<<<<< HEAD
-    if (isNoOp(op)) {
-      // Treat this as a no-op
-      return;
-    }
-=======
     if (isNoOp(op))
       return success();
->>>>>>> 8aa216e1
     propagateIfChanged(after, after->markAllPointToUnknown());
     return success();
   }
@@ -437,13 +399,8 @@
                        // printf: only reads from arguments.
                        .Case("printf", LLVM::ModRefInfo::Ref)
                        .Case("puts", LLVM::ModRefInfo::Ref)
-<<<<<<< HEAD
-                       .Case("free", LLVM::ModRefInfo::Ref)
-                       .Case("memset_pattern16", LLVM::ModRefInfo::Ref)
-=======
                        .Case("memset_pattern16", LLVM::ModRefInfo::ModRef)
                        .Case("free", LLVM::ModRefInfo::NoModRef)
->>>>>>> 8aa216e1
                        // operator delete(void *) doesn't read from arguments.
                        .Case("_ZdlPv", LLVM::ModRefInfo::NoModRef)
                        .Default(std::nullopt);
@@ -542,55 +499,6 @@
           func->getAttrOfType<LLVM::MemoryEffectsAttr>(kLLVMMemoryAttrName))
     return memoryAttr.getInaccessibleMem();
   return std::nullopt;
-}
-
-void enzyme::PointsToPointerAnalysis::processCallToSummarizedFunc(
-    CallOpInterface call,
-    DenseMap<DistinctAttr, enzyme::AliasClassSet> &summary,
-    PointsToSets *after) {
-  StringRef calleeName = cast<SymbolRefAttr>(call.getCallableForCallee())
-                             .getLeafReference()
-                             .getValue();
-  auto lookup = [&](unsigned argNumber,
-                    unsigned depth) -> std::optional<AliasClassSet> {
-    for (const auto &[attr, aliasClassSet] : summary) {
-      if (auto pseudoClass = dyn_cast_if_present<PseudoAliasClassAttr>(
-              attr.getReferencedAttr())) {
-        if (pseudoClass.getFunction().getValue() == calleeName &&
-            pseudoClass.getArgNumber() == argNumber &&
-            pseudoClass.getDepth() == depth) {
-          return aliasClassSet;
-        }
-      }
-    }
-    return std::nullopt;
-  };
-
-  ChangeResult changed = ChangeResult::NoChange;
-  // Unify the points-to summary with the actual lattices of function arguments
-  for (auto &&[i, argOperand] : llvm::enumerate(call.getArgOperands())) {
-    auto *arg = getOrCreateFor<AliasClassLattice>(call, argOperand);
-
-    std::optional<AliasClassSet> calleePointsTo = lookup(i, /*depth=*/0);
-    // If the argument class isn't in the summary, it hasn't changed what
-    // it points to during the function.
-    if (!calleePointsTo)
-      continue;
-
-    for (DistinctAttr ac : calleePointsTo->getElements()) {
-      if (!isa<PseudoAliasClassAttr>(ac.getReferencedAttr())) {
-        // Fresh classes go in directly
-        changed |=
-            after->insert(arg->getAliasClassesObject(), AliasClassSet(ac));
-      } else {
-        // auto pseudoClass =
-        // cast<PseudoAliasClassAttr>(ac.getReferencedAttr());
-        // TODO: need to handle unifying implicitly de-referenced classes
-      }
-    }
-  }
-
-  propagateIfChanged(after, changed);
 }
 
 void enzyme::PointsToPointerAnalysis::visitCallControlFlowTransfer(
@@ -888,10 +796,6 @@
           // reasoning about arguments aliasing each other until analyzing
           // callers. These distinct attributes may be unified (copied over?)
           // depending on the calling contexts of this function.
-<<<<<<< HEAD
-=======
-
->>>>>>> 8aa216e1
           Attribute debugLabel = funcOp.getArgAttrOfType<StringAttr>(
               arg.getArgNumber(), "enzyme.tag");
           if (relative) {
@@ -899,17 +803,6 @@
                 PseudoAliasClassAttr::get(FlatSymbolRefAttr::get(funcOp),
                                           arg.getArgNumber(), /*depth=*/0);
           }
-<<<<<<< HEAD
-          DistinctAttr argClass =
-              originalClasses.getOriginalClass(lattice->getPoint(), debugLabel);
-          return propagateIfChanged(lattice,
-                                    lattice->join(AliasClassLattice::single(
-                                        lattice->getPoint(), argClass)));
-        } else {
-          return propagateIfChanged(lattice,
-                                    lattice->join(AliasClassLattice::single(
-                                        lattice->getPoint(), entryClass)));
-=======
           DistinctAttr argClass = originalClasses.getOriginalClass(
               lattice->getAnchor(), debugLabel);
           return propagateIfChanged(lattice,
@@ -919,7 +812,6 @@
           return propagateIfChanged(lattice,
                                     lattice->join(AliasClassLattice::single(
                                         lattice->getAnchor(), entryClass)));
->>>>>>> 8aa216e1
         }
       }
     }
@@ -963,11 +855,7 @@
     if (isa<MemoryEffects::Allocate>(effect.getEffect())) {
       // Mark the result of the allocation as a fresh memory location.
       for (AliasClassLattice *result : results) {
-<<<<<<< HEAD
-        if (result->getPoint() == value) {
-=======
         if (result->getAnchor() == value) {
->>>>>>> 8aa216e1
           std::string debugLabel;
           llvm::raw_string_ostream sstream(debugLabel);
           if (relative)
@@ -999,11 +887,7 @@
         for (auto srcClass : latticeElement->getAliasClasses()) {
           const auto &srcPointsTo = pointsToSets->getPointsTo(srcClass);
           for (AliasClassLattice *result : results) {
-<<<<<<< HEAD
-            if (!isPointerLike(result->getPoint().getType()))
-=======
             if (!isPointerLike(result->getAnchor().getType()))
->>>>>>> 8aa216e1
               continue;
 
             // TODO: consider some sort of "point join" or better insert that
@@ -1060,11 +944,7 @@
   assert(relative && "only valid to create implicit argument dereferences when "
                      "operating in relative mode");
 
-<<<<<<< HEAD
-  Value readResult = result->getPoint();
-=======
   Value readResult = result->getAnchor();
->>>>>>> 8aa216e1
   auto parent = op->getParentOfType<FunctionOpInterface>();
   assert(parent && "failed to find function parent");
   auto *entryPointsToSets =
@@ -1167,28 +1047,6 @@
         out.push_back(enzyme::AliasClassSet::getUnknown());
       } else {
         assert(strAttr.getValue() == enzyme::undefinedSetString);
-        out.push_back(enzyme::AliasClassSet::getUndefined());
-      }
-    } else {
-      enzyme::AliasClassSet aliasClasses;
-      for (DistinctAttr aliasClass :
-           cast<ArrayAttr>(element).getAsRange<DistinctAttr>()) {
-        (void)aliasClasses.insert({aliasClass});
-      }
-      out.push_back(aliasClasses);
-    }
-  }
-}
-
-static void
-deserializeAliasSummary(ArrayAttr summary,
-                        SmallVectorImpl<enzyme::AliasClassSet> &out) {
-  for (Attribute element : summary) {
-    if (auto strAttr = dyn_cast<StringAttr>(element)) {
-      if (strAttr.getValue() == "<unknown>") {
-        out.push_back(enzyme::AliasClassSet::getUnknown());
-      } else {
-        assert(strAttr.getValue() == "<undefined>");
         out.push_back(enzyme::AliasClassSet::getUndefined());
       }
     } else {
