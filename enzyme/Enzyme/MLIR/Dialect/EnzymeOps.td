--- conflicted
+++ resolved
@@ -252,7 +252,6 @@
   }];
 }
 
-<<<<<<< HEAD
 def AddSampleToTraceOp : Enzyme_Op<"addSampleToTrace"> {
   let summary = "Add a sampled value into the execution trace";
   let description = [{
@@ -290,9 +289,8 @@
   let assemblyFormat = [{
     $fn `(` $inputs `)` attr-dict `:` functional-type($inputs, results)
   }];
-} 
-
-=======
+}
+
 def IgnoreDerivativesOp : Enzyme_Op<"ignore_derivatives",
     [Pure, SameOperandsAndResultElementType, SameOperandsAndResultShape]> {
   let summary = "Prevents the flow of gradients (and higher-order derivatives) by creating a new value that is detached from the original value. This is an identity operation on the primal.";
@@ -304,5 +302,4 @@
   }];
 }
 
->>>>>>> c3cb0adf
 #endif // ENZYME_OPS