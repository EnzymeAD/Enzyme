--- conflicted
+++ resolved
@@ -459,11 +459,7 @@
     auto Limit = B.CreatePHI(found.var->getType(), 1);
 
     for (BasicBlock *Pred : predecessors(ExitBlock)) {
-<<<<<<< HEAD
-      if (LI.getLoopFor(Pred) == L || L->contains(Pred)) {
-=======
       if (L->contains(Pred)) {
->>>>>>> d0ba44d2
         Limit->addIncoming(found.var, Pred);
       } else {
         Limit->addIncoming(UndefValue::get(found.var->getType()), Pred);
@@ -471,10 +467,6 @@
     }
 
     storeInstructionInCache(lctx, Limit, LimitVar);
-    if (loopContexts[L].antivaralloc) {
-      IRBuilder<> B2(&ExitBlock->back());
-      B2.CreateStore(Limit, loopContexts[L].antivaralloc);
-    }
   }
   found.trueLimit = LimitVar;
   return LimitVar;
