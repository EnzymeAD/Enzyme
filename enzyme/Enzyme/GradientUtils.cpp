/*
 * GradientUtils.cpp - Gradient Utility data structures and functions
 *
 * Copyright (C) 2019 William S. Moses (enzyme@wsmoses.com) - All Rights Reserved
 *
 * For commercial use of this code please contact the author(s) above.
 *
 * For research use of the code please use the following citation.
 *
 * \misc{mosesenzyme,
    author = {William S. Moses, Tim Kaler},
    title = {Enzyme: LLVM Automatic Differentiation},
    year = {2019},
    howpublished = {\url{https://github.com/wsmoses/Enzyme/}},
    note = {commit xxxxxxx}
 */

#include "GradientUtils.h"

#include <llvm/Config/llvm-config.h>

#include "EnzymeLogic.h"

#include "FunctionUtils.h"

#include "llvm/IR/InstrTypes.h"
#include "llvm/Transforms/Utils/SimplifyIndVar.h"

#include <algorithm>

//! Is possibleChild a child loop or the same loop as possibleParent
static bool isParentOrSameContext(LoopContext & possibleChild, LoopContext & possibleParent) {
    if (possibleChild.header == possibleParent.header) return true;
    
    for(Loop* lp = possibleChild.parent; lp != nullptr; lp = lp->getParentLoop()) {
        if (lp->getHeader() == possibleParent.header) return true;
    }
    return false;
}

  //! Given an edge from BB to branchingBlock get the corresponding block to branch to in the reverse pass
  BasicBlock* GradientUtils::getReverseOrLatchMerge(BasicBlock* BB, BasicBlock* branchingBlock) {
    assert(BB);
    // BB should be a forward pass block, assert that
    if (reverseBlocks.find(BB) == reverseBlocks.end()) {
        llvm::errs() << *oldFunc << "\n";
        llvm::errs() << *newFunc << "\n";
        llvm::errs() << "BB: " << *BB << "\n";
        llvm::errs() << "branchingBlock: " << *branchingBlock << "\n";
    }
    assert(reverseBlocks.find(BB) != reverseBlocks.end());
    LoopContext lc;
    bool inLoop = getContext(BB, lc);
    if (!inLoop) return reverseBlocks[BB];
    
    auto latches = fake::SCEVExpander::getLatches(LI.getLoopFor(BB), lc.exitBlocks);
    if (std::find(latches.begin(), latches.end(), BB) == latches.end()) return reverseBlocks[BB];

    LoopContext branchingContext;
    bool inLoopContext = getContext(branchingBlock, branchingContext);

    assert(lc.latchMerge);

    // if this is a branch into the loop, this certainly should go to the merged
    //  block as this represents starting the loop
    if (!inLoopContext || !isParentOrSameContext(branchingContext, lc) ) {
        //llvm::errs() << "LC BB:" << BB->getName() << " branchingBlock:" << branchingBlock->getName() << "\n";
        return lc.latchMerge;
    }

    // if we branch from inside the loop, we only need to go to the merged loop
    //   if the original branch is to the header (otherwise its an internal branch in the loop)
    if (branchingBlock == lc.header) {
        //llvm::errs() << "LH BB:" << BB->getName() << " branchingBlock:" << branchingBlock->getName() << "\n";
        return lc.latchMerge;
    }

    //llvm::errs() << " BB:" << BB->getName() << " branchingBlock:" << branchingBlock->getName() << "\n";
    return reverseBlocks[BB];
  }

  void GradientUtils::forceContexts(bool setupMerge) {
    for(auto BB : originalBlocks) {
        LoopContext lc;
        getContext(BB, lc);
    }

	if (setupMerge) {
        for(auto pair : loopContexts) {
			auto &lc = pair.second;

            lc.latchMerge = BasicBlock::Create(newFunc->getContext(), "loopMerge", newFunc);
            loopContexts[pair.first].latchMerge = lc.latchMerge;
            {
                LoopContext bar;
                getContext(lc.header, bar);
                assert(bar.latchMerge == lc.latchMerge);
            }
            lc.latchMerge->getInstList().push_front(lc.antivar);

			IRBuilder<> mergeBuilder(lc.latchMerge);
            PHINode* firstiter = mergeBuilder.CreatePHI(Type::getInt1Ty(mergeBuilder.getContext()), 1);
			Instruction* sub = cast<Instruction>(mergeBuilder.CreateSub(lc.antivar, ConstantInt::get(lc.antivar->getType(), 1)));

            auto latches = fake::SCEVExpander::getLatches(LI.getLoopFor(lc.header), lc.exitBlocks);
            
            for(BasicBlock* exit : lc.exitBlocks) {
                IRBuilder<> tbuild(reverseBlocks[exit]);
                Value* lim = nullptr;
                if (lc.dynamic) {
                    lim = lookupValueFromCache(tbuild, lc.preheader, cast<AllocaInst>(lc.limit));
                } else {
                    lim = lookupM(lc.limit, tbuild);
                }
                lc.antivar->addIncoming(lim, reverseBlocks[exit]);
                firstiter->addIncoming(ConstantInt::getTrue(mergeBuilder.getContext()), reverseBlocks[exit]);
            }            

			lc.antivar->addIncoming(sub, reverseBlocks[lc.header]);
            firstiter->addIncoming(ConstantInt::getFalse(mergeBuilder.getContext()), reverseBlocks[lc.header]);

			if (latches.size() == 1) {
                lc.latchMerge->takeName(reverseBlocks[latches[0]]);
                reverseBlocks[latches[0]]->setName(lc.latchMerge->getName()+"_exit");
                lc.latchMerge->moveBefore(reverseBlocks[latches[0]]);
            }

            std::map<BasicBlock*,std::vector<std::pair</*pred*/BasicBlock*,/*succ*/BasicBlock*>>> targetToPreds;

            for(BasicBlock* exit : lc.exitBlocks) {
                for(auto pred : predecessors(exit)) {
                    auto fd = std::find(latches.begin(), latches.end(), pred);
                    if ( fd != latches.end()) {
                        auto latch = *fd;
                        targetToPreds[reverseBlocks[latch]].push_back(std::make_pair(pred, exit));
                    }
                }
            }

            BasicBlock* backlatch = nullptr;
            for(auto blk : predecessors(lc.header)) {
               if (blk == lc.preheader) continue;
               assert(backlatch == nullptr);
               backlatch = blk;
            }
            assert(backlatch != nullptr);
 
            this->branchToCorrespondingTarget(lc.preheader, mergeBuilder, targetToPreds);
            Instruction* termInst = lc.latchMerge->getTerminator();
            SmallVector<BasicBlock*, 4> succ;
            for(BasicBlock* suc : successors(lc.latchMerge)) {
              succ.push_back(suc);
            }
            assert(termInst);
            mergeBuilder.SetInsertPoint(termInst);

            // ensure we only start at the correct exiting block on the first reverse iteration, otherwise
            //  we want to branch to the backlatch edge

            // Case 1: The correct exiting block terminator unconditionally branches to the backlatch we need to do for all other iterations, no modification
            if(succ.size() == 1 && (reverseBlocks[backlatch] == succ[0]) ) {
                //Do nothing here, remove helper firstiter
                firstiter->eraseFromParent();
                
            // Case 2: The correct exiting block terminator unconditionally branches a different block, change to a conditional branch depending on if we are the first iteration
            } else if (succ.size() == 1) {

                // If first iteration, branch to the exiting block, otherwise the backlatch
                mergeBuilder.CreateCondBr(firstiter, succ[0], reverseBlocks[backlatch]);
                
            // Case 3: The correct exiting block terminator conditionally branches to the backlatch different block, change to a conditional branch depending on if we are the first iteration
            } else if(succ.size() == 2 && (reverseBlocks[backlatch] == succ[0] || reverseBlocks[backlatch] == succ[1]) ) {
                auto branch = cast<BranchInst>(termInst);
                if (reverseBlocks[backlatch] == succ[0]) {
                    // if we branch to backlatch on true, modify condition to branch if usual condition or not the first iteration
                    branch->setCondition(mergeBuilder.CreateOr(branch->getCondition(), mergeBuilder.CreateNot(firstiter)));
                } else {
                    assert(reverseBlocks[backlatch] == succ[1]);
                    // if we branch to backlatch on false (ie go to special exit on true), modify condition to only go to special exit if usual condition and first iteration
                    branch->setCondition(mergeBuilder.CreateAnd(branch->getCondition(), firstiter));
                }
            
            // Case 4 (default fallback): First branch depending on first iteration or not, then branch on the special exit
            } else {
                BasicBlock* splitBlock = lc.latchMerge->splitBasicBlock(sub->getNextNode());
                assert(cast<BranchInst>(lc.latchMerge->getTerminator())->getNumSuccessors() == 1);

                lc.latchMerge->getTerminator()->eraseFromParent();
                mergeBuilder.SetInsertPoint(lc.latchMerge);
                mergeBuilder.CreateCondBr(firstiter, splitBlock, reverseBlocks[backlatch]);

            }
        }
	}
  }

bool shouldRecompute(Value* val, const ValueToValueMapTy& available) {
  if (available.count(val)) return false;
  if (isa<Argument>(val) || isa<Constant>(val)) {
    return false;
  } else if (auto op = dyn_cast<CastInst>(val)) {
    return shouldRecompute(op->getOperand(0), available);
  } else if (isa<AllocaInst>(val)) {
    return true;
  } else if (auto op = dyn_cast<BinaryOperator>(val)) {
    bool a0 = shouldRecompute(op->getOperand(0), available);
    if (a0) {
        //llvm::errs() << "need recompute: " << *op->getOperand(0) << "\n";
    }
    bool a1 = shouldRecompute(op->getOperand(1), available);
    if (a1) {
        //llvm::errs() << "need recompute: " << *op->getOperand(1) << "\n";
    }
    return a0 || a1;
  } else if (auto op = dyn_cast<CmpInst>(val)) {
    return shouldRecompute(op->getOperand(0), available) || shouldRecompute(op->getOperand(1), available);
  } else if (auto op = dyn_cast<SelectInst>(val)) {
    return shouldRecompute(op->getOperand(0), available) || shouldRecompute(op->getOperand(1), available) || shouldRecompute(op->getOperand(2), available);
  } else if (auto load = dyn_cast<LoadInst>(val)) {
    Value* idx = load->getOperand(0);
    while (!isa<Argument>(idx)) {
      if (auto gep = dyn_cast<GetElementPtrInst>(idx)) {
        for(auto &a : gep->indices()) {
          if (shouldRecompute(a, available)) {
                        //llvm::errs() << "not recomputable: " << *a << "\n";
            return true;
          }
        }
        idx = gep->getPointerOperand();
      } else if(auto cast = dyn_cast<CastInst>(idx)) {
        idx = cast->getOperand(0);
      } else if(isa<CallInst>(idx)) {
            //} else if(auto call = dyn_cast<CallInst>(idx)) {
                //if (call->getCalledFunction()->getName() == "malloc")
                //    return false;
                //else
        {
                    //llvm::errs() << "unknown call " << *call << "\n";
          return true;
        }
      } else {
              //llvm::errs() << "not a gep " << *idx << "\n";
        return true;
      }
    }
    Argument* arg = cast<Argument>(idx);
    if (! ( arg->hasAttribute(Attribute::ReadOnly) || arg->hasAttribute(Attribute::ReadNone)) ) {
            //llvm::errs() << "argument " << *arg << " not marked read only\n";
      return true;
    }
    return false;
  } else if (auto phi = dyn_cast<PHINode>(val)) {
    if (phi->getNumIncomingValues () == 1) {
      bool b = shouldRecompute(phi->getIncomingValue(0) , available);
      if (b) {
            //llvm::errs() << "phi need recompute: " <<*phi->getIncomingValue(0) << "\n";
      }
      return b;
    }

    return true;
  } else if (auto op = dyn_cast<IntrinsicInst>(val)) {
    switch(op->getIntrinsicID()) {
      case Intrinsic::sin:
      case Intrinsic::cos:
      return false;
      return shouldRecompute(op->getOperand(0), available);
      default:
      return true;
    }
  }
  //llvm::errs() << "unknown inst " << *val << " unable to recompute\n";
  return true;
}

GradientUtils* GradientUtils::CreateFromClone(Function *todiff, AAResults &AA, TargetLibraryInfo &TLI, const std::set<unsigned> & constant_args, ReturnType returnValue, bool differentialReturn, llvm::Type* additionalArg) {
    assert(!todiff->empty());
    ValueToValueMapTy invertedPointers;
    SmallPtrSet<Value*,4> constants;
    SmallPtrSet<Value*,20> nonconstant;
    SmallPtrSet<Value*,2> returnvals;
    ValueToValueMapTy originalToNew;
    auto newFunc = CloneFunctionWithReturns(todiff, AA, TLI, invertedPointers, constant_args, constants, nonconstant, returnvals, /*returnValue*/returnValue, /*differentialReturn*/differentialReturn, "fakeaugmented_"+todiff->getName(), &originalToNew, /*diffeReturnArg*/false, additionalArg);
    auto res = new GradientUtils(newFunc, AA, TLI, invertedPointers, constants, nonconstant, returnvals, originalToNew);
    res->oldFunc = todiff;
    return res;
}

DiffeGradientUtils* DiffeGradientUtils::CreateFromClone(Function *todiff, AAResults &AA, TargetLibraryInfo &TLI, const std::set<unsigned> & constant_args, ReturnType returnValue, bool differentialReturn, Type* additionalArg) {
  assert(!todiff->empty());
  ValueToValueMapTy invertedPointers;
  SmallPtrSet<Value*,4> constants;
  SmallPtrSet<Value*,20> nonconstant;
  SmallPtrSet<Value*,2> returnvals;
  ValueToValueMapTy originalToNew;
  auto newFunc = CloneFunctionWithReturns(todiff, AA, TLI, invertedPointers, constant_args, constants, nonconstant, returnvals, returnValue, differentialReturn, "diffe"+todiff->getName(), &originalToNew, /*diffeReturnArg*/true, additionalArg);
  auto res = new DiffeGradientUtils(newFunc, AA, TLI, invertedPointers, constants, nonconstant, returnvals, originalToNew);
  res->oldFunc = todiff;
  return res;
}

Value* GradientUtils::invertPointerM(Value* val, IRBuilder<>& BuilderM) {
    if (isa<ConstantPointerNull>(val)) {
        return val;
    } else if (isa<UndefValue>(val)) {
        return val;
    } else if (auto cint = dyn_cast<ConstantInt>(val)) {
        if (cint->isZero()) return cint;
        if (cint->isOne()) return cint;
    }

    if(isConstantValue(val)) {
        llvm::errs() << *oldFunc << "\n";
        llvm::errs() << *newFunc << "\n";
        dumpSet(this->originalInstructions);
        if (auto arg = dyn_cast<Instruction>(val)) {
            llvm::errs() << *arg->getParent()->getParent() << "\n";
        }
        llvm::errs() << *val << "\n";
    }
    assert(!isConstantValue(val));

    auto M = BuilderM.GetInsertBlock()->getParent()->getParent();
    assert(val);

    if (invertedPointers.find(val) != invertedPointers.end()) {
        return lookupM(invertedPointers[val], BuilderM);
    }

    if (auto arg = dyn_cast<GlobalVariable>(val)) {
      if (!hasMetadata(arg, "enzyme_shadow")) {
          llvm::errs() << *arg << "\n";
          report_fatal_error("cannot compute with global variable that doesn't have marked shadow global");
      }
      auto md = arg->getMetadata("enzyme_shadow");
      if (!isa<MDTuple>(md)) {
          llvm::errs() << *arg << "\n";
          llvm::errs() << *md << "\n";
          report_fatal_error("cannot compute with global variable that doesn't have marked shadow global (metadata incorrect type)");
      }
      auto md2 = cast<MDTuple>(md);
      assert(md2->getNumOperands() == 1);
      auto gvemd = cast<ConstantAsMetadata>(md2->getOperand(0));
      auto cs = gvemd->getValue();
      return invertedPointers[val] = cs;
    } else if (auto fn = dyn_cast<Function>(val)) {
      //! Todo allow tape propagation
      auto newf = CreatePrimalAndGradient(fn, /*constant_args*/{}, TLI, AA, /*returnValue*/false, /*differentialReturn*/fn->getReturnType()->isFPOrFPVectorTy(), /*topLevel*/false, /*additionalArg*/nullptr);
      return BuilderM.CreatePointerCast(newf, fn->getType());
    } else if (auto arg = dyn_cast<CastInst>(val)) {
      auto result = BuilderM.CreateCast(arg->getOpcode(), invertPointerM(arg->getOperand(0), BuilderM), arg->getDestTy(), arg->getName()+"'ipc");
      return result;
    } else if (auto arg = dyn_cast<ExtractValueInst>(val)) {
      IRBuilder<> bb(arg);
      auto result = bb.CreateExtractValue(invertPointerM(arg->getOperand(0), bb), arg->getIndices(), arg->getName()+"'ipev");
      invertedPointers[arg] = result;
      return lookupM(invertedPointers[arg], BuilderM);
    } else if (auto arg = dyn_cast<InsertValueInst>(val)) {
      IRBuilder<> bb(arg);
      auto result = bb.CreateInsertValue(invertPointerM(arg->getOperand(0), bb), invertPointerM(arg->getOperand(1), bb), arg->getIndices(), arg->getName()+"'ipiv");
      invertedPointers[arg] = result;
      return lookupM(invertedPointers[arg], BuilderM);
    } else if (auto arg = dyn_cast<SelectInst>(val)) {
      IRBuilder<> bb(arg);
      auto result = bb.CreateSelect(arg->getCondition(), invertPointerM(arg->getTrueValue(), bb), invertPointerM(arg->getFalseValue(), bb), arg->getName()+"'ipse");
      invertedPointers[arg] = result;
      return lookupM(invertedPointers[arg], BuilderM);
    } else if (auto arg = dyn_cast<LoadInst>(val)) {
      IRBuilder <> bb(arg);
      auto li = bb.CreateLoad(invertPointerM(arg->getOperand(0), bb), arg->getName()+"'ipl");
      li->setAlignment(arg->getAlignment());
      li->setVolatile(arg->isVolatile());
      li->setOrdering(arg->getOrdering());
      li->setSyncScopeID(arg->getSyncScopeID ());
      invertedPointers[arg] = li;
      return lookupM(invertedPointers[arg], BuilderM);
    } else if (auto arg = dyn_cast<BinaryOperator>(val)) {
      assert(arg->getType()->isIntOrIntVectorTy());
      IRBuilder <> bb(arg);
      auto li = bb.CreateBinOp(arg->getOpcode(), invertPointerM(arg->getOperand(0), bb), invertPointerM(arg->getOperand(1), bb), arg->getName());
      invertedPointers[arg] = li;
      return lookupM(invertedPointers[arg], BuilderM);
    } else if (auto arg = dyn_cast<GetElementPtrInst>(val)) {
      if (arg->getParent() == &arg->getParent()->getParent()->getEntryBlock()) {
        IRBuilder<> bb(arg);
        SmallVector<Value*,4> invertargs;
        for(auto &a: arg->indices()) {
            auto b = lookupM(a, bb);
            invertargs.push_back(b);
        }
        auto result = bb.CreateGEP(invertPointerM(arg->getPointerOperand(), bb), invertargs, arg->getName()+"'ipge");
        if (auto gep = dyn_cast<GetElementPtrInst>(result))
            gep->setIsInBounds(arg->isInBounds());
        invertedPointers[arg] = result;
        return lookupM(invertedPointers[arg], BuilderM);
      }

      SmallVector<Value*,4> invertargs;
      for(auto &a: arg->indices()) {
          auto b = lookupM(a, BuilderM);
          invertargs.push_back(b);
      }
      auto result = BuilderM.CreateGEP(invertPointerM(arg->getPointerOperand(), BuilderM), invertargs, arg->getName()+"'ipg");
      return result;
    } else if (auto inst = dyn_cast<AllocaInst>(val)) {
        IRBuilder<> bb(inst);
        AllocaInst* antialloca = bb.CreateAlloca(inst->getAllocatedType(), inst->getType()->getPointerAddressSpace(), inst->getArraySize(), inst->getName()+"'ipa");
        invertedPointers[val] = antialloca;
        antialloca->setAlignment(inst->getAlignment());

        auto dst_arg = bb.CreateBitCast(antialloca,Type::getInt8PtrTy(val->getContext()));
        auto val_arg = ConstantInt::get(Type::getInt8Ty(val->getContext()), 0);
        auto len_arg = bb.CreateNUWMul(bb.CreateZExtOrTrunc(inst->getArraySize(),Type::getInt64Ty(val->getContext())), ConstantInt::get(Type::getInt64Ty(val->getContext()), M->getDataLayout().getTypeAllocSizeInBits(inst->getAllocatedType())/8) );
        auto volatile_arg = ConstantInt::getFalse(val->getContext());

#if LLVM_VERSION_MAJOR == 6
        auto align_arg = ConstantInt::get(Type::getInt32Ty(val->getContext()), antialloca->getAlignment());
        Value *args[] = { dst_arg, val_arg, len_arg, align_arg, volatile_arg };
#else
        Value *args[] = { dst_arg, val_arg, len_arg, volatile_arg };
#endif
        Type *tys[] = {dst_arg->getType(), len_arg->getType()};
        auto memset = cast<CallInst>(bb.CreateCall(Intrinsic::getDeclaration(M, Intrinsic::memset, tys), args));
        memset->addParamAttr(0, Attribute::getWithAlignment(inst->getContext(), inst->getAlignment()));
        memset->addParamAttr(0, Attribute::NonNull);
        return lookupM(invertedPointers[inst], BuilderM);
    } else if (auto phi = dyn_cast<PHINode>(val)) {
     std::map<Value*,std::set<BasicBlock*>> mapped;
     for(unsigned int i=0; i<phi->getNumIncomingValues(); i++) {
        mapped[phi->getIncomingValue(i)].insert(phi->getIncomingBlock(i));
     }

     if (false && mapped.size() == 1) {
        return invertPointerM(phi->getIncomingValue(0), BuilderM);
     }
#if 0
     else if (false && mapped.size() == 2) {
         IRBuilder <> bb(phi);
         auto which = bb.CreatePHI(Type::getInt1Ty(phi->getContext()), phi->getNumIncomingValues());
         //TODO this is not recursive

         int cnt = 0;
         Value* vals[2];
         for(auto v : mapped) {
            assert( cnt <= 1 );
            vals[cnt] = v.first;
            for (auto b : v.second) {
                which->addIncoming(ConstantInt::get(which->getType(), cnt), b);
            }
            cnt++;
         }

         auto which2 = lookupM(which, BuilderM);
         auto result = BuilderM.CreateSelect(which2, invertPointerM(vals[1], BuilderM), invertPointerM(vals[0], BuilderM));
         return result;
     }
#endif

     else {
         IRBuilder <> bb(phi);
         auto which = bb.CreatePHI(phi->getType(), phi->getNumIncomingValues());
         invertedPointers[val] = which;

         for(unsigned int i=0; i<phi->getNumIncomingValues(); i++) {
            IRBuilder <>pre(phi->getIncomingBlock(i)->getTerminator());
            which->addIncoming(invertPointerM(phi->getIncomingValue(i), pre), phi->getIncomingBlock(i));
         }

         return lookupM(which, BuilderM);
     }
    }
    assert(BuilderM.GetInsertBlock());
    assert(BuilderM.GetInsertBlock()->getParent());
    assert(val);
    llvm::errs() << "fn:" << *BuilderM.GetInsertBlock()->getParent() << "\nval=" << *val << "\n";
    for(auto z : invertedPointers) {
      llvm::errs() << "available inversion for " << *z.first << " of " << *z.second << "\n";
    }
    assert(0 && "cannot find deal with ptr that isnt arg");
    report_fatal_error("cannot find deal with ptr that isnt arg");
}

std::pair<PHINode*,Instruction*> insertNewCanonicalIV(Loop* L, Type* Ty) {
    assert(L);
    assert(Ty);

    BasicBlock* Header = L->getHeader();
    assert(Header);
    IRBuilder <>B(&Header->front());
    PHINode *CanonicalIV = B.CreatePHI(Ty, 1, "iv");

    B.SetInsertPoint(Header->getFirstNonPHIOrDbg());
    Instruction* inc = cast<Instruction>(B.CreateNUWAdd(CanonicalIV, ConstantInt::get(CanonicalIV->getType(), 1), "iv.next"));

    for (BasicBlock *Pred : predecessors(Header)) {
        assert(Pred);
        if (L->contains(Pred)) {
            CanonicalIV->addIncoming(inc, Pred);
        } else {
            CanonicalIV->addIncoming(ConstantInt::get(CanonicalIV->getType(), 0), Pred);
        }
    }
    return std::pair<PHINode*,Instruction*>(CanonicalIV,inc);
}

<<<<<<< HEAD
void removeRedundantIVs(const Loop* L, BasicBlock* Header, BasicBlock* Preheader, PHINode* CanonicalIV, ScalarEvolution &SE, GradientUtils &gutils, Instruction* increment, const SmallVectorImpl<BasicBlock*>&& latches) {
=======
void removeRedundantIVs(const Loop* L, BasicBlock* Header, BasicBlock* Preheader, PHINode* CanonicalIV, ScalarEvolution &SE, GradientUtils &gutils, Value* increment, const SmallVectorImpl<BasicBlock*>&& latches) {
>>>>>>> 1827a064
    assert(Header);
    assert(CanonicalIV);

    SmallVector<Instruction*, 8> IVsToRemove;

    //This scope is necessary to ensure scevexpander cleans up before we erase things
    {
    fake::SCEVExpander Exp(SE, Header->getParent()->getParent()->getDataLayout(), "enzyme");

    for (BasicBlock::iterator II = Header->begin(); isa<PHINode>(II); ++II) {
        PHINode *PN = cast<PHINode>(II);
        if (PN == CanonicalIV) continue;
        if (!SE.isSCEVable(PN->getType())) continue;
        const SCEV *S = SE.getSCEV(PN);
        if (SE.getCouldNotCompute() == S) continue;
        Value *NewIV = Exp.expandCodeFor(S, S->getType(), CanonicalIV);
        if (NewIV == PN) {
          llvm::errs() << "TODO: odd case need to ensure replacement\n";
          continue;
        }

        PN->replaceAllUsesWith(NewIV);
        IVsToRemove.push_back(PN);
    }
    }
    
    for (Instruction *PN : IVsToRemove) {
      gutils.erase(PN);
    }

<<<<<<< HEAD
    #if 1
=======
>>>>>>> 1827a064
    if (latches.size() == 1 && isa<BranchInst>(latches[0]->getTerminator()) && cast<BranchInst>(latches[0]->getTerminator())->isConditional())
    for (auto use : CanonicalIV->users()) {
      if (auto cmp = dyn_cast<ICmpInst>(use)) {
        if (cast<BranchInst>(latches[0]->getTerminator())->getCondition() != cmp) continue;
        // Force i to be on LHS
        if (cmp->getOperand(0) != CanonicalIV) {
          //Below also swaps predicate correctly
          cmp->swapOperands();
        }
        assert(cmp->getOperand(0) == CanonicalIV);

        auto scv = SE.getSCEVAtScope(cmp->getOperand(1), L);
        if (cmp->isUnsigned() || (scv != SE.getCouldNotCompute() && SE.isKnownNonNegative(scv)) ) {

          // valid replacements (since unsigned comparison and i starts at 0 counting up)

          // * i < n => i != n, valid since first time i >= n occurs at i == n
          if (cmp->getPredicate() == ICmpInst::ICMP_ULT || cmp->getPredicate() == ICmpInst::ICMP_SLT) {
            cmp->setPredicate(ICmpInst::ICMP_NE);
            goto cend;
          }

          // * i <= n => i != n+1, valid since first time i > n occurs at i == n+1 [ which we assert is in bitrange as not infinite loop ]
          if (cmp->getPredicate() == ICmpInst::ICMP_ULE || cmp->getPredicate() == ICmpInst::ICMP_SLE) {
            IRBuilder <>builder (Preheader->getTerminator());
            if (auto inst = dyn_cast<Instruction>(cmp->getOperand(1))) {
              builder.SetInsertPoint(inst->getNextNode());
            }
            cmp->setOperand(1, builder.CreateNUWAdd(cmp->getOperand(1), ConstantInt::get(cmp->getOperand(1)->getType(), 1, false)));
            cmp->setPredicate(ICmpInst::ICMP_NE);
            goto cend;
          }

          // * i >= n => i == n, valid since first time i >= n occurs at i == n
          if (cmp->getPredicate() == ICmpInst::ICMP_UGE || cmp->getPredicate() == ICmpInst::ICMP_SGE) {
            cmp->setPredicate(ICmpInst::ICMP_EQ);
            goto cend;
          }

          // * i > n => i == n+1, valid since first time i > n occurs at i == n+1 [ which we assert is in bitrange as not infinite loop ]
          if (cmp->getPredicate() == ICmpInst::ICMP_UGT || cmp->getPredicate() == ICmpInst::ICMP_SGT) {
            IRBuilder <>builder (Preheader->getTerminator());
            if (auto inst = dyn_cast<Instruction>(cmp->getOperand(1))) {
              builder.SetInsertPoint(inst->getNextNode());
            }
            cmp->setOperand(1, builder.CreateNUWAdd(cmp->getOperand(1), ConstantInt::get(cmp->getOperand(1)->getType(), 1, false)));
            cmp->setPredicate(ICmpInst::ICMP_EQ);
            goto cend;
          }
        }
        cend:;
        if (cmp->getPredicate() == ICmpInst::ICMP_NE) {

        }
      }
    }


    // Replace previous increment usage with new increment value
    if (increment) {
      increment->moveAfter(CanonicalIV->getParent()->getFirstNonPHI());
      std::vector<Instruction*> toerase;
      for(auto use : CanonicalIV->users()) {
        auto bo = dyn_cast<BinaryOperator>(use);
        
        if (bo == nullptr) continue;
        if (bo->getOpcode() != BinaryOperator::Add) continue;
        if (use == increment) continue;

        Value* toadd = nullptr;
        if (bo->getOperand(0) == CanonicalIV) {
          toadd = bo->getOperand(1);
        } else {
          assert(bo->getOperand(1) == CanonicalIV);
          toadd = bo->getOperand(0);
        }
        if (auto ci = dyn_cast<ConstantInt>(toadd)) {
          if (!ci->isOne()) continue;
          bo->replaceAllUsesWith(increment);
          toerase.push_back(bo);
        } else {
          continue;
        }
      }
      for(auto inst: toerase) {
        gutils.erase(inst);
      }

      if (latches.size() == 1 && isa<BranchInst>(latches[0]->getTerminator()) && cast<BranchInst>(latches[0]->getTerminator())->isConditional())
      for (auto use : increment->users()) {
        if (auto cmp = dyn_cast<ICmpInst>(use)) {
          if (cast<BranchInst>(latches[0]->getTerminator())->getCondition() != cmp) continue;

          // Force i+1 to be on LHS
          if (cmp->getOperand(0) != increment) {
            //Below also swaps predicate correctly
            cmp->swapOperands();
          }
          assert(cmp->getOperand(0) == increment);

          auto scv = SE.getSCEVAtScope(cmp->getOperand(1), L);
          llvm::errs() << "coing to think about " << *cmp << "\n";
          if (cmp->isUnsigned() || (scv != SE.getCouldNotCompute() && SE.isKnownNonNegative(scv)) ) {

            // valid replacements (since unsigned comparison and i starts at 0 counting up)

            // * i+1 < n => i+1 != n, valid since first time i+1 >= n occurs at i+1 == n
            if (cmp->getPredicate() == ICmpInst::ICMP_ULT || cmp->getPredicate() == ICmpInst::ICMP_SLT) {
              cmp->setPredicate(ICmpInst::ICMP_NE);
              continue;
            }

            // * i+1 <= n => i != n, valid since first time i+1 > n occurs at i+1 == n+1 => i == n
            if (cmp->getPredicate() == ICmpInst::ICMP_ULE || cmp->getPredicate() == ICmpInst::ICMP_SLE) {
              cmp->setOperand(0, CanonicalIV);
              cmp->setPredicate(ICmpInst::ICMP_NE);
              continue;
            }

            // * i+1 >= n => i+1 == n, valid since first time i+1 >= n occurs at i+1 == n
            if (cmp->getPredicate() == ICmpInst::ICMP_UGE || cmp->getPredicate() == ICmpInst::ICMP_SGE) {
              cmp->setPredicate(ICmpInst::ICMP_EQ);
              continue;
            }

            // * i+1 > n => i == n, valid since first time i+1 > n occurs at i+1 == n+1 => i == n
            if (cmp->getPredicate() == ICmpInst::ICMP_UGT || cmp->getPredicate() == ICmpInst::ICMP_SGT) {
              cmp->setOperand(0, CanonicalIV);
              cmp->setPredicate(ICmpInst::ICMP_EQ);
              continue;
            }
          }
        }
      }

    }
    #endif
}

bool getContextM(BasicBlock *BB, LoopContext &loopContext, std::map<Loop*,LoopContext> &loopContexts, LoopInfo &LI,ScalarEvolution &SE,DominatorTree &DT, GradientUtils &gutils) {
    Loop* L = LI.getLoopFor(BB);

    //Not inside a loop
    if (L == nullptr) return false;

    //Already canonicalized
    if (loopContexts.find(L) == loopContexts.end()) {
        
        loopContexts[L].parent = L->getParentLoop();

        loopContexts[L].header = L->getHeader();
        assert(loopContexts[L].header && "loop must have header");

        loopContexts[L].preheader = L->getLoopPreheader();
        assert(loopContexts[L].preheader && "loop must have preheader");
        
        loopContexts[L].latchMerge = nullptr;
    
        fake::SCEVExpander::getExitBlocks(L, loopContexts[L].exitBlocks); 

        auto pair = insertNewCanonicalIV(L, Type::getInt64Ty(BB->getContext()));
        PHINode* CanonicalIV = pair.first;
        assert(CanonicalIV);
        removeRedundantIVs(L, loopContexts[L].header, loopContexts[L].preheader, CanonicalIV, SE, gutils, pair.second, fake::SCEVExpander::getLatches(L, loopContexts[L].exitBlocks));
        loopContexts[L].var = CanonicalIV;
        loopContexts[L].antivar = PHINode::Create(CanonicalIV->getType(), CanonicalIV->getNumIncomingValues(), CanonicalIV->getName()+"'phi");
      
        PredicatedScalarEvolution PSE(SE, *L);
        //predicate.addPredicate(SE.getWrapPredicate(SE.getSCEV(CanonicalIV), SCEVWrapPredicate::IncrementNoWrapMask));
        // Note exitcount needs the true latch (e.g. the one that branches back to header)
        // tather than the latch that contains the branch (as we define latch)
        const SCEV *Limit = PSE.getBackedgeTakenCount(); //getExitCount(L, ExitckedgeTakenCountBlock); //L->getLoopLatch());

            Value *LimitVar = nullptr;

            if (SE.getCouldNotCompute() != Limit) {
            // rerun canonicalization to ensure we have canonical variable equal to limit type
            //CanonicalIV = canonicalizeIVs(Exp, Limit->getType(), L, DT, &gutils);

            if (CanonicalIV == nullptr) {
                report_fatal_error("Couldn't get canonical IV.");
            }

                if (Limit->getType() != CanonicalIV->getType())
                    Limit = SE.getZeroExtendExpr(Limit, CanonicalIV->getType());

                fake::SCEVExpander Exp(SE, BB->getParent()->getParent()->getDataLayout(), "enzyme");
                LimitVar = Exp.expandCodeFor(Limit, CanonicalIV->getType(), loopContexts[L].preheader->getTerminator());
                loopContexts[L].dynamic = false;
            } else {
            //llvm::errs() << "Se has any info: " << SE.getBackedgeTakenInfo(L).hasAnyInfo() << "\n";
            llvm::errs() << "SE could not compute loop limit.\n";
        

              LimitVar = gutils.createCacheForScope(loopContexts[L].preheader, CanonicalIV->getType(), "loopLimit", nullptr, nullptr);

              for(auto ExitBlock: loopContexts[L].exitBlocks) {
                  IRBuilder <> B(&ExitBlock->front());
                  auto herephi = B.CreatePHI(CanonicalIV->getType(), 1);

                  for (BasicBlock *Pred : predecessors(ExitBlock)) {
                    if (LI.getLoopFor(Pred) == L) {
                        herephi->addIncoming(CanonicalIV, Pred);
                    } else {
                        herephi->addIncoming(ConstantInt::get(CanonicalIV->getType(), 0), Pred);
                    }
                  }

                  gutils.storeInstructionInCache(loopContexts[L].preheader, herephi, cast<AllocaInst>(LimitVar));
              }
              loopContexts[L].dynamic = true;
            }
            loopContexts[L].limit = LimitVar;
    }

    loopContext = loopContexts.find(L)->second;
    return true;
}

Value* GradientUtils::lookupM(Value* val, IRBuilder<>& BuilderM) {
    if (isa<Constant>(val)) {
        return val;
    }
    if (isa<BasicBlock>(val)) {
        return val;
    }
    if (isa<Function>(val)) {
        return val;
    }
    if (isa<UndefValue>(val)) {
        return val;
    }
    if (isa<Argument>(val)) {
        return val;
    }
    if (isa<MetadataAsValue>(val)) {
        return val;
    }
    if (!isa<Instruction>(val)) {
        llvm::errs() << *val << "\n";
    }

    auto inst = cast<Instruction>(val);
    if (inversionAllocs && inst->getParent() == inversionAllocs) {
        return val;
    }

    if (isOriginalBlock(*BuilderM.GetInsertBlock())) {
        if (BuilderM.GetInsertBlock()->size() && BuilderM.GetInsertPoint() != BuilderM.GetInsertBlock()->end()) {
            if (DT.dominates(inst, &*BuilderM.GetInsertPoint())) {
                //llvm::errs() << "allowed " << *inst << "from domination\n";
                return inst;
            }
        } else {
            if (DT.dominates(inst, BuilderM.GetInsertBlock())) {
                //llvm::errs() << "allowed " << *inst << "from block domination\n";
                return inst;
            }
        }
    }
    val = inst = fixLCSSA(inst, BuilderM);

    assert(!this->isOriginalBlock(*BuilderM.GetInsertBlock()));

    static std::map<std::pair<Value*, BasicBlock*>, Value*> cache;
    auto idx = std::make_pair(val, BuilderM.GetInsertBlock());
    if (cache.find(idx) != cache.end()) {
        return cache[idx];
    }

    LoopContext lc;
    bool inLoop = getContext(inst->getParent(), lc);

    ValueToValueMapTy available;
    if (inLoop) {
        for(LoopContext idx = lc; ; getContext(idx.parent->getHeader(), idx)) {
          if (!isOriginalBlock(*BuilderM.GetInsertBlock())) {
            available[idx.var] = idx.antivar;
          } else {
            available[idx.var] = idx.var;
          }
          if (idx.parent == nullptr) break;
        }
    }

    if (!shouldRecompute(inst, available)) {
        auto op = unwrapM(inst, BuilderM, available, /*lookupIfAble*/true);
        assert(op);
        return op;
    }
    /*
    if (!inLoop) {
        if (!isOriginalBlock(*BuilderM.GetInsertBlock()) && inst->getParent() == BuilderM.GetInsertBlock());
        todo here/re
    }
    */

    ensureLookupCached(inst);
    assert(scopeMap[inst]);
    Value* result = lookupValueFromCache(BuilderM, inst->getParent(), scopeMap[inst]);
    assert(result->getType() == inst->getType());
    cache[idx] = result;
    return result;
}

bool GradientUtils::getContext(BasicBlock* BB, LoopContext& loopContext) {
    return getContextM(BB, loopContext, this->loopContexts, this->LI, this->SE, this->DT, *this);
}

//! Given a map of edges we could have taken to desired target, compute a value that determines which target should be branched to
//  This function attempts to determine an equivalent condition from earlier in the code and use that if possible, falling back to creating a phi node of which edge was taken if necessary
//  This function can be used in two ways:
//   * If replacePHIs is null (usual case), this function does the branch
//   * If replacePHIs isn't null, do not perform the branch and instead replace the PHI's with the derived condition as to whether we should branch to a particular target
void GradientUtils::branchToCorrespondingTarget(BasicBlock* ctx, IRBuilder <>& BuilderM, const std::map<BasicBlock*, std::vector<std::pair</*pred*/BasicBlock*,/*successor*/BasicBlock*>>> &targetToPreds, const std::map<BasicBlock*,PHINode*>* replacePHIs) {
  if (replacePHIs) {
      if (replacePHIs->size() == 0) return;

      for(auto x: *replacePHIs) {
          assert(targetToPreds.find(x.first) != targetToPreds.end());
      }
  }

  if (targetToPreds.size() == 1) {
      if (replacePHIs == nullptr) {
          BuilderM.CreateBr( targetToPreds.begin()->first );
      } else {
          for (auto pair : *replacePHIs) {
              pair.second->replaceAllUsesWith(ConstantInt::getTrue(pair.second->getContext()));
              pair.second->eraseFromParent();
          }
      }
      return;
  }
        
  // Map of function edges to list of targets this can branch to we have 
  std::map<std::pair</*pred*/BasicBlock*,/*successor*/BasicBlock*>,std::set<BasicBlock*>> done;
  {
        std::deque<std::tuple<std::pair</*pred*/BasicBlock*,/*successor*/BasicBlock*>,BasicBlock*>> Q; // newblock, target

        for (auto pair: targetToPreds) {
          for (auto pred_edge : pair.second) {
              Q.push_back(std::make_pair(pred_edge, pair.first));
          }
        }

        for(std::tuple<std::pair</*pred*/BasicBlock*,/*successor*/BasicBlock*>,BasicBlock*> trace; Q.size() > 0;) {
              trace = Q.front();
              Q.pop_front();
              auto edge = std::get<0>(trace);
              auto block = edge.first;
              //auto blocksuc = edge.second;
              auto target = std::get<1>(trace);
              //llvm::errs() << " seeing Q edge [" << block->getName() << "," << blocksuc->getName() << "] " << " to target " << target->getName() << "\n";

              if (done[edge].count(target)) continue;
              done[edge].insert(target);

              Loop* blockLoop = LI.getLoopFor(block);

              for (BasicBlock *Pred : predecessors(block)) {
                //llvm::errs() << " seeing in pred [" << Pred->getName() << "," << block->getName() << "] to target " << target->getName() << "\n";
                // Don't go up the backedge as we can use the last value if desired via lcssa
                if (blockLoop && blockLoop->getHeader() == block && blockLoop == LI.getLoopFor(Pred)) continue;    

                Q.push_back(std::tuple<std::pair<BasicBlock*,BasicBlock*>,BasicBlock*>(std::make_pair(Pred, block), target ));
                //llvm::errs() << " adding to Q pred [" << Pred->getName() << "," << block->getName() << "] to target " << target->getName() << "\n";
              }
        }
  }

  IntegerType* T = (targetToPreds.size() == 2) ? Type::getInt1Ty(BuilderM.getContext()) : Type::getInt8Ty(BuilderM.getContext());
  CallInst* freeLocation;
  AllocaInst* cache = createCacheForScope(ctx, T, "", /*shouldFree*/&freeLocation, /*lastAlloca*/nullptr);

  Instruction* equivalentTerminator = nullptr;
  
  std::set<BasicBlock*> blocks;
  for(auto pair : done) {
      //const auto& targets = pair.second;
      const auto& edge = pair.first;
      //llvm::errs() << " edge: (" << edge.first->getName() << "," << edge.second->getName() << ")\n";
      //llvm::errs() << "   targets: [";
      //for(auto t : targets) llvm::errs() << t->getName() << ", ";
      //llvm::errs() << "]\n";
      blocks.insert(edge.first);
  }

  for(auto block : blocks) {
      std::set<BasicBlock*> foundtargets;
      for (BasicBlock* succ : successors(block)) {
          auto edge = std::make_pair(block, succ);
          if (done[edge].size() != 1) {
              //llvm::errs() << " | failed to use multisuccessor edge [" << block->getName() << "," << succ->getName() << "\n";
              goto nextpair;
          }
          BasicBlock* target = *done[edge].begin();
          if (foundtargets.find(target) != foundtargets.end()) {
              //llvm::errs() << " | double target for block edge [" << block->getName() << "," << succ->getName() << "\n";
              goto nextpair;
          }
          foundtargets.insert(target);
      }
      if (foundtargets.size() != targetToPreds.size()) {
          //llvm::errs() << " | failed to use " << block->getName() << " since noneq targets\n";
          goto nextpair;
      }
      equivalentTerminator = block->getTerminator();
      goto fast;
      
      nextpair:; 
  }
  goto nofast;


  fast:;
  assert(equivalentTerminator);

  if (auto branch = dyn_cast<BranchInst>(equivalentTerminator)) {
      BasicBlock* block = equivalentTerminator->getParent();
      assert(branch->getCondition());

      IRBuilder<> pbuilder(equivalentTerminator);
      pbuilder.setFastMathFlags(getFast());
      storeInstructionInCache(ctx, pbuilder, branch->getCondition(), cache);

      Value* phi = lookupValueFromCache(BuilderM, ctx, cache);

      if (replacePHIs == nullptr) {
          BuilderM.CreateCondBr(phi, *done[std::make_pair(block, branch->getSuccessor(0))].begin(), *done[std::make_pair(block, branch->getSuccessor(1))].begin());
      } else {
          for (auto pair : *replacePHIs) {
              Value* val = nullptr;
              if (pair.first == *done[std::make_pair(block, branch->getSuccessor(0))].begin()) {
                  val = phi;
              } else if (pair.first == *done[std::make_pair(block, branch->getSuccessor(1))].begin()) {
                  val = BuilderM.CreateNot(phi);
              } else {
                  llvm::errs() << *pair.first->getParent() << "\n";
                  llvm::errs() << *pair.first << "\n";
                  llvm::errs() << *branch << "\n";
                  llvm_unreachable("unknown successor for replacephi");
              }
              if (&*BuilderM.GetInsertPoint() == pair.second) {
                if (pair.second->getNextNode())
                  BuilderM.SetInsertPoint(pair.second->getNextNode());
                else
                  BuilderM.SetInsertPoint(pair.second->getParent());
              }
              pair.second->replaceAllUsesWith(val);
              pair.second->eraseFromParent();
          }
      }
  } else if (auto si = dyn_cast<SwitchInst>(equivalentTerminator)) {
      assert(branch->getCondition());
      BasicBlock* block = equivalentTerminator->getParent();

      IRBuilder<> pbuilder(equivalentTerminator);
      pbuilder.setFastMathFlags(getFast());
      storeInstructionInCache(ctx, pbuilder, branch->getCondition(), cache);

      Value* phi = lookupValueFromCache(BuilderM, ctx, cache);


      if (replacePHIs == nullptr) {
          SwitchInst* swtch = BuilderM.CreateSwitch(phi, *done[std::make_pair(block, si->getDefaultDest())].begin());
          for (auto switchcase : si->cases()) {
              swtch->addCase(switchcase.getCaseValue(), *done[std::make_pair(block, switchcase.getCaseSuccessor())].begin());
          }
      } else {
          for (auto pair : *replacePHIs) {
              Value* cas = si->findCaseDest(pair.first);
              Value* val = nullptr;
              if (cas) {
                  val = BuilderM.CreateICmpEQ(cas, phi);
              } else {
                  //default case
                  val = ConstantInt::getTrue(pair.second->getContext());
                  for(auto switchcase : si->cases()) {
                      val = BuilderM.CreateOr(val, BuilderM.CreateICmpEQ(switchcase.getCaseValue(), phi));
                  }
                  val = BuilderM.CreateNot(val);
              }
              if (&*BuilderM.GetInsertPoint() == pair.second) {
                if (pair.second->getNextNode())
                  BuilderM.SetInsertPoint(pair.second->getNextNode());
                else
                  BuilderM.SetInsertPoint(pair.second->getParent());
              }
              pair.second->replaceAllUsesWith(val);
              pair.second->eraseFromParent();
          }
      }
  } else {
      llvm::errs() << "unknown equivalent terminator\n";
      llvm::errs() << *equivalentTerminator << "\n";
      llvm_unreachable("unknown equivalent terminator");
  }
  return;


  nofast:;

  std::vector<BasicBlock*> targets;
  {
  size_t idx = 0;
  std::map<BasicBlock* /*storingblock*/, std::map<ConstantInt* /*target*/, std::vector<BasicBlock*> /*predecessors*/ > >
      storing;
  for(const auto &pair: targetToPreds) {
      for(auto pred : pair.second) {
          storing[pred.first][ConstantInt::get(T, idx)].push_back(pred.second);
      }
      targets.push_back(pair.first);
      idx++;
  }

  for(const auto &pair: storing) {
      assert(pair.first->getTerminator());
      assert(cast<Instruction>(pair.first->getTerminator()));
      IRBuilder<> pbuilder(pair.first->getTerminator());
      pbuilder.setFastMathFlags(getFast());

      Value* tostore = ConstantInt::get(T, 0);

      if (pair.second.size() == 1) {
          tostore = pair.second.begin()->first;
      } else {
          assert(0 && "multi exit edges not supported");
          exit(1);
         //for(auto targpair : pair.second) {
         //     tostore = pbuilder.CreateOr(tostore, pred);
         //}
      }
      storeInstructionInCache(ctx, pbuilder, tostore, cache);
  }
  }
  
  Value* which = lookupValueFromCache(BuilderM, ctx, cache);
  assert(which);
  assert(which->getType() == T);
  
  if (replacePHIs == nullptr) {
      if (targetToPreds.size() == 2) {
          BuilderM.CreateCondBr(which, /*true*/targets[1], /*false*/targets[0]);
      } else {
          auto swit = BuilderM.CreateSwitch(which, targets.back(), targets.size()-1);
          for(unsigned i=0; i<targets.size()-1; i++) {
            swit->addCase(ConstantInt::get(T, i), targets[i]);
          }
      }
  } else {
      for(unsigned i=0; i<targets.size(); i++) {
          auto found = replacePHIs->find(targets[i]);
          if (found == replacePHIs->end()) continue;

          Value* val = nullptr;
          if (targets.size() == 2 && i == 0) {
              val = BuilderM.CreateNot(which);
          } else if (targets.size() == 2 && i == 1) {
              val = which;
          } else {
              val = BuilderM.CreateICmpEQ(ConstantInt::get(T, i), which);
          }
          if (&*BuilderM.GetInsertPoint() == found->second) {
            if (found->second->getNextNode())
              BuilderM.SetInsertPoint(found->second->getNextNode());
            else
              BuilderM.SetInsertPoint(found->second->getParent());
          }
          found->second->replaceAllUsesWith(val);
          found->second->eraseFromParent();
      }
  }
  return;

}<|MERGE_RESOLUTION|>--- conflicted
+++ resolved
@@ -503,11 +503,7 @@
     return std::pair<PHINode*,Instruction*>(CanonicalIV,inc);
 }
 
-<<<<<<< HEAD
 void removeRedundantIVs(const Loop* L, BasicBlock* Header, BasicBlock* Preheader, PHINode* CanonicalIV, ScalarEvolution &SE, GradientUtils &gutils, Instruction* increment, const SmallVectorImpl<BasicBlock*>&& latches) {
-=======
-void removeRedundantIVs(const Loop* L, BasicBlock* Header, BasicBlock* Preheader, PHINode* CanonicalIV, ScalarEvolution &SE, GradientUtils &gutils, Value* increment, const SmallVectorImpl<BasicBlock*>&& latches) {
->>>>>>> 1827a064
     assert(Header);
     assert(CanonicalIV);
 
@@ -538,10 +534,6 @@
       gutils.erase(PN);
     }
 
-<<<<<<< HEAD
-    #if 1
-=======
->>>>>>> 1827a064
     if (latches.size() == 1 && isa<BranchInst>(latches[0]->getTerminator()) && cast<BranchInst>(latches[0]->getTerminator())->isConditional())
     for (auto use : CanonicalIV->users()) {
       if (auto cmp = dyn_cast<ICmpInst>(use)) {
@@ -678,7 +670,6 @@
       }
 
     }
-    #endif
 }
 
 bool getContextM(BasicBlock *BB, LoopContext &loopContext, std::map<Loop*,LoopContext> &loopContexts, LoopInfo &LI,ScalarEvolution &SE,DominatorTree &DT, GradientUtils &gutils) {
