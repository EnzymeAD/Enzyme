--- conflicted
+++ resolved
@@ -769,10 +769,6 @@
     Value *dsti = B.CreateInBoundsGEP(elementType, dst, idx, "dst.i");
     Value *srci = B.CreateInBoundsGEP(elementType, src, sidx, "src.i");
     LoadInst *srcl = B.CreateLoad(elementType, srci, "src.i.l");
-<<<<<<< HEAD
-
-=======
->>>>>>> 88716861
     StoreInst *dsts = B.CreateStore(srcl, dsti);
 
     if (dstalign) {
