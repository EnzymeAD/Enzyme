--- conflicted
+++ resolved
@@ -3504,7 +3504,6 @@
   return absres;
 }
 
-<<<<<<< HEAD
 llvm::Function *getLogFunction(llvm::Module *M, DerivativeMode mode) {
   switch (mode) {
   case DerivativeMode::ReverseModeGradient:
@@ -3530,7 +3529,8 @@
     llvm_unreachable("Unknown DerivativeMode");
   }
   return nullptr; // Return nullptr if no matching function is found
-=======
+}
+
 llvm::Value *EmitNoDerivativeError(const std::string &message,
                                    llvm::Instruction &inst,
                                    GradientUtils *gutils,
@@ -3629,7 +3629,6 @@
     gutils->TR.dump(ss);
     EmitFailure("CannotDeduceType", inst.getDebugLoc(), &inst, ss.str());
   }
->>>>>>> e08486e0
 }
 
 void dumpModule(llvm::Module *mod) { llvm::errs() << *mod << "\n"; }
