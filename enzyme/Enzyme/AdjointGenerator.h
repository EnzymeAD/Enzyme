//===- AdjointGenerator.h - Implementation of Adjoint's of instructions --===//
//
//                             Enzyme Project
//
// Part of the Enzyme Project, under the Apache License v2.0 with LLVM
// Exceptions. See https://llvm.org/LICENSE.txt for license information.
// SPDX-License-Identifier: Apache-2.0 WITH LLVM-exception
//
// If using this code in an academic setting, please cite the following:
// @incollection{enzymeNeurips,
// title = {Instead of Rewriting Foreign Code for Machine Learning,
//          Automatically Synthesize Fast Gradients},
// author = {Moses, William S. and Churavy, Valentin},
// booktitle = {Advances in Neural Information Processing Systems 33},
// year = {2020},
// note = {To appear in},
// }
//
//===----------------------------------------------------------------------===//
//
// This file contains an instruction visitor AdjointGenerator that generates
// the corresponding augmented forward pass code, and adjoints for all
// LLVM instructions.
//
//===----------------------------------------------------------------------===//
#include "llvm/ADT/ArrayRef.h"
#include "llvm/ADT/STLExtras.h"
#include "llvm/ADT/SmallSet.h"
#include "llvm/ADT/SmallVector.h"
#include "llvm/Analysis/ValueTracking.h"
#include "llvm/IR/Constants.h"
#include "llvm/IR/DerivedTypes.h"
#include "llvm/IR/IntrinsicsX86.h"
#include "llvm/IR/Value.h"
#include "llvm/Transforms/Utils/BasicBlockUtils.h"
#include "llvm/Transforms/Utils/Cloning.h"

#include "DiffeGradientUtils.h"
#include "DifferentialUseAnalysis.h"
#include "EnzymeLogic.h"
#include "FunctionUtils.h"
#include "GradientUtils.h"
#include "LibraryFuncs.h"
#include "TraceUtils.h"
#include "TypeAnalysis/TBAA.h"

#define DEBUG_TYPE "enzyme"

// Helper instruction visitor that generates adjoints
template <class AugmentedReturnType = AugmentedReturn *>
class AdjointGenerator
    : public llvm::InstVisitor<AdjointGenerator<AugmentedReturnType>> {
private:
  // Type of code being generated (forward, reverse, or both)
  const DerivativeMode Mode;

  GradientUtils *const gutils;
  llvm::ArrayRef<DIFFE_TYPE> constant_args;
  DIFFE_TYPE retType;
  TypeResults &TR = gutils->TR;
  std::function<unsigned(llvm::Instruction *, CacheType)> getIndex;
  const std::map<llvm::CallInst *, const std::vector<bool>>
      overwritten_args_map;
  const llvm::SmallPtrSetImpl<llvm::Instruction *> *returnuses;
  AugmentedReturnType augmentedReturn;
  const std::map<llvm::ReturnInst *, llvm::StoreInst *> *replacedReturns;

  const llvm::SmallPtrSetImpl<const llvm::Value *> &unnecessaryValues;
  const llvm::SmallPtrSetImpl<const llvm::Instruction *>
      &unnecessaryInstructions;
  const llvm::SmallPtrSetImpl<const llvm::Instruction *> &unnecessaryStores;
  const llvm::SmallPtrSetImpl<llvm::BasicBlock *> &oldUnreachable;
  llvm::AllocaInst *dretAlloca;

public:
  AdjointGenerator(
      DerivativeMode Mode, GradientUtils *gutils,
      llvm::ArrayRef<DIFFE_TYPE> constant_args, DIFFE_TYPE retType,
      std::function<unsigned(llvm::Instruction *, CacheType)> getIndex,
      const std::map<llvm::CallInst *, const std::vector<bool>>
          overwritten_args_map,
      const llvm::SmallPtrSetImpl<llvm::Instruction *> *returnuses,
      AugmentedReturnType augmentedReturn,
      const std::map<llvm::ReturnInst *, llvm::StoreInst *> *replacedReturns,
      const llvm::SmallPtrSetImpl<const llvm::Value *> &unnecessaryValues,
      const llvm::SmallPtrSetImpl<const llvm::Instruction *>
          &unnecessaryInstructions,
      const llvm::SmallPtrSetImpl<const llvm::Instruction *> &unnecessaryStores,
      const llvm::SmallPtrSetImpl<llvm::BasicBlock *> &oldUnreachable,
      llvm::AllocaInst *dretAlloca)
      : Mode(Mode), gutils(gutils), constant_args(constant_args),
        retType(retType), getIndex(getIndex),
        overwritten_args_map(overwritten_args_map), returnuses(returnuses),
        augmentedReturn(augmentedReturn), replacedReturns(replacedReturns),
        unnecessaryValues(unnecessaryValues),
        unnecessaryInstructions(unnecessaryInstructions),
        unnecessaryStores(unnecessaryStores), oldUnreachable(oldUnreachable),
        dretAlloca(dretAlloca) {
    using namespace llvm;

    assert(TR.getFunction() == gutils->oldFunc);
    for (auto &pair : TR.analyzer.analysis) {
      if (auto in = dyn_cast<Instruction>(pair.first)) {
        if (in->getParent()->getParent() != gutils->oldFunc) {
          llvm::errs() << "inf: " << *in->getParent()->getParent() << "\n";
          llvm::errs() << "gutils->oldFunc: " << *gutils->oldFunc << "\n";
          llvm::errs() << "in: " << *in << "\n";
        }
        assert(in->getParent()->getParent() == gutils->oldFunc);
      }
    }
  }

  void eraseIfUnused(llvm::Instruction &I, bool erase = true,
                     bool check = true) {
    using namespace llvm;

    bool used =
        unnecessaryInstructions.find(&I) == unnecessaryInstructions.end();
    if (!used) {
      // if decided to cache a value, preserve it here for later
      // replacement in EnzymeLogic
      auto found = gutils->knownRecomputeHeuristic.find(&I);
      if (found != gutils->knownRecomputeHeuristic.end() && !found->second)
        used = true;
    }
    auto iload = gutils->getNewFromOriginal((llvm::Value *)&I);
    if (used && check)
      return;

    if (auto newi = dyn_cast<Instruction>(iload))
      gutils->eraseWithPlaceholder(newi, &I, "_replacementA", erase);
  }

  llvm::Value *MPI_TYPE_SIZE(llvm::Value *DT, llvm::IRBuilder<> &B,
                             llvm::Type *intType) {
    using namespace llvm;

    if (DT->getType()->isIntegerTy())
      DT = B.CreateIntToPtr(DT, Type::getInt8PtrTy(DT->getContext()));

    if (Constant *C = dyn_cast<Constant>(DT)) {
      while (ConstantExpr *CE = dyn_cast<ConstantExpr>(C)) {
        C = CE->getOperand(0);
      }
      if (auto GV = dyn_cast<GlobalVariable>(C)) {
        if (GV->getName() == "ompi_mpi_double") {
          return ConstantInt::get(intType, 8, false);
        } else if (GV->getName() == "ompi_mpi_float") {
          return ConstantInt::get(intType, 4, false);
        }
      }
    }
    Type *pargs[] = {Type::getInt8PtrTy(DT->getContext()),
                     PointerType::getUnqual(intType)};
    auto FT = FunctionType::get(intType, pargs, false);
    auto alloc = IRBuilder<>(gutils->inversionAllocs).CreateAlloca(intType);
    llvm::Value *args[] = {DT, alloc};
    if (DT->getType() != pargs[0])
      args[0] = B.CreateBitCast(args[0], pargs[0]);
    AttributeList AL;
    AL = AL.addParamAttribute(DT->getContext(), 0,
                              Attribute::AttrKind::ReadOnly);
    AL = AL.addParamAttribute(DT->getContext(), 0,
                              Attribute::AttrKind::NoCapture);
    AL =
        AL.addParamAttribute(DT->getContext(), 0, Attribute::AttrKind::NoAlias);
    AL =
        AL.addParamAttribute(DT->getContext(), 0, Attribute::AttrKind::NonNull);
    AL = AL.addParamAttribute(DT->getContext(), 1,
                              Attribute::AttrKind::WriteOnly);
    AL = AL.addParamAttribute(DT->getContext(), 1,
                              Attribute::AttrKind::NoCapture);
    AL =
        AL.addParamAttribute(DT->getContext(), 1, Attribute::AttrKind::NoAlias);
    AL =
        AL.addParamAttribute(DT->getContext(), 1, Attribute::AttrKind::NonNull);
#if LLVM_VERSION_MAJOR >= 14
    AL = AL.addAttributeAtIndex(DT->getContext(), AttributeList::FunctionIndex,
                                Attribute::AttrKind::NoUnwind);
    AL = AL.addAttributeAtIndex(DT->getContext(), AttributeList::FunctionIndex,
                                Attribute::AttrKind::NoFree);
    AL = AL.addAttributeAtIndex(DT->getContext(), AttributeList::FunctionIndex,
                                Attribute::AttrKind::NoSync);
    AL = AL.addAttributeAtIndex(DT->getContext(), AttributeList::FunctionIndex,
                                Attribute::AttrKind::WillReturn);
#else
    AL = AL.addAttribute(DT->getContext(), AttributeList::FunctionIndex,
                         Attribute::AttrKind::NoFree);
    AL = AL.addAttribute(DT->getContext(), AttributeList::FunctionIndex,
                         Attribute::AttrKind::NoSync);
    AL = AL.addAttribute(DT->getContext(), AttributeList::FunctionIndex,
                         Attribute::AttrKind::WillReturn);
#endif
#if LLVM_VERSION_MAJOR < 14
    AL = AL.addAttribute(DT->getContext(), AttributeList::FunctionIndex,
                         Attribute::AttrKind::ArgMemOnly);
    AL = AL.addAttribute(DT->getContext(), AttributeList::FunctionIndex,
                         Attribute::AttrKind::NoUnwind);
#endif
    auto CI = B.CreateCall(
        B.GetInsertBlock()->getParent()->getParent()->getOrInsertFunction(
            "MPI_Type_size", FT, AL),
        args);
#if LLVM_VERSION_MAJOR >= 16
    CI->setOnlyAccessesArgMemory();
#else
#if LLVM_VERSION_MAJOR >= 14
    CI->addAttributeAtIndex(AttributeList::FunctionIndex,
                            Attribute::ArgMemOnly);
#else
    CI->addAttribute(AttributeList::FunctionIndex, Attribute::ArgMemOnly);
#endif
#endif
    return B.CreateLoad(intType, alloc);
  }

  // To be double-checked against the functionality needed and the respective
  // implementation in Adjoint-MPI
  llvm::Value *MPI_COMM_RANK(llvm::Value *comm, llvm::IRBuilder<> &B,
                             llvm::Type *rankTy) {
    using namespace llvm;

    Type *pargs[] = {comm->getType(), PointerType::getUnqual(rankTy)};
    auto FT = FunctionType::get(rankTy, pargs, false);
    auto &context = comm->getContext();
    auto alloc = IRBuilder<>(gutils->inversionAllocs).CreateAlloca(rankTy);
    AttributeList AL;
    AL = AL.addParamAttribute(context, 0, Attribute::AttrKind::ReadOnly);
    AL = AL.addParamAttribute(context, 0, Attribute::AttrKind::NoCapture);
    AL = AL.addParamAttribute(context, 0, Attribute::AttrKind::NoAlias);
    AL = AL.addParamAttribute(context, 0, Attribute::AttrKind::NonNull);
    AL = AL.addParamAttribute(context, 1, Attribute::AttrKind::WriteOnly);
    AL = AL.addParamAttribute(context, 1, Attribute::AttrKind::NoCapture);
    AL = AL.addParamAttribute(context, 1, Attribute::AttrKind::NoAlias);
    AL = AL.addParamAttribute(context, 1, Attribute::AttrKind::NonNull);
#if LLVM_VERSION_MAJOR >= 14
    AL = AL.addAttributeAtIndex(context, AttributeList::FunctionIndex,
                                Attribute::AttrKind::NoUnwind);
#else
    AL = AL.addAttribute(context, AttributeList::FunctionIndex,
                         Attribute::AttrKind::NoUnwind);
#endif
#if LLVM_VERSION_MAJOR >= 14
    AL = AL.addAttributeAtIndex(context, AttributeList::FunctionIndex,
                                Attribute::AttrKind::NoFree);
    AL = AL.addAttributeAtIndex(context, AttributeList::FunctionIndex,
                                Attribute::AttrKind::NoSync);
    AL = AL.addAttributeAtIndex(context, AttributeList::FunctionIndex,
                                Attribute::AttrKind::WillReturn);
#else
    AL = AL.addAttribute(context, AttributeList::FunctionIndex,
                         Attribute::AttrKind::NoFree);
    AL = AL.addAttribute(context, AttributeList::FunctionIndex,
                         Attribute::AttrKind::NoSync);
    AL = AL.addAttribute(context, AttributeList::FunctionIndex,
                         Attribute::AttrKind::WillReturn);
#endif
    llvm::Value *args[] = {comm, alloc};
    B.CreateCall(
        B.GetInsertBlock()->getParent()->getParent()->getOrInsertFunction(
            "MPI_Comm_rank", FT, AL),
        args);
    return B.CreateLoad(rankTy, alloc);
  }

  llvm::Value *MPI_COMM_SIZE(llvm::Value *comm, llvm::IRBuilder<> &B,
                             llvm::Type *rankTy) {
    using namespace llvm;

    Type *pargs[] = {comm->getType(), PointerType::getUnqual(rankTy)};
    auto FT = FunctionType::get(rankTy, pargs, false);
    auto &context = comm->getContext();
    auto alloc = IRBuilder<>(gutils->inversionAllocs).CreateAlloca(rankTy);
    AttributeList AL;
    AL = AL.addParamAttribute(context, 0, Attribute::AttrKind::ReadOnly);
    AL = AL.addParamAttribute(context, 0, Attribute::AttrKind::NoCapture);
    AL = AL.addParamAttribute(context, 0, Attribute::AttrKind::NoAlias);
    AL = AL.addParamAttribute(context, 0, Attribute::AttrKind::NonNull);
    AL = AL.addParamAttribute(context, 1, Attribute::AttrKind::WriteOnly);
    AL = AL.addParamAttribute(context, 1, Attribute::AttrKind::NoCapture);
    AL = AL.addParamAttribute(context, 1, Attribute::AttrKind::NoAlias);
    AL = AL.addParamAttribute(context, 1, Attribute::AttrKind::NonNull);
#if LLVM_VERSION_MAJOR >= 14
    AL = AL.addAttributeAtIndex(context, AttributeList::FunctionIndex,
                                Attribute::AttrKind::NoUnwind);
#else
    AL = AL.addAttribute(context, AttributeList::FunctionIndex,
                         Attribute::AttrKind::NoUnwind);
#endif
#if LLVM_VERSION_MAJOR >= 14
    AL = AL.addAttributeAtIndex(context, AttributeList::FunctionIndex,
                                Attribute::AttrKind::NoFree);
    AL = AL.addAttributeAtIndex(context, AttributeList::FunctionIndex,
                                Attribute::AttrKind::NoSync);
    AL = AL.addAttributeAtIndex(context, AttributeList::FunctionIndex,
                                Attribute::AttrKind::WillReturn);
#else
    AL = AL.addAttribute(context, AttributeList::FunctionIndex,
                         Attribute::AttrKind::NoFree);
    AL = AL.addAttribute(context, AttributeList::FunctionIndex,
                         Attribute::AttrKind::NoSync);
    AL = AL.addAttribute(context, AttributeList::FunctionIndex,
                         Attribute::AttrKind::WillReturn);
#endif
    llvm::Value *args[] = {comm, alloc};
    B.CreateCall(
        B.GetInsertBlock()->getParent()->getParent()->getOrInsertFunction(
            "MPI_Comm_size", FT, AL),
        args);
    return B.CreateLoad(rankTy, alloc);
  }

  void visitInstruction(llvm::Instruction &inst) {
    using namespace llvm;

    // TODO explicitly handle all instructions rather than using the catch all
    // below

    switch (inst.getOpcode()) {
#include "InstructionDerivatives.inc"
    default:
      break;
    }

    std::string s;
    llvm::raw_string_ostream ss(s);
    ss << *gutils->oldFunc << "\n";
    ss << *gutils->newFunc << "\n";
    ss << "in Mode: " << to_string(Mode) << "\n";
    ss << "cannot handle unknown instruction\n" << inst;
    if (CustomErrorHandler) {
      IRBuilder<> Builder2(&inst);
      getForwardBuilder(Builder2);
      CustomErrorHandler(ss.str().c_str(), wrap(&inst), ErrorType::NoDerivative,
                         gutils, nullptr, wrap(&Builder2));
      return;
    } else {
      EmitFailure("NoDerivative", inst.getDebugLoc(), &inst, ss.str());
      return;
    }
  }

  // Common function for falling back to the implementation
  // of dual propagation, as available in invertPointerM.
  void forwardModeInvertedPointerFallback(llvm::Instruction &I) {
    using namespace llvm;

    if (gutils->isConstantValue(&I))
      return;
    auto found = gutils->invertedPointers.find(&I);
    assert(found != gutils->invertedPointers.end());
    auto placeholder = cast<PHINode>(&*found->second);
    gutils->invertedPointers.erase(found);

    if (!DifferentialUseAnalysis::is_value_needed_in_reverse<QueryType::Shadow>(
            gutils, &I, Mode, oldUnreachable)) {
      gutils->erase(placeholder);
      return;
    }

    IRBuilder<> Builder2(&I);
    getForwardBuilder(Builder2);

    auto toset = gutils->invertPointerM(&I, Builder2, /*nullShadow*/ true);

    gutils->replaceAWithB(placeholder, toset);
    placeholder->replaceAllUsesWith(toset);
    gutils->erase(placeholder);
    gutils->invertedPointers.insert(
        std::make_pair((const Value *)&I, InvertedPointerVH(gutils, toset)));
    return;
  }

  void visitAllocaInst(llvm::AllocaInst &I) {
    eraseIfUnused(I);
    switch (Mode) {
    case DerivativeMode::ForwardModeSplit:
    case DerivativeMode::ForwardMode: {
      forwardModeInvertedPointerFallback(I);
      return;
    }
    default:
      return;
    }
  }

  void visitICmpInst(llvm::ICmpInst &I) { eraseIfUnused(I); }

  void visitFCmpInst(llvm::FCmpInst &I) { eraseIfUnused(I); }

  void visitLoadLike(llvm::Instruction &I, llvm::MaybeAlign alignment,
                     bool constantval, llvm::Value *mask = nullptr,
                     llvm::Value *orig_maskInit = nullptr) {
    using namespace llvm;

    auto &DL = gutils->newFunc->getParent()->getDataLayout();
    auto LoadSize = (DL.getTypeSizeInBits(I.getType()) + 1) / 8;

    assert(Mode == DerivativeMode::ForwardMode || gutils->can_modref_map);
    assert(Mode == DerivativeMode::ForwardMode ||
           gutils->can_modref_map->find(&I) != gutils->can_modref_map->end());
    bool can_modref = Mode == DerivativeMode::ForwardMode
                          ? false
                          : gutils->can_modref_map->find(&I)->second;

    constantval |= gutils->isConstantValue(&I);

    BasicBlock *parent = I.getParent();
    Type *type = gutils->getShadowType(I.getType());

    auto *newi = dyn_cast<Instruction>(gutils->getNewFromOriginal(&I));

    SmallVector<Metadata *, 1> scopeMD = {
        gutils->getDerivativeAliasScope(I.getOperand(0), -1)};
    if (auto prev = I.getMetadata(LLVMContext::MD_alias_scope)) {
      for (auto &M : cast<MDNode>(prev)->operands()) {
        scopeMD.push_back(M);
      }
    }
    auto scope = MDNode::get(I.getContext(), scopeMD);
    newi->setMetadata(LLVMContext::MD_alias_scope, scope);

    SmallVector<Metadata *, 1> MDs;
    for (size_t j = 0; j < gutils->getWidth(); j++) {
      MDs.push_back(gutils->getDerivativeAliasScope(I.getOperand(0), j));
    }
    if (auto prev = I.getMetadata(LLVMContext::MD_noalias)) {
      for (auto &M : cast<MDNode>(prev)->operands()) {
        MDs.push_back(M);
      }
    }
    auto noscope = MDNode::get(I.getContext(), MDs);
    newi->setMetadata(LLVMContext::MD_noalias, noscope);

    auto vd = TR.query(&I);

    IRBuilder<> BuilderZ(newi);
    if (!vd.isKnown()) {
      std::string str;
      raw_string_ostream ss(str);
      ss << "Cannot deduce type of load " << I;
      auto ET = I.getType();
      if (looseTypeAnalysis || true) {
        vd = defaultTypeTreeForLLVM(ET, &I);
        ss << "\n";
        TR.dump(ss);
        EmitWarning("CannotDeduceType", I, ss.str());
        goto known;
      }
      if (CustomErrorHandler) {
        CustomErrorHandler(str.c_str(), wrap(&I), ErrorType::NoType,
                           &TR.analyzer, nullptr, wrap(&BuilderZ));
      } else {
        ss << "\n";
        TR.dump(ss);
        EmitFailure("CannotDeduceType", I.getDebugLoc(), &I, ss.str());
      }
    known:;
    }

    if (Mode == DerivativeMode::ForwardMode ||
        Mode == DerivativeMode::ForwardModeSplit) {
      if (!constantval) {
        auto found = gutils->invertedPointers.find(&I);
        assert(found != gutils->invertedPointers.end());
        Instruction *placeholder = cast<Instruction>(&*found->second);
        assert(placeholder->getType() == type);
        gutils->invertedPointers.erase(found);

        // only make shadow where caching needed
        if (!DifferentialUseAnalysis::is_value_needed_in_reverse<
                QueryType::Shadow>(gutils, &I, Mode, oldUnreachable)) {
          gutils->erase(placeholder);
          return;
        }

        if (can_modref) {
          if (vd[{-1}].isPossiblePointer()) {
            Value *newip = gutils->cacheForReverse(
                BuilderZ, placeholder, getIndex(&I, CacheType::Shadow));
            assert(newip->getType() == type);
            gutils->invertedPointers.insert(std::make_pair(
                (const Value *)&I, InvertedPointerVH(gutils, newip)));
          } else {
            gutils->erase(placeholder);
          }
        } else {
          Value *newip = gutils->invertPointerM(&I, BuilderZ);
          if (EnzymeRuntimeActivityCheck && vd[{-1}].isFloat()) {
            // TODO handle mask
            assert(!mask);

            auto rule = [&](Value *inop, Value *newip) -> Value * {
              Value *shadow = BuilderZ.CreateICmpNE(
                  gutils->getNewFromOriginal(I.getOperand(0)), inop);
              newip = CreateSelect(BuilderZ, shadow, newip,
                                   Constant::getNullValue(newip->getType()));
              return newip;
            };
            newip = applyChainRule(
                I.getType(), BuilderZ, rule,
                gutils->invertPointerM(I.getOperand(0), BuilderZ), newip);
          }
          assert(newip->getType() == type);
          placeholder->replaceAllUsesWith(newip);
          gutils->erase(placeholder);
          gutils->invertedPointers.erase(&I);
          gutils->invertedPointers.insert(std::make_pair(
              (const Value *)&I, InvertedPointerVH(gutils, newip)));
        }
      }
      return;
    }

    //! Store inverted pointer loads that need to be cached for use in reverse
    //! pass
    if (vd[{-1}].isPossiblePointer()) {
      auto found = gutils->invertedPointers.find(&I);
      if (found != gutils->invertedPointers.end()) {
        Instruction *placeholder = cast<Instruction>(&*found->second);
        assert(placeholder->getType() == type);
        gutils->invertedPointers.erase(found);

        if (!constantval) {
          Value *newip = nullptr;

          // TODO: In the case of fwd mode this should be true if the loaded
          // value itself is used as a pointer.
          bool needShadow = DifferentialUseAnalysis::is_value_needed_in_reverse<
              QueryType::Shadow>(gutils, &I, Mode, oldUnreachable);

          switch (Mode) {

          case DerivativeMode::ReverseModePrimal:
          case DerivativeMode::ReverseModeCombined: {
            if (!needShadow) {
              gutils->erase(placeholder);
            } else {
              newip = gutils->invertPointerM(&I, BuilderZ);
              assert(newip->getType() == type);
              if (Mode == DerivativeMode::ReverseModePrimal && can_modref &&
                  DifferentialUseAnalysis::is_value_needed_in_reverse<
                      QueryType::Shadow>(gutils, &I,
                                         DerivativeMode::ReverseModeGradient,
                                         oldUnreachable)) {
                gutils->cacheForReverse(BuilderZ, newip,
                                        getIndex(&I, CacheType::Shadow));
              }
              placeholder->replaceAllUsesWith(newip);
              gutils->erase(placeholder);
              gutils->invertedPointers.insert(std::make_pair(
                  (const Value *)&I, InvertedPointerVH(gutils, newip)));
            }
            break;
          }
          case DerivativeMode::ForwardModeSplit:
          case DerivativeMode::ForwardMode: {
            assert(0 && "impossible branch");
            return;
          }
          case DerivativeMode::ReverseModeGradient: {
            if (!needShadow) {
              gutils->erase(placeholder);
            } else {
              // only make shadow where caching needed
              if (can_modref) {
                newip = gutils->cacheForReverse(
                    BuilderZ, placeholder, getIndex(&I, CacheType::Shadow));
                assert(newip->getType() == type);
                gutils->invertedPointers.insert(std::make_pair(
                    (const Value *)&I, InvertedPointerVH(gutils, newip)));
              } else {
                newip = gutils->invertPointerM(&I, BuilderZ);
                assert(newip->getType() == type);
                placeholder->replaceAllUsesWith(newip);
                gutils->erase(placeholder);
                gutils->invertedPointers.insert(std::make_pair(
                    (const Value *)&I, InvertedPointerVH(gutils, newip)));
              }
            }
            break;
          }
          }

        } else {
          gutils->erase(placeholder);
        }
      }
    }

    Value *inst = newi;

    //! Store loads that need to be cached for use in reverse pass

    // Only cache value here if caching decision isn't precomputed.
    // Otherwise caching will be done inside EnzymeLogic.cpp at
    // the end of the function jointly.
    if (Mode != DerivativeMode::ForwardMode &&
        !gutils->knownRecomputeHeuristic.count(&I) && can_modref &&
        !gutils->unnecessaryIntermediates.count(&I)) {
      // we can pre initialize all the knownRecomputeHeuristic values to false
      // (not needing) as we may assume that minCutCache already preserves
      // everything it requires.
      std::map<UsageKey, bool> Seen;
      bool primalNeededInReverse = false;
      for (auto pair : gutils->knownRecomputeHeuristic)
        if (!pair.second) {
          Seen[UsageKey(pair.first, QueryType::Primal)] = false;
          if (pair.first == &I)
            primalNeededInReverse = true;
        }
      primalNeededInReverse |=
          DifferentialUseAnalysis::is_value_needed_in_reverse<
              QueryType::Primal>(gutils, &I, Mode, Seen, oldUnreachable);
      if (primalNeededInReverse) {
        inst = gutils->cacheForReverse(BuilderZ, newi,
                                       getIndex(&I, CacheType::Self));
        assert(inst->getType() == type);

        if (Mode == DerivativeMode::ReverseModeGradient ||
            Mode == DerivativeMode::ForwardModeSplit) {
          assert(inst != newi);
        } else {
          assert(inst == newi);
        }
      }
    }

    if (Mode == DerivativeMode::ReverseModePrimal)
      return;

    if (constantval)
      return;

    if (nonmarkedglobals_inactiveloads) {
      // Assume that non enzyme_shadow globals are inactive
      //  If we ever store to a global variable, we will error if it doesn't
      //  have a shadow This allows functions who only read global memory to
      //  have their derivative computed Note that this is too aggressive for
      //  general programs as if the global aliases with an argument something
      //  that is written to, then we will have a logical error
      if (auto arg = dyn_cast<GlobalVariable>(I.getOperand(0))) {
        if (!hasMetadata(arg, "enzyme_shadow")) {
          return;
        }
      }
    }

    // Only propagate if instruction is active. The value can be active and not
    // the instruction if the value is a potential pointer. This may not be
    // caught by type analysis is the result does not have a known type.
    if (!gutils->isConstantInstruction(&I)) {
      switch (Mode) {
      case DerivativeMode::ForwardModeSplit:
      case DerivativeMode::ForwardMode: {
        assert(0 && "impossible branch");
        return;
      }
      case DerivativeMode::ReverseModeGradient:
      case DerivativeMode::ReverseModeCombined: {

        IRBuilder<> Builder2(&I);
        getReverseBuilder(Builder2);

        Value *prediff = nullptr;

        for (ssize_t i = -1; i < (ssize_t)LoadSize; ++i) {
          if (vd[{(int)i}].isFloat()) {
            prediff = diffe(&I, Builder2);
            break;
          }
        }

        Value *premask = nullptr;

        if (prediff && mask &&
            (!gutils->isConstantValue(I.getOperand(0)) ||
             !gutils->isConstantValue(orig_maskInit))) {
          premask = lookup(mask, Builder2);
        }

        if (prediff)
          ((DiffeGradientUtils *)gutils)
              ->addToInvertedPtrDiffe(&I, &I, vd, LoadSize, I.getOperand(0),
                                      prediff, Builder2, alignment, premask);

        unsigned start = 0;
        unsigned size = LoadSize;

        while (1) {
          unsigned nextStart = size;

          auto dt = vd[{-1}];
          for (size_t i = start; i < size; ++i) {
            bool Legal = true;
            dt.checkedOrIn(vd[{(int)i}], /*PointerIntSame*/ true, Legal);
            if (!Legal) {
              nextStart = i;
              break;
            }
          }
          if (!dt.isKnown()) {
            TR.dump();
            llvm::errs() << " vd:" << vd.str() << " start:" << start
                         << " size: " << size << " dt:" << dt.str() << "\n";
          }
          assert(dt.isKnown());

          if (Type *isfloat = dt.isFloat()) {
            if (premask && !gutils->isConstantValue(orig_maskInit)) {
              // Masked partial type is unhanled.
              if (premask)
                assert(start == 0 && nextStart == LoadSize);
              addToDiffe(orig_maskInit, prediff, Builder2, isfloat,
                         Builder2.CreateNot(premask));
            }
          }

          if (nextStart == size)
            break;
          start = nextStart;
        }
        break;
      }
      case DerivativeMode::ReverseModePrimal:
        break;
      }
    }
  }

  void visitLoadInst(llvm::LoadInst &LI) {
    using namespace llvm;

    // If a load of an omp init argument, don't cache for reverse
    // and don't do any adjoint propagation (assumed integral)
    for (auto U : LI.getPointerOperand()->users()) {
      if (auto CI = dyn_cast<CallInst>(U)) {
        if (auto F = CI->getCalledFunction()) {
          if (F->getName() == "__kmpc_for_static_init_4" ||
              F->getName() == "__kmpc_for_static_init_4u" ||
              F->getName() == "__kmpc_for_static_init_8" ||
              F->getName() == "__kmpc_for_static_init_8u") {
            eraseIfUnused(LI);
            return;
          }
        }
      }
    }

    auto alignment = LI.getAlign();
    auto &DL = gutils->newFunc->getParent()->getDataLayout();

    bool constantval = parseTBAA(LI, DL).Inner0().isIntegral();
    visitLoadLike(LI, alignment, constantval);
    eraseIfUnused(LI);
  }

  void visitAtomicRMWInst(llvm::AtomicRMWInst &I) {
    using namespace llvm;

    if (gutils->isConstantInstruction(&I) && gutils->isConstantValue(&I)) {
      if (Mode == DerivativeMode::ReverseModeGradient ||
          Mode == DerivativeMode::ForwardModeSplit) {
        eraseIfUnused(I, /*erase*/ true, /*check*/ false);
      } else {
        eraseIfUnused(I);
      }
      return;
    }

    IRBuilder<> BuilderZ(&I);
    getForwardBuilder(BuilderZ);

    switch (I.getOperation()) {
    case AtomicRMWInst::FAdd:
    case AtomicRMWInst::FSub: {

      if (Mode == DerivativeMode::ForwardMode ||
          Mode == DerivativeMode::ForwardModeSplit) {
        auto rule = [&](Value *ptr, Value *dif) -> Value * {
          if (dif == nullptr)
            dif = Constant::getNullValue(I.getType());
          if (!gutils->isConstantInstruction(&I)) {
            assert(ptr);
            AtomicRMWInst *rmw = nullptr;
#if LLVM_VERSION_MAJOR >= 13
            rmw = BuilderZ.CreateAtomicRMW(I.getOperation(), ptr, dif,
                                           I.getAlign(), I.getOrdering(),
                                           I.getSyncScopeID());
#else
            rmw = BuilderZ.CreateAtomicRMW(I.getOperation(), ptr, dif,
                                           I.getOrdering(), I.getSyncScopeID());
            rmw->setAlignment(I.getAlign());
#endif
            rmw->setVolatile(I.isVolatile());
            if (gutils->isConstantValue(&I))
              return Constant::getNullValue(dif->getType());
            else
              return rmw;
          } else {
            assert(gutils->isConstantValue(&I));
            return Constant::getNullValue(dif->getType());
          }
        };

        Value *diff = applyChainRule(
            I.getType(), BuilderZ, rule,
            gutils->isConstantValue(I.getPointerOperand())
                ? nullptr
                : gutils->invertPointerM(I.getPointerOperand(), BuilderZ),
            gutils->isConstantValue(I.getValOperand())
                ? nullptr
                : gutils->invertPointerM(I.getValOperand(), BuilderZ));
        if (!gutils->isConstantValue(&I))
          setDiffe(&I, diff, BuilderZ);
        return;
      }
      if (Mode == DerivativeMode::ReverseModePrimal) {
        eraseIfUnused(I);
        return;
      }
      if ((Mode == DerivativeMode::ReverseModeCombined ||
           Mode == DerivativeMode::ReverseModeGradient) &&
          gutils->isConstantValue(&I)) {
        if (!gutils->isConstantValue(I.getValOperand())) {
          assert(!gutils->isConstantValue(I.getPointerOperand()));
          IRBuilder<> Builder2(&I);
          getReverseBuilder(Builder2);
          Value *ip = gutils->invertPointerM(I.getPointerOperand(), Builder2);
          ip = lookup(ip, Builder2);
          auto order = I.getOrdering();
          if (order == AtomicOrdering::Release)
            order = AtomicOrdering::Monotonic;
          else if (order == AtomicOrdering::AcquireRelease)
            order = AtomicOrdering::Acquire;

          auto rule = [&](Value *ip) -> Value * {
            LoadInst *dif1 =
                Builder2.CreateLoad(I.getType(), ip, I.isVolatile());

            dif1->setAlignment(I.getAlign());
            dif1->setOrdering(order);
            dif1->setSyncScopeID(I.getSyncScopeID());
            return dif1;
          };
          Value *diff = applyChainRule(I.getType(), Builder2, rule, ip);

          addToDiffe(I.getValOperand(), diff, Builder2,
                     I.getValOperand()->getType()->getScalarType());
        }
        if (Mode == DerivativeMode::ReverseModeGradient) {
          eraseIfUnused(I, /*erase*/ true, /*check*/ false);
        } else
          eraseIfUnused(I);
        return;
      }
      break;
    }
    default:
      break;
    }

    if (looseTypeAnalysis) {
      auto &DL = gutils->newFunc->getParent()->getDataLayout();
      auto valType = I.getValOperand()->getType();
      auto storeSize = DL.getTypeSizeInBits(valType) / 8;
      auto fp = TR.firstPointer(storeSize, I.getPointerOperand(), &I,
                                /*errifnotfound*/ false,
                                /*pointerIntSame*/ true);
      if (!fp.isKnown() && valType->isIntOrIntVectorTy()) {
        if (Mode == DerivativeMode::ReverseModeGradient ||
            Mode == DerivativeMode::ReverseModeGradient) {
          eraseIfUnused(I, /*erase*/ true, /*check*/ false);
        } else
          eraseIfUnused(I);
        return;
      }
    }
    std::string s;
    llvm::raw_string_ostream ss(s);
    ss << *I.getParent()->getParent() << "\n" << I << "\n";
    ss << " Active atomic inst not yet handled";
    if (CustomErrorHandler) {
      CustomErrorHandler(ss.str().c_str(), wrap(&I), ErrorType::NoDerivative,
                         gutils, nullptr, wrap(&BuilderZ));
      return;
    } else {
      EmitFailure("NoDerivative", I.getDebugLoc(), &I, ss.str());
      return;
    }
  }

  void visitStoreInst(llvm::StoreInst &SI) {
    using namespace llvm;

    // If a store of an omp init argument, don't delete in reverse
    // and don't do any adjoint propagation (assumed integral)
    for (auto U : SI.getPointerOperand()->users()) {
      if (auto CI = dyn_cast<CallInst>(U)) {
        if (auto F = CI->getCalledFunction()) {
          if (F->getName() == "__kmpc_for_static_init_4" ||
              F->getName() == "__kmpc_for_static_init_4u" ||
              F->getName() == "__kmpc_for_static_init_8" ||
              F->getName() == "__kmpc_for_static_init_8u") {
            return;
          }
        }
      }
    }
    auto align = SI.getAlign();

    visitCommonStore(SI, SI.getPointerOperand(), SI.getValueOperand(), align,
                     SI.isVolatile(), SI.getOrdering(), SI.getSyncScopeID(),
                     /*mask=*/nullptr);

    bool forceErase = false;
    if (Mode == DerivativeMode::ReverseModeGradient) {
      for (const auto &pair : gutils->rematerializableAllocations) {
        if (pair.second.stores.count(&SI) && pair.second.LI) {
          forceErase = true;
        }
      }
    }
    if (forceErase)
      eraseIfUnused(SI, /*erase*/ true, /*check*/ false);
    else
      eraseIfUnused(SI);
  }

  void visitCommonStore(llvm::Instruction &I, llvm::Value *orig_ptr,
                        llvm::Value *orig_val, llvm::MaybeAlign align,
                        bool isVolatile, llvm::AtomicOrdering ordering,
                        llvm::SyncScope::ID syncScope, llvm::Value *mask) {
    using namespace llvm;

    Value *val = gutils->getNewFromOriginal(orig_val);
    Type *valType = orig_val->getType();

    auto &DL = gutils->newFunc->getParent()->getDataLayout();

    if (unnecessaryStores.count(&I)) {
      return;
    }

    if (gutils->isConstantValue(orig_ptr)) {
      return;
    }

    SmallVector<Metadata *, 1> scopeMD = {
        gutils->getDerivativeAliasScope(orig_ptr, -1)};
    SmallVector<Metadata *, 1> prevScopes;
    if (auto prev = I.getMetadata(LLVMContext::MD_alias_scope)) {
      for (auto &M : cast<MDNode>(prev)->operands()) {
        scopeMD.push_back(M);
        prevScopes.push_back(M);
      }
    }
    auto scope = MDNode::get(I.getContext(), scopeMD);
    auto NewI = gutils->getNewFromOriginal(&I);
    NewI->setMetadata(LLVMContext::MD_alias_scope, scope);

    SmallVector<Metadata *, 1> MDs;
    SmallVector<Metadata *, 1> prevNoAlias;
    for (size_t j = 0; j < gutils->getWidth(); j++) {
      MDs.push_back(gutils->getDerivativeAliasScope(orig_ptr, j));
    }
    if (auto prev = I.getMetadata(LLVMContext::MD_noalias)) {
      for (auto &M : cast<MDNode>(prev)->operands()) {
        MDs.push_back(M);
        prevNoAlias.push_back(M);
      }
    }
    auto noscope = MDNode::get(I.getContext(), MDs);
    NewI->setMetadata(LLVMContext::MD_noalias, noscope);

    bool constantval = gutils->isConstantValue(orig_val) ||
                       parseTBAA(I, DL).Inner0().isIntegral();

    IRBuilder<> BuilderZ(NewI);
    BuilderZ.setFastMathFlags(getFast());

    // TODO allow recognition of other types that could contain pointers [e.g.
    // {void*, void*} or <2 x i64> ]
    auto storeSize = DL.getTypeSizeInBits(valType) / 8;

    auto vd = TR.query(orig_ptr).Lookup(storeSize, DL);

    if (!vd.isKnown()) {
      std::string str;
      raw_string_ostream ss(str);
      ss << "Cannot deduce type of store " << I;
      if (looseTypeAnalysis || true) {
        ss << "\n";
        TR.dump(ss);
        vd = defaultTypeTreeForLLVM(valType, &I);
        EmitWarning("CannotDeduceType", I, ss.str());
        goto known;
      }
      if (CustomErrorHandler) {
        CustomErrorHandler(str.c_str(), wrap(&I), ErrorType::NoType,
                           &TR.analyzer, nullptr, wrap(&BuilderZ));
      } else {
        ss << "\n";
        TR.dump(ss);
        EmitFailure("CannotDeduceType", I.getDebugLoc(), &I, ss.str());
      }
      return;
    known:;
    }

    auto dt = vd[{-1}];
    for (size_t i = 0; i < storeSize; ++i) {
      bool Legal = true;
      dt.checkedOrIn(vd[{(int)i}], /*PointerIntSame*/ true, Legal);
      if (!Legal) {
        std::string str;
        raw_string_ostream ss(str);
        ss << "Cannot deduce single type of store " << I;
        if (CustomErrorHandler) {
          CustomErrorHandler(str.c_str(), wrap(&I), ErrorType::NoType,
                             &TR.analyzer, nullptr, wrap(&BuilderZ));
        } else {
          EmitFailure("CannotDeduceType", I.getDebugLoc(), &I, ss.str());
        }
        return;
      }
    }

    if (Mode == DerivativeMode::ForwardMode) {

      Value *diff = nullptr;
      if (!EnzymeRuntimeActivityCheck && CustomErrorHandler && constantval) {
        if (dt.isPossiblePointer() && vd[{-1, -1}] != BaseType::Integer) {
          if (!isa<UndefValue>(orig_val) &&
              !isa<ConstantPointerNull>(orig_val)) {
            std::string str;
            raw_string_ostream ss(str);
            ss << "Mismatched activity for: " << I
               << " const val: " << *orig_val;
            diff = unwrap(CustomErrorHandler(
                str.c_str(), wrap(&I), ErrorType::MixedActivityError, gutils,
                wrap(orig_val), wrap(&BuilderZ)));
          }
        }
      }

      // TODO type analyze
      if (!diff) {
        if (!constantval)
          diff =
              gutils->invertPointerM(orig_val, BuilderZ, /*nullShadow*/ true);
        else if (orig_val->getType()->isPointerTy() ||
                 dt == BaseType::Pointer || dt == BaseType::Integer)
          diff =
              gutils->invertPointerM(orig_val, BuilderZ, /*nullShadow*/ false);
        else
          diff =
              gutils->invertPointerM(orig_val, BuilderZ, /*nullShadow*/ true);
      }

      gutils->setPtrDiffe(&I, orig_ptr, diff, BuilderZ, align, isVolatile,
                          ordering, syncScope, mask, prevNoAlias, prevScopes);

      return;
    }

    //! Storing a floating point value
    if (Type *FT = dt.isFloat()) {
      //! Only need to update the reverse function
      switch (Mode) {
      case DerivativeMode::ReverseModePrimal:
        break;
      case DerivativeMode::ReverseModeGradient:
      case DerivativeMode::ReverseModeCombined: {
        IRBuilder<> Builder2(&I);
        getReverseBuilder(Builder2);

        if (constantval) {
          gutils->setPtrDiffe(
              &I, orig_ptr,
              Constant::getNullValue(gutils->getShadowType(valType)), Builder2,
              align, isVolatile, ordering, syncScope, mask, prevNoAlias,
              prevScopes);
        } else {
          Value *diff;
          if (!mask) {
            Value *dif1Ptr =
                lookup(gutils->invertPointerM(orig_ptr, Builder2), Builder2);

            size_t idx = 0;
            auto rule = [&](Value *dif1Ptr) {
              LoadInst *dif1 =
                  Builder2.CreateLoad(valType, dif1Ptr, isVolatile);
              if (align)
                dif1->setAlignment(*align);
              dif1->setOrdering(ordering);
              dif1->setSyncScopeID(syncScope);

              SmallVector<Metadata *, 1> scopeMD = {
                  gutils->getDerivativeAliasScope(orig_ptr, idx)};
              for (auto M : prevScopes)
                scopeMD.push_back(M);

              SmallVector<Metadata *, 1> MDs;
              for (ssize_t j = -1; j < gutils->getWidth(); j++) {
                if (j != (ssize_t)idx)
                  MDs.push_back(gutils->getDerivativeAliasScope(orig_ptr, j));
              }
              for (auto M : prevNoAlias)
                MDs.push_back(M);

              dif1->setMetadata(LLVMContext::MD_alias_scope,
                                MDNode::get(I.getContext(), scopeMD));
              dif1->setMetadata(LLVMContext::MD_noalias,
                                MDNode::get(I.getContext(), MDs));
              dif1->setMetadata(LLVMContext::MD_tbaa,
                                I.getMetadata(LLVMContext::MD_tbaa));
              dif1->setMetadata(LLVMContext::MD_tbaa_struct,
                                I.getMetadata(LLVMContext::MD_tbaa_struct));
              idx++;
              return dif1;
            };

            diff = applyChainRule(valType, Builder2, rule, dif1Ptr);
          } else {
            mask = lookup(mask, Builder2);
            Type *tys[] = {valType, orig_ptr->getType()};
            auto F = Intrinsic::getDeclaration(gutils->oldFunc->getParent(),
                                               Intrinsic::masked_load, tys);
            Value *alignv =
                ConstantInt::get(Type::getInt32Ty(mask->getContext()),
                                 align ? align->value() : 0);
            Value *ip =
                lookup(gutils->invertPointerM(orig_ptr, Builder2), Builder2);

            auto rule = [&](Value *ip) {
              Value *args[] = {ip, alignv, mask,
                               Constant::getNullValue(valType)};
              diff = Builder2.CreateCall(F, args);
              return diff;
            };

            diff = applyChainRule(valType, Builder2, rule, ip);
          }

          gutils->setPtrDiffe(
              &I, orig_ptr,
              Constant::getNullValue(gutils->getShadowType(valType)), Builder2,
              align, isVolatile, ordering, syncScope, mask, prevNoAlias,
              prevScopes);
          addToDiffe(orig_val, diff, Builder2, FT, mask);
        }
        break;
      }
      case DerivativeMode::ForwardModeSplit:
      case DerivativeMode::ForwardMode: {
        IRBuilder<> Builder2(&I);
        getForwardBuilder(Builder2);

        Type *diffeTy = gutils->getShadowType(valType);

        Value *diff = constantval ? Constant::getNullValue(diffeTy)
                                  : diffe(orig_val, Builder2);
        gutils->setPtrDiffe(&I, orig_ptr, diff, Builder2, align, isVolatile,
                            ordering, syncScope, mask, prevNoAlias, prevScopes);

        break;
      }
      }

      //! Storing an integer or pointer
    } else {
      //! Only need to update the forward function

      // Don't reproduce mpi null requests
      if (constantval)
        if (Constant *C = dyn_cast<Constant>(orig_val)) {
          while (ConstantExpr *CE = dyn_cast<ConstantExpr>(C)) {
            C = CE->getOperand(0);
          }
          if (auto GV = dyn_cast<GlobalVariable>(C)) {
            if (GV->getName() == "ompi_request_null") {
              return;
            }
          }
        }

      bool backwardsShadow = false;
      bool forwardsShadow = true;
      for (auto pair : gutils->backwardsOnlyShadows) {
        if (pair.second.stores.count(&I)) {
          backwardsShadow = true;
          forwardsShadow = pair.second.primalInitialize;
          if (auto inst = dyn_cast<Instruction>(pair.first))
            if (!forwardsShadow && pair.second.LI &&
                pair.second.LI->contains(inst->getParent()))
              backwardsShadow = false;
        }
      }

      if ((Mode == DerivativeMode::ReverseModePrimal && forwardsShadow) ||
          (Mode == DerivativeMode::ReverseModeGradient && backwardsShadow) ||
          (Mode == DerivativeMode::ForwardModeSplit && backwardsShadow) ||
          (Mode == DerivativeMode::ReverseModeCombined &&
           (forwardsShadow || backwardsShadow)) ||
          Mode == DerivativeMode::ForwardMode) {

        Value *valueop = nullptr;

        if (constantval) {
          if (!EnzymeRuntimeActivityCheck && CustomErrorHandler) {
            if (dt.isPossiblePointer() && vd[{-1, -1}] != BaseType::Integer) {
              if (!isa<UndefValue>(orig_val) &&
                  !isa<ConstantPointerNull>(orig_val)) {
                std::string str;
                raw_string_ostream ss(str);
                ss << "Mismatched activity for: " << I
                   << " const val: " << *orig_val;
                valueop = unwrap(CustomErrorHandler(
                    str.c_str(), wrap(&I), ErrorType::MixedActivityError,
                    gutils, wrap(orig_val), wrap(&BuilderZ)));
              }
            }
          }
          if (!valueop) {
            valueop = val;
            if (gutils->getWidth() > 1) {
              Value *array =
                  UndefValue::get(gutils->getShadowType(val->getType()));
              for (unsigned i = 0; i < gutils->getWidth(); ++i) {
                array = BuilderZ.CreateInsertValue(array, val, {i});
              }
              valueop = array;
            }
          }
        } else {
          valueop = gutils->invertPointerM(orig_val, BuilderZ);
        }
        gutils->setPtrDiffe(&I, orig_ptr, valueop, BuilderZ, align, isVolatile,
                            ordering, syncScope, mask, prevNoAlias, prevScopes);
      }
    }
  }

  void visitGetElementPtrInst(llvm::GetElementPtrInst &gep) {
    eraseIfUnused(gep);
    switch (Mode) {
    case DerivativeMode::ForwardModeSplit:
    case DerivativeMode::ForwardMode: {
      forwardModeInvertedPointerFallback(gep);
      return;
    }
    default:
      return;
    }
  }

  void visitPHINode(llvm::PHINode &phi) {
    eraseIfUnused(phi);

    switch (Mode) {
    case DerivativeMode::ReverseModePrimal:
    case DerivativeMode::ReverseModeGradient:
    case DerivativeMode::ReverseModeCombined: {
      return;
    }
    case DerivativeMode::ForwardModeSplit:
    case DerivativeMode::ForwardMode: {
      forwardModeInvertedPointerFallback(phi);
      return;
    }
    }
  }

  void visitCastInst(llvm::CastInst &I) {
    using namespace llvm;

    eraseIfUnused(I);

    switch (Mode) {
    case DerivativeMode::ReverseModePrimal: {
      return;
    }
    case DerivativeMode::ReverseModeGradient:
    case DerivativeMode::ReverseModeCombined: {
      if (gutils->isConstantInstruction(&I))
        return;

      if (I.getType()->isPointerTy() ||
          I.getOpcode() == CastInst::CastOps::PtrToInt)
        return;

      Value *orig_op0 = I.getOperand(0);
      Value *op0 = gutils->getNewFromOriginal(orig_op0);

      IRBuilder<> Builder2(&I);
      getReverseBuilder(Builder2);

      if (!gutils->isConstantValue(orig_op0)) {
        size_t size = 1;
        if (orig_op0->getType()->isSized())
          size =
              (gutils->newFunc->getParent()->getDataLayout().getTypeSizeInBits(
                   orig_op0->getType()) +
               7) /
              8;
        Type *FT = TR.addingType(size, orig_op0);
        if (!FT && looseTypeAnalysis) {
          if (auto ET = I.getSrcTy()->getScalarType())
            if (ET->isFPOrFPVectorTy()) {
              FT = ET;
              EmitWarning("CannotDeduceType", I,
                          "failed to deduce adding type of cast ", I,
                          " assumed ", FT, " from src");
            }
        }
        if (!FT && looseTypeAnalysis) {
          if (auto ET = I.getDestTy()->getScalarType())
            if (ET->isFPOrFPVectorTy()) {
              FT = ET;
              EmitWarning("CannotDeduceType", I,
                          "failed to deduce adding type of cast ", I,
                          " assumed ", FT, " from dst");
            }
        }
        if (!FT) {
          std::string str;
          raw_string_ostream ss(str);
          ss << "Cannot deduce adding type (cast) of " << I;
          if (CustomErrorHandler) {
            CustomErrorHandler(ss.str().c_str(), wrap(&I), ErrorType::NoType,
                               &TR.analyzer, nullptr, wrap(&Builder2));
            return;
          } else {
            ss << "\n";
            TR.dump(ss);
            EmitFailure("CannotDeduceType", I.getDebugLoc(), &I, ss.str());
            return;
          }
        }
        assert(FT);

        auto rule = [&](Value *dif) {
          if (I.getOpcode() == CastInst::CastOps::FPTrunc ||
              I.getOpcode() == CastInst::CastOps::FPExt) {
            return Builder2.CreateFPCast(dif, op0->getType());
          } else if (I.getOpcode() == CastInst::CastOps::BitCast) {
            return Builder2.CreateBitCast(dif, op0->getType());
          } else if (I.getOpcode() == CastInst::CastOps::Trunc) {
            // TODO CHECK THIS
            return Builder2.CreateZExt(dif, op0->getType());
          } else {
            std::string s;
            llvm::raw_string_ostream ss(s);
            ss << *I.getParent()->getParent() << "\n";
            ss << "cannot handle above cast " << I << "\n";
            if (CustomErrorHandler) {
              CustomErrorHandler(ss.str().c_str(), wrap(&I),
                                 ErrorType::NoDerivative, gutils, nullptr,
                                 wrap(&Builder2));
            } else {
              ss << "\n";
              TR.dump(ss);
              EmitFailure("CannotHandleCast", I.getDebugLoc(), &I, ss.str());
            }
            return (llvm::Value *)UndefValue::get(op0->getType());
          }
        };

        Value *dif = diffe(&I, Builder2);
        Value *diff = applyChainRule(op0->getType(), Builder2, rule, dif);

        addToDiffe(orig_op0, diff, Builder2, FT);
      }

      Type *diffTy = gutils->getShadowType(I.getType());
      setDiffe(&I, Constant::getNullValue(diffTy), Builder2);

      break;
    }
    case DerivativeMode::ForwardModeSplit:
    case DerivativeMode::ForwardMode: {
      forwardModeInvertedPointerFallback(I);
      return;
    }
    }
  }

  void visitSelectInst(llvm::SelectInst &SI) {
    eraseIfUnused(SI);

    switch (Mode) {
    case DerivativeMode::ReverseModePrimal:
      return;
    case DerivativeMode::ReverseModeCombined:
    case DerivativeMode::ReverseModeGradient: {
      if (gutils->isConstantInstruction(&SI))
        return;
      if (SI.getType()->isPointerTy())
        return;
      createSelectInstAdjoint(SI);
      return;
    }
    case DerivativeMode::ForwardModeSplit:
    case DerivativeMode::ForwardMode: {
      forwardModeInvertedPointerFallback(SI);
      return;
    }
    }
  }

  void createSelectInstAdjoint(llvm::SelectInst &SI) {
    using namespace llvm;

    Value *op0 = gutils->getNewFromOriginal(SI.getOperand(0));
    Value *orig_op1 = SI.getOperand(1);
    Value *op1 = gutils->getNewFromOriginal(orig_op1);
    Value *orig_op2 = SI.getOperand(2);
    Value *op2 = gutils->getNewFromOriginal(orig_op2);

    // TODO fix all the reverse builders
    IRBuilder<> Builder2(&SI);
    getReverseBuilder(Builder2);

    Value *dif1 = nullptr;
    Value *dif2 = nullptr;

    size_t size = 1;
    if (orig_op1->getType()->isSized())
      size = (gutils->newFunc->getParent()->getDataLayout().getTypeSizeInBits(
                  orig_op1->getType()) +
              7) /
             8;
    // Required loopy phi = [in, BO, BO, ..., BO]
    //  1) phi is only used in this B0
    //  2) BO dominates all latches
    //  3) phi == B0 whenever not coming from preheader [implies 2]
    //  4) [optional but done for ease] one exit to make it easier to
    //  calculation the product at that point
    for (int i = 0; i < 2; i++)
      if (auto P0 = dyn_cast<PHINode>(SI.getOperand(i + 1))) {
        LoopContext lc;
        SmallVector<Instruction *, 4> activeUses;
        for (auto u : P0->users()) {
          if (!gutils->isConstantInstruction(cast<Instruction>(u))) {
            activeUses.push_back(cast<Instruction>(u));
          } else if (retType == DIFFE_TYPE::OUT_DIFF && isa<ReturnInst>(u))
            activeUses.push_back(cast<Instruction>(u));
        }
        if (activeUses.size() == 1 && activeUses[0] == &SI &&
            gutils->getContext(gutils->getNewFromOriginal(P0->getParent()),
                               lc) &&
            gutils->getNewFromOriginal(P0->getParent()) == lc.header) {
          SmallVector<BasicBlock *, 1> Latches;
          gutils->OrigLI.getLoopFor(P0->getParent())->getLoopLatches(Latches);
          bool allIncoming = true;
          for (auto Latch : Latches) {
            if (&SI != P0->getIncomingValueForBlock(Latch)) {
              allIncoming = false;
              break;
            }
          }
          if (allIncoming && lc.exitBlocks.size() == 1) {
            if (!gutils->isConstantValue(SI.getOperand(2 - i))) {
              auto addingType = TR.addingType(size, SI.getOperand(2 - i));
              if (addingType || !looseTypeAnalysis) {
                auto index = gutils->getOrInsertConditionalIndex(
                    gutils->getNewFromOriginal(SI.getOperand(0)), lc, i == 1);
                IRBuilder<> EB(*lc.exitBlocks.begin());
                getReverseBuilder(EB, /*original=*/false);
                Value *inc = lookup(lc.incvar, Builder2);
                if (VectorType *VTy =
                        dyn_cast<VectorType>(SI.getOperand(0)->getType())) {
#if LLVM_VERSION_MAJOR >= 12
                  inc = Builder2.CreateVectorSplat(VTy->getElementCount(), inc);
#else
                  inc = Builder2.CreateVectorSplat(VTy->getNumElements(), inc);
#endif
                }
                Value *dif = CreateSelect(
                    Builder2,
                    Builder2.CreateICmpEQ(gutils->lookupM(index, EB), inc),
                    diffe(&SI, Builder2),
                    Constant::getNullValue(
                        gutils->getShadowType(op1->getType())));
                addToDiffe(SI.getOperand(2 - i), dif, Builder2, addingType);
              }
            }
            return;
          }
        }
      }

    if (!gutils->isConstantValue(orig_op1))
      dif1 = CreateSelect(
          Builder2, lookup(op0, Builder2), diffe(&SI, Builder2),
          Constant::getNullValue(gutils->getShadowType(op1->getType())),
          "diffe" + op1->getName());
    if (!gutils->isConstantValue(orig_op2))
      dif2 = CreateSelect(
          Builder2, lookup(op0, Builder2),
          Constant::getNullValue(gutils->getShadowType(op2->getType())),
          diffe(&SI, Builder2), "diffe" + op2->getName());

    setDiffe(&SI, Constant::getNullValue(gutils->getShadowType(SI.getType())),
             Builder2);
    if (dif1) {
      Type *addingType = TR.addingType(size, orig_op1);
      if (addingType || !looseTypeAnalysis)
        addToDiffe(orig_op1, dif1, Builder2, addingType);
      else
        llvm::errs() << " warning: assuming integral for " << SI << "\n";
    }
    if (dif2) {
      Type *addingType = TR.addingType(size, orig_op2);
      if (addingType || !looseTypeAnalysis)
        addToDiffe(orig_op2, dif2, Builder2, addingType);
      else
        llvm::errs() << " warning: assuming integral for " << SI << "\n";
    }
  }

  void visitExtractElementInst(llvm::ExtractElementInst &EEI) {
    using namespace llvm;

    eraseIfUnused(EEI);
    switch (Mode) {
    case DerivativeMode::ForwardModeSplit:
    case DerivativeMode::ForwardMode: {
      forwardModeInvertedPointerFallback(EEI);
      return;
    }
    case DerivativeMode::ReverseModeGradient:
    case DerivativeMode::ReverseModeCombined: {
      if (gutils->isConstantInstruction(&EEI))
        return;
      IRBuilder<> Builder2(&EEI);
      getReverseBuilder(Builder2);

      Value *orig_vec = EEI.getVectorOperand();

      if (!gutils->isConstantValue(orig_vec)) {
        Value *sv[] = {gutils->getNewFromOriginal(EEI.getIndexOperand())};

        size_t size = 1;
        if (EEI.getType()->isSized())
          size =
              (gutils->newFunc->getParent()->getDataLayout().getTypeSizeInBits(
                   EEI.getType()) +
               7) /
              8;
        ((DiffeGradientUtils *)gutils)
            ->addToDiffe(orig_vec, diffe(&EEI, Builder2), Builder2,
                         TR.addingType(size, &EEI), sv);
      }
      setDiffe(&EEI,
               Constant::getNullValue(gutils->getShadowType(EEI.getType())),
               Builder2);
      return;
    }
    case DerivativeMode::ReverseModePrimal: {
      return;
    }
    }
  }

  void visitInsertElementInst(llvm::InsertElementInst &IEI) {
    using namespace llvm;

    eraseIfUnused(IEI);

    switch (Mode) {
    case DerivativeMode::ForwardModeSplit:
    case DerivativeMode::ForwardMode: {
      forwardModeInvertedPointerFallback(IEI);
      return;
    }
    case DerivativeMode::ReverseModeGradient:
    case DerivativeMode::ReverseModeCombined: {
      if (gutils->isConstantInstruction(&IEI))
        return;
      IRBuilder<> Builder2(&IEI);
      getReverseBuilder(Builder2);

      Value *dif1 = diffe(&IEI, Builder2);

      Value *orig_op0 = IEI.getOperand(0);
      Value *orig_op1 = IEI.getOperand(1);
      Value *op1 = gutils->getNewFromOriginal(orig_op1);
      Value *op2 = gutils->getNewFromOriginal(IEI.getOperand(2));

      size_t size0 = 1;
      if (orig_op0->getType()->isSized())
        size0 =
            (gutils->newFunc->getParent()->getDataLayout().getTypeSizeInBits(
                 orig_op0->getType()) +
             7) /
            8;
      size_t size1 = 1;
      if (orig_op1->getType()->isSized())
        size1 =
            (gutils->newFunc->getParent()->getDataLayout().getTypeSizeInBits(
                 orig_op1->getType()) +
             7) /
            8;

      if (!gutils->isConstantValue(orig_op0))
        addToDiffe(
            orig_op0,
            Builder2.CreateInsertElement(
                dif1,
                Constant::getNullValue(gutils->getShadowType(op1->getType())),
                lookup(op2, Builder2)),
            Builder2, TR.addingType(size0, orig_op0));

      if (!gutils->isConstantValue(orig_op1))
        addToDiffe(orig_op1,
                   Builder2.CreateExtractElement(dif1, lookup(op2, Builder2)),
                   Builder2, TR.addingType(size1, orig_op1));

      setDiffe(&IEI,
               Constant::getNullValue(gutils->getShadowType(IEI.getType())),
               Builder2);
      return;
    }
    case DerivativeMode::ReverseModePrimal: {
      return;
    }
    }
  }

  void visitShuffleVectorInst(llvm::ShuffleVectorInst &SVI) {
    using namespace llvm;

    eraseIfUnused(SVI);

    switch (Mode) {
    case DerivativeMode::ForwardModeSplit:
    case DerivativeMode::ForwardMode: {
      forwardModeInvertedPointerFallback(SVI);
      return;
    }
    case DerivativeMode::ReverseModeGradient:
    case DerivativeMode::ReverseModeCombined: {
      if (gutils->isConstantInstruction(&SVI))
        return;
      IRBuilder<> Builder2(&SVI);
      getReverseBuilder(Builder2);

      auto loaded = diffe(&SVI, Builder2);
#if LLVM_VERSION_MAJOR >= 12
      auto count =
          cast<VectorType>(SVI.getOperand(0)->getType())->getElementCount();
      assert(!count.isScalable());
      size_t l1 = count.getKnownMinValue();
#else
      size_t l1 =
          cast<VectorType>(SVI.getOperand(0)->getType())->getNumElements();
#endif
      uint64_t instidx = 0;

      for (size_t idx : SVI.getShuffleMask()) {
        auto opnum = (idx < l1) ? 0 : 1;
        auto opidx = (idx < l1) ? idx : (idx - l1);
        Value *sv[] = {
            ConstantInt::get(Type::getInt32Ty(SVI.getContext()), opidx)};

        if (!gutils->isConstantValue(SVI.getOperand(opnum))) {
          size_t size = 1;
          if (SVI.getOperand(opnum)->getType()->isSized())
            size = (gutils->newFunc->getParent()
                        ->getDataLayout()
                        .getTypeSizeInBits(SVI.getOperand(opnum)->getType()) +
                    7) /
                   8;
          ((DiffeGradientUtils *)gutils)
              ->addToDiffe(SVI.getOperand(opnum),
                           Builder2.CreateExtractElement(loaded, instidx),
                           Builder2, TR.addingType(size, SVI.getOperand(opnum)),
                           sv);
        }
        ++instidx;
      }
      setDiffe(&SVI,
               Constant::getNullValue(gutils->getShadowType(SVI.getType())),
               Builder2);
      return;
    }
    case DerivativeMode::ReverseModePrimal: {
      return;
    }
    }
  }

  void visitExtractValueInst(llvm::ExtractValueInst &EVI) {
    using namespace llvm;

    eraseIfUnused(EVI);

    if (!gutils->isConstantValue(&EVI) && gutils->isConstantValue(&EVI)) {
      llvm::errs() << *gutils->oldFunc->getParent() << "\n";
      llvm::errs() << EVI << "\n";
      llvm_unreachable("Illegal activity for extractvalue");
    }

    switch (Mode) {
    case DerivativeMode::ForwardModeSplit:
    case DerivativeMode::ForwardMode: {
      forwardModeInvertedPointerFallback(EVI);
      return;
    }
    case DerivativeMode::ReverseModeGradient:
    case DerivativeMode::ReverseModeCombined: {
      if (gutils->isConstantInstruction(&EVI))
        return;
      if (EVI.getType()->isPointerTy())
        return;
      IRBuilder<> Builder2(&EVI);
      getReverseBuilder(Builder2);

      Value *orig_op0 = EVI.getOperand(0);

      auto prediff = diffe(&EVI, Builder2);

      // todo const
      if (!gutils->isConstantValue(orig_op0)) {
        SmallVector<Value *, 4> sv;
        for (auto i : EVI.getIndices())
          sv.push_back(ConstantInt::get(Type::getInt32Ty(EVI.getContext()), i));
        size_t size = 1;
        if (EVI.getType()->isSized())
          size =
              (gutils->newFunc->getParent()->getDataLayout().getTypeSizeInBits(
                   EVI.getType()) +
               7) /
              8;
        for (size_t i = 0; i < gutils->getWidth(); ++i) {
          Value *tdiff = (gutils->getWidth() == 1)
                             ? prediff
                             : gutils->extractMeta(Builder2, prediff, i);
          SmallVector<Value *, 4> sv2 = sv;
          if (gutils->getWidth() != 1)
            sv2.insert(sv2.begin(),
                       ConstantInt::get(Type::getInt32Ty(EVI.getContext()), i));
          ((DiffeGradientUtils *)gutils)
              ->addToDiffe(orig_op0, tdiff, Builder2, TR.addingType(size, &EVI),
                           sv2);
        }
      }

      setDiffe(&EVI,
               Constant::getNullValue(gutils->getShadowType(EVI.getType())),
               Builder2);
      return;
    }
    case DerivativeMode::ReverseModePrimal: {
      return;
    }
    }
  }

  void visitInsertValueInst(llvm::InsertValueInst &IVI) {
    using namespace llvm;

    eraseIfUnused(IVI);
    if (gutils->isConstantValue(&IVI))
      return;

    if (Mode == DerivativeMode::ReverseModePrimal)
      return;

    if (Mode == DerivativeMode::ForwardMode ||
        Mode == DerivativeMode::ForwardModeSplit) {
      forwardModeInvertedPointerFallback(IVI);
      return;
    }

    bool hasNonPointer = false;
    if (auto st = dyn_cast<StructType>(IVI.getType())) {
      for (unsigned i = 0; i < st->getNumElements(); ++i) {
        if (!st->getElementType(i)->isPointerTy()) {
          hasNonPointer = true;
        }
      }
    } else if (auto at = dyn_cast<ArrayType>(IVI.getType())) {
      if (!at->getElementType()->isPointerTy()) {
        hasNonPointer = true;
      }
    }
    if (!hasNonPointer)
      return;

    bool floatingInsertion = false;
    for (InsertValueInst *iv = &IVI;;) {
      size_t size0 = 1;
      if (iv->getInsertedValueOperand()->getType()->isSized() &&
          (iv->getInsertedValueOperand()->getType()->isIntOrIntVectorTy() ||
           iv->getInsertedValueOperand()->getType()->isFPOrFPVectorTy()))
        size0 =
            (gutils->newFunc->getParent()->getDataLayout().getTypeSizeInBits(
                 iv->getInsertedValueOperand()->getType()) +
             7) /
            8;
      auto it = TR.intType(size0, iv->getInsertedValueOperand(), false);
      if (it.isFloat() || !it.isKnown()) {
        floatingInsertion = true;
        break;
      }
      Value *val = iv->getAggregateOperand();
      if (gutils->isConstantValue(val))
        break;
      if (auto dc = dyn_cast<InsertValueInst>(val)) {
        iv = dc;
      } else {
        // unsure where this came from, conservatively assume contains float
        floatingInsertion = true;
        break;
      }
    }

    if (!floatingInsertion)
      return;

    // TODO handle pointers
    // TODO type analysis handle structs

    switch (Mode) {
    case DerivativeMode::ForwardModeSplit:
    case DerivativeMode::ForwardMode:
      assert(0 && "should be handled above");
      return;
    case DerivativeMode::ReverseModeCombined:
    case DerivativeMode::ReverseModeGradient: {
      IRBuilder<> Builder2(&IVI);
      getReverseBuilder(Builder2);

      Value *orig_inserted = IVI.getInsertedValueOperand();
      Value *orig_agg = IVI.getAggregateOperand();

      size_t size0 = 1;
      if (orig_inserted->getType()->isSized())
        size0 =
            (gutils->newFunc->getParent()->getDataLayout().getTypeSizeInBits(
                 orig_inserted->getType()) +
             7) /
            8;

      if (!gutils->isConstantValue(orig_inserted)) {
        auto it = TR.intType(size0, orig_inserted, /*errIfFalse*/ false);
        Type *flt = it.isFloat();
        if (!it.isKnown()) {
          bool found = false;

          if (looseTypeAnalysis) {
            if (orig_inserted->getType()->isFPOrFPVectorTy()) {
              flt = orig_inserted->getType()->getScalarType();
              found = true;
            } else if (orig_inserted->getType()->isIntOrIntVectorTy() ||
                       orig_inserted->getType()->isPointerTy()) {
              flt = nullptr;
              found = true;
            }
          }
          if (!found) {
            if (CustomErrorHandler) {
              std::string str;
              raw_string_ostream ss(str);
              ss << "Cannot deduce type of insertvalue " << IVI;
              CustomErrorHandler(str.c_str(), wrap(&IVI), ErrorType::NoType,
                                 &TR.analyzer, nullptr, wrap(&Builder2));
            } else {
              EmitFailure("CannotDeduceType", IVI.getDebugLoc(), &IVI,
                          "failed to deduce type of insertvalue ", IVI);
            }
          }
        }
        if (flt) {
          auto rule = [&](Value *prediff) {
            return Builder2.CreateExtractValue(prediff, IVI.getIndices());
          };
          auto prediff = diffe(&IVI, Builder2);
          auto dindex =
              applyChainRule(orig_inserted->getType(), Builder2, rule, prediff);
          addToDiffe(orig_inserted, dindex, Builder2, flt);
        }
      }

      size_t size1 = 1;
      if (orig_agg->getType()->isSized() &&
          (orig_agg->getType()->isIntOrIntVectorTy() ||
           orig_agg->getType()->isFPOrFPVectorTy()))
        size1 =
            (gutils->newFunc->getParent()->getDataLayout().getTypeSizeInBits(
                 orig_agg->getType()) +
             7) /
            8;

      if (!gutils->isConstantValue(orig_agg)) {
        auto rule = [&](Value *prediff) {
          return Builder2.CreateInsertValue(
              prediff, Constant::getNullValue(orig_inserted->getType()),
              IVI.getIndices());
        };
        auto prediff = diffe(&IVI, Builder2);
        auto dindex =
            applyChainRule(orig_agg->getType(), Builder2, rule, prediff);
        addToDiffe(orig_agg, dindex, Builder2, TR.addingType(size1, orig_agg));
      }

      setDiffe(&IVI,
               Constant::getNullValue(gutils->getShadowType(IVI.getType())),
               Builder2);
      return;
    }
    case DerivativeMode::ReverseModePrimal: {
      return;
    }
    }
  }

  void getReverseBuilder(llvm::IRBuilder<> &Builder2, bool original = true) {
    ((GradientUtils *)gutils)->getReverseBuilder(Builder2, original);
  }

  void getForwardBuilder(llvm::IRBuilder<> &Builder2) {
    ((GradientUtils *)gutils)->getForwardBuilder(Builder2);
  }

  llvm::Value *diffe(llvm::Value *val, llvm::IRBuilder<> &Builder) {
    assert(Mode != DerivativeMode::ReverseModePrimal);
    return ((DiffeGradientUtils *)gutils)->diffe(val, Builder);
  }

  void setDiffe(llvm::Value *val, llvm::Value *dif,
                llvm::IRBuilder<> &Builder) {
    assert(Mode != DerivativeMode::ReverseModePrimal);
    ((DiffeGradientUtils *)gutils)->setDiffe(val, dif, Builder);
  }

  /// Unwraps a vector derivative from its internal representation and applies a
  /// function f to each element. Return values of f are collected and wrapped.
  template <typename Func, typename... Args>
  llvm::Value *applyChainRule(llvm::Type *diffType, llvm::IRBuilder<> &Builder,
                              Func rule, Args... args) {
    return ((GradientUtils *)gutils)
        ->applyChainRule(diffType, Builder, rule, args...);
  }

  /// Unwraps a vector derivative from its internal representation and applies a
  /// function f to each element.
  template <typename Func, typename... Args>
  void applyChainRule(llvm::IRBuilder<> &Builder, Func rule, Args... args) {
    ((GradientUtils *)gutils)->applyChainRule(Builder, rule, args...);
  }

  /// Unwraps an collection of constant vector derivatives from their internal
  /// representations and applies a function f to each element.
  template <typename Func>
  void applyChainRule(llvm::ArrayRef<llvm::Value *> diffs,
                      llvm::IRBuilder<> &Builder, Func rule) {
    ((GradientUtils *)gutils)->applyChainRule(diffs, Builder, rule);
  }

  bool shouldFree() {
    assert(Mode == DerivativeMode::ReverseModeCombined ||
           Mode == DerivativeMode::ReverseModeGradient ||
           Mode == DerivativeMode::ForwardModeSplit);
    return ((DiffeGradientUtils *)gutils)->FreeMemory;
  }

  llvm::SmallVector<llvm::SelectInst *, 4>
  addToDiffe(llvm::Value *val, llvm::Value *dif, llvm::IRBuilder<> &Builder,
             llvm::Type *T, llvm::Value *mask = nullptr) {
    return ((DiffeGradientUtils *)gutils)
        ->addToDiffe(val, dif, Builder, T, /*idxs*/ {}, mask);
  }

  llvm::Value *lookup(llvm::Value *val, llvm::IRBuilder<> &Builder) {
    return gutils->lookupM(val, Builder);
  }

  void visitBinaryOperator(llvm::BinaryOperator &BO) {
    eraseIfUnused(BO);

    size_t size = 1;
    if (BO.getType()->isSized())
      size = (gutils->newFunc->getParent()->getDataLayout().getTypeSizeInBits(
                  BO.getType()) +
              7) /
             8;

    if (BO.getType()->isIntOrIntVectorTy() &&
        TR.intType(size, &BO, /*errifnotfound*/ false) == BaseType::Pointer) {
      return;
    }

    if (BO.getOpcode() == llvm::Instruction::FDiv &&
        (Mode == DerivativeMode::ReverseModeGradient ||
         Mode == DerivativeMode::ReverseModeCombined) &&
        !gutils->isConstantValue(&BO)) {
      using namespace llvm;
      // Required loopy phi = [in, BO, BO, ..., BO]
      //  1) phi is only used in this B0
      //  2) BO dominates all latches
      //  3) phi == B0 whenever not coming from preheader [implies 2]
      //  4) [optional but done for ease] one exit to make it easier to
      //  calculation the product at that point
      Value *orig_op0 = BO.getOperand(0);
      if (auto P0 = dyn_cast<PHINode>(orig_op0)) {
        LoopContext lc;
        SmallVector<Instruction *, 4> activeUses;
        for (auto u : P0->users()) {
          if (!gutils->isConstantInstruction(cast<Instruction>(u))) {
            activeUses.push_back(cast<Instruction>(u));
          } else if (retType == DIFFE_TYPE::OUT_DIFF && isa<ReturnInst>(u))
            activeUses.push_back(cast<Instruction>(u));
        }
        if (activeUses.size() == 1 && activeUses[0] == &BO &&
            gutils->getContext(gutils->getNewFromOriginal(P0->getParent()),
                               lc) &&
            gutils->getNewFromOriginal(P0->getParent()) == lc.header) {
          SmallVector<BasicBlock *, 1> Latches;
          gutils->OrigLI.getLoopFor(P0->getParent())->getLoopLatches(Latches);
          bool allIncoming = true;
          for (auto Latch : Latches) {
            if (&BO != P0->getIncomingValueForBlock(Latch)) {
              allIncoming = false;
              break;
            }
          }
          if (allIncoming && lc.exitBlocks.size() == 1) {

            IRBuilder<> Builder2(&BO);
            getReverseBuilder(Builder2);

            Value *orig_op1 = BO.getOperand(1);
            bool constantval0 = gutils->isConstantValue(orig_op0);
            bool constantval1 = gutils->isConstantValue(orig_op1);

            Value *dif0 = nullptr;
            Value *dif1 = nullptr;
            Value *idiff = diffe(&BO, Builder2);

            Type *addingType = BO.getType();

            if (!constantval1) {
              IRBuilder<> EB(*lc.exitBlocks.begin());
              getReverseBuilder(EB, /*original=*/false);
              Value *Pstart = P0->getIncomingValueForBlock(
                  gutils->getOriginalFromNew(lc.preheader));
              if (gutils->isConstantValue(Pstart)) {
                Value *lop0 = lookup(gutils->getNewFromOriginal(&BO), EB);
                Value *lop1 =
                    lookup(gutils->getNewFromOriginal(orig_op1), Builder2);
                auto rule = [&](Value *idiff) {
                  auto res = Builder2.CreateFDiv(
                      Builder2.CreateFNeg(Builder2.CreateFMul(idiff, lop0)),
                      lop1);
                  if (EnzymeStrongZero) {
                    res = CreateSelect(
                        Builder2,
                        Builder2.CreateFCmpOEQ(
                            idiff, Constant::getNullValue(idiff->getType())),
                        idiff, res);
                  }
                  return res;
                };
                dif1 =
                    applyChainRule(orig_op1->getType(), Builder2, rule, idiff);
              } else {
                auto product = gutils->getOrInsertTotalMultiplicativeProduct(
                    gutils->getNewFromOriginal(orig_op1), lc);
                IRBuilder<> EB(*lc.exitBlocks.begin());
                getReverseBuilder(EB, /*original=*/false);
                Value *s = lookup(gutils->getNewFromOriginal(Pstart), Builder2);
                Value *lop0 = lookup(product, EB);
                Value *lop1 =
                    lookup(gutils->getNewFromOriginal(orig_op1), Builder2);
                auto rule = [&](Value *idiff) {
                  auto res = Builder2.CreateFDiv(
                      Builder2.CreateFNeg(Builder2.CreateFMul(
                          s, Builder2.CreateFDiv(idiff, lop0))),
                      lop1);
                  if (EnzymeStrongZero) {
                    res = CreateSelect(
                        Builder2,
                        Builder2.CreateFCmpOEQ(
                            idiff, Constant::getNullValue(idiff->getType())),
                        idiff, res);
                  }
                  return res;
                };
                dif1 =
                    applyChainRule(orig_op1->getType(), Builder2, rule, idiff);
              }
              addToDiffe(orig_op1, dif1, Builder2, addingType);
            }
            return;
          }
        }
      }
    }

    {
      using namespace llvm;
      switch (BO.getOpcode()) {
#include "BinopDerivatives.inc"
      default:
        break;
      }
    }

    switch (Mode) {
    case DerivativeMode::ReverseModeGradient:
    case DerivativeMode::ReverseModeCombined:
      if (gutils->isConstantInstruction(&BO))
        return;
      createBinaryOperatorAdjoint(BO);
      break;
    case DerivativeMode::ForwardMode:
    case DerivativeMode::ForwardModeSplit:
      createBinaryOperatorDual(BO);
      break;
    case DerivativeMode::ReverseModePrimal:
      return;
    }
  }

  void createBinaryOperatorAdjoint(llvm::BinaryOperator &BO) {
    using namespace llvm;

    IRBuilder<> Builder2(&BO);
    getReverseBuilder(Builder2);

    Value *orig_op0 = BO.getOperand(0);
    Value *orig_op1 = BO.getOperand(1);
    bool constantval0 = gutils->isConstantValue(orig_op0);
    bool constantval1 = gutils->isConstantValue(orig_op1);

    Value *dif0 = nullptr;
    Value *dif1 = nullptr;
    Value *idiff = diffe(&BO, Builder2);

    Type *addingType = BO.getType();

    switch (BO.getOpcode()) {
    case Instruction::LShr: {
      if (!constantval0) {
        if (auto ci = dyn_cast<ConstantInt>(orig_op1)) {
          size_t size = 1;
          if (orig_op0->getType()->isSized())
            size = (gutils->newFunc->getParent()
                        ->getDataLayout()
                        .getTypeSizeInBits(orig_op0->getType()) +
                    7) /
                   8;

          if (Type *flt = TR.addingType(size, orig_op0)) {
            auto bits = gutils->newFunc->getParent()
                            ->getDataLayout()
                            .getTypeAllocSizeInBits(flt);
            if (ci->getSExtValue() >= (int64_t)bits &&
                ci->getSExtValue() % bits == 0) {
              auto rule = [&](Value *idiff) {
                return Builder2.CreateShl(idiff, ci);
              };
              dif0 = applyChainRule(orig_op0->getType(), Builder2, rule, idiff);
              addingType = flt;
              goto done;
            }
          }
        }
      }
      if (looseTypeAnalysis) {
        llvm::errs() << "warning: binary operator is integer and constant: "
                     << BO << "\n";
        // if loose type analysis, assume this integer and is constant
        return;
      }
      goto def;
    }
    case Instruction::And: {
      // If & against 0b10000000000 and a float the result is 0
      auto &dl = gutils->oldFunc->getParent()->getDataLayout();
      auto size = dl.getTypeSizeInBits(BO.getType()) / 8;

      auto FT = TR.query(&BO).IsAllFloat(size);
      auto eFT = FT;
      if (FT)
        for (int i = 0; i < 2; ++i) {
          auto CI = dyn_cast<ConstantInt>(BO.getOperand(i));
          if (CI && dl.getTypeSizeInBits(eFT) ==
                        dl.getTypeSizeInBits(CI->getType())) {
            if (eFT->isDoubleTy() && CI->getValue() == -134217728) {
              setDiffe(
                  &BO,
                  Constant::getNullValue(gutils->getShadowType(BO.getType())),
                  Builder2);
              // Derivative is zero (equivalent to rounding as just chopping off
              // bits of mantissa), no update
              return;
            }
          }
        }
      if (looseTypeAnalysis) {
        llvm::errs() << "warning: binary operator is integer and constant: "
                     << BO << "\n";
        // if loose type analysis, assume this integer and is constant
        return;
      }
      goto def;
    }
    case Instruction::Xor: {
      auto &dl = gutils->oldFunc->getParent()->getDataLayout();
      auto size = dl.getTypeSizeInBits(BO.getType()) / 8;

      auto FT = TR.query(&BO).IsAllFloat(size);
      auto eFT = FT;
      // If ^ against 0b10000000000 and a float the result is a float
      if (FT)
        for (int i = 0; i < 2; ++i) {
          if (containsOnlyAtMostTopBit(BO.getOperand(i), eFT, dl, &FT)) {
            setDiffe(
                &BO,
                Constant::getNullValue(gutils->getShadowType(BO.getType())),
                Builder2);
            auto isZero = Builder2.CreateICmpEQ(
                lookup(gutils->getNewFromOriginal(BO.getOperand(i)), Builder2),
                Constant::getNullValue(BO.getType()));
            auto rule = [&](Value *idiff) {
              auto ext = Builder2.CreateBitCast(idiff, FT);
              auto neg = Builder2.CreateFNeg(ext);
              neg = CreateSelect(Builder2, isZero, ext, neg);
              neg = Builder2.CreateBitCast(neg, BO.getType());
              return neg;
            };
            auto bc = applyChainRule(BO.getOperand(1 - i)->getType(), Builder2,
                                     rule, idiff);
            addToDiffe(BO.getOperand(1 - i), bc, Builder2, FT);
            return;
          }
        }
      if (looseTypeAnalysis) {
        llvm::errs() << "warning: binary operator is integer and constant: "
                     << BO << "\n";
        // if loose type analysis, assume this integer and is constant
        return;
      }
      goto def;
    }
    case Instruction::Or: {
      auto &dl = gutils->oldFunc->getParent()->getDataLayout();
      auto size = dl.getTypeSizeInBits(BO.getType()) / 8;

      auto FT = TR.query(&BO).IsAllFloat(size);
      auto eFT = FT;
      // If & against 0b10000000000 and a float the result is a float
      if (FT)
        for (int i = 0; i < 2; ++i) {
          auto CI = dyn_cast<ConstantInt>(BO.getOperand(i));
          if (auto CV = dyn_cast<ConstantVector>(BO.getOperand(i))) {
            CI = dyn_cast_or_null<ConstantInt>(CV->getSplatValue());
#if LLVM_VERSION_MAJOR >= 12
            FT = VectorType::get(FT, CV->getType()->getElementCount());
#else
            FT = VectorType::get(FT, CV->getType()->getNumElements());
#endif
          }
          if (auto CV = dyn_cast<ConstantDataVector>(BO.getOperand(i))) {
            CI = dyn_cast_or_null<ConstantInt>(CV->getSplatValue());
#if LLVM_VERSION_MAJOR >= 12
            FT = VectorType::get(FT, CV->getType()->getElementCount());
#else
            FT = VectorType::get(FT, CV->getType()->getNumElements());
#endif
          }
          if (CI && dl.getTypeSizeInBits(eFT) ==
                        dl.getTypeSizeInBits(CI->getType())) {
            auto AP = CI->getValue();
            bool validXor = false;
#if LLVM_VERSION_MAJOR > 16
            if (AP.isZero())
#else
            if (AP.isNullValue())
#endif
            {
              validXor = true;
            } else if (
                !AP.isNegative() &&
                ((FT->isFloatTy()
#if LLVM_VERSION_MAJOR > 16
                  && (AP & ~0b01111111100000000000000000000000ULL).isZero()
#else
                  && (AP & ~0b01111111100000000000000000000000ULL).isNullValue()
#endif
                      ) ||
                 (FT->isDoubleTy()
#if LLVM_VERSION_MAJOR > 16
                  &&
                  (AP &
                   ~0b0111111111110000000000000000000000000000000000000000000000000000ULL)
                      .isZero()
#else
                  &&
                  (AP &
                   ~0b0111111111110000000000000000000000000000000000000000000000000000ULL)
                      .isNullValue()
#endif
                      ))) {
              validXor = true;
            }
            if (validXor) {
              setDiffe(
                  &BO,
                  Constant::getNullValue(gutils->getShadowType(BO.getType())),
                  Builder2);

              auto arg = lookup(
                  gutils->getNewFromOriginal(BO.getOperand(1 - i)), Builder2);

              auto rule = [&](Value *idiff) {
                auto prev = Builder2.CreateOr(arg, BO.getOperand(i));
                prev = Builder2.CreateSub(prev, arg, "", /*NUW*/ true,
                                          /*NSW*/ false);
                uint64_t num = 0;
                if (FT->isFloatTy()) {
                  num = 127ULL << 23;
                } else {
                  assert(FT->isDoubleTy());
                  num = 1023ULL << 52;
                }
                prev = Builder2.CreateAdd(
                    prev, ConstantInt::get(prev->getType(), num, false), "",
                    /*NUW*/ true, /*NSW*/ true);
                prev = Builder2.CreateBitCast(
                    checkedMul(Builder2, Builder2.CreateBitCast(idiff, FT),
                               Builder2.CreateBitCast(prev, FT)),
                    prev->getType());
                return prev;
              };

              Value *prev = applyChainRule(BO.getOperand(1 - i)->getType(),
                                           Builder2, rule, idiff);
              addToDiffe(BO.getOperand(1 - i), prev, Builder2, FT);
              return;
            }
          }
        }
      if (looseTypeAnalysis) {
        llvm::errs() << "warning: binary operator is integer and constant: "
                     << BO << "\n";
        // if loose type analysis, assume this integer or is constant
        return;
      }
      goto def;
    }
    case Instruction::SDiv:
    case Instruction::Shl:
    case Instruction::Mul:
    case Instruction::Sub:
    case Instruction::Add: {
      if (looseTypeAnalysis) {
        llvm::errs() << "warning: binary operator is integer and constant: "
                     << BO << "\n";
        // if loose type analysis, assume this integer add is constant
        return;
      }
      goto def;
    }
    default:
    def:;
      std::string s;
      llvm::raw_string_ostream ss(s);
      ss << *gutils->oldFunc << "\n";
      for (auto &arg : gutils->oldFunc->args()) {
        ss << " constantarg[" << arg << "] = " << gutils->isConstantValue(&arg)
           << " type: " << TR.query(&arg).str() << " - vals: {";
        for (auto v : TR.knownIntegralValues(&arg))
          ss << v << ",";
        ss << "}\n";
      }
      for (auto &BB : *gutils->oldFunc)
        for (auto &I : BB) {
          ss << " constantinst[" << I
             << "] = " << gutils->isConstantInstruction(&I)
             << " val:" << gutils->isConstantValue(&I)
             << " type: " << TR.query(&I).str() << "\n";
        }
      ss << "cannot handle unknown binary operator: " << BO << "\n";
      if (CustomErrorHandler) {
        CustomErrorHandler(ss.str().c_str(), wrap(&BO), ErrorType::NoDerivative,
                           gutils, nullptr, wrap(&Builder2));
      } else {
        EmitFailure("NoDerivative", BO.getDebugLoc(), &BO, ss.str());
      }
    }

  done:;
    if (dif0 || dif1)
      setDiffe(&BO, Constant::getNullValue(gutils->getShadowType(BO.getType())),
               Builder2);
    if (dif0)
      addToDiffe(orig_op0, dif0, Builder2, addingType);
    if (dif1)
      addToDiffe(orig_op1, dif1, Builder2, addingType);
  }

  void createBinaryOperatorDual(llvm::BinaryOperator &BO) {
    using namespace llvm;

    if (gutils->isConstantInstruction(&BO)) {
      forwardModeInvertedPointerFallback(BO);
      return;
    }

    IRBuilder<> Builder2(&BO);
    getForwardBuilder(Builder2);

    Value *orig_op0 = BO.getOperand(0);
    Value *orig_op1 = BO.getOperand(1);

    bool constantval0 = gutils->isConstantValue(orig_op0);
    bool constantval1 = gutils->isConstantValue(orig_op1);

    Value *dif[2] = {constantval0 ? nullptr : diffe(orig_op0, Builder2),
                     constantval1 ? nullptr : diffe(orig_op1, Builder2)};

    switch (BO.getOpcode()) {
    case Instruction::And: {
      // If & against 0b10000000000 and a float the result is 0
      auto &dl = gutils->oldFunc->getParent()->getDataLayout();
      auto size = dl.getTypeSizeInBits(BO.getType()) / 8;
      Type *diffTy = gutils->getShadowType(BO.getType());

      auto FT = TR.query(&BO).IsAllFloat(size);
      auto eFT = FT;
      if (FT)
        for (int i = 0; i < 2; ++i) {
          auto CI = dyn_cast<ConstantInt>(BO.getOperand(i));
          if (CI && dl.getTypeSizeInBits(eFT) ==
                        dl.getTypeSizeInBits(CI->getType())) {
            if (eFT->isDoubleTy() && CI->getValue() == -134217728) {
              setDiffe(&BO, Constant::getNullValue(diffTy), Builder2);
              // Derivative is zero (equivalent to rounding as just chopping off
              // bits of mantissa), no update
              return;
            }
          }
        }
      if (looseTypeAnalysis) {
        forwardModeInvertedPointerFallback(BO);
        llvm::errs() << "warning: binary operator is integer and constant: "
                     << BO << "\n";
        // if loose type analysis, assume this integer and is constant
        return;
      }
      goto def;
    }
    case Instruction::Xor: {
      auto &dl = gutils->oldFunc->getParent()->getDataLayout();
      auto size = dl.getTypeSizeInBits(BO.getType()) / 8;

      auto FT = TR.query(&BO).IsAllFloat(size);
      auto eFT = FT;

      Value *dif[2] = {constantval0 ? nullptr : diffe(orig_op0, Builder2),
                       constantval1 ? nullptr : diffe(orig_op1, Builder2)};

      for (int i = 0; i < 2; ++i) {
        if (containsOnlyAtMostTopBit(BO.getOperand(i), eFT, dl, &FT) &&
            dif[1 - i] && !dif[i]) {
          auto isZero = Builder2.CreateICmpEQ(
              gutils->getNewFromOriginal(BO.getOperand(i)),
              Constant::getNullValue(BO.getType()));
          auto rule = [&](Value *idiff) {
            auto ext = Builder2.CreateBitCast(idiff, FT);
            auto neg = Builder2.CreateFNeg(ext);
            neg = CreateSelect(Builder2, isZero, ext, neg);
            neg = Builder2.CreateBitCast(neg, BO.getType());
            return neg;
          };
          auto bc = applyChainRule(BO.getOperand(1 - i)->getType(), Builder2,
                                   rule, dif[1 - i]);
          setDiffe(&BO, bc, Builder2);
          return;
        }
      }
      if (looseTypeAnalysis) {
        forwardModeInvertedPointerFallback(BO);
        llvm::errs() << "warning: binary operator is integer and constant: "
                     << BO << "\n";
        // if loose type analysis, assume this integer and is constant
        return;
      }
      goto def;
    }
    case Instruction::Or: {
      auto &dl = gutils->oldFunc->getParent()->getDataLayout();
      auto size = dl.getTypeSizeInBits(BO.getType()) / 8;

      Value *dif[2] = {constantval0 ? nullptr : diffe(orig_op0, Builder2),
                       constantval1 ? nullptr : diffe(orig_op1, Builder2)};

      auto FT = TR.query(&BO).IsAllFloat(size);
      auto eFT = FT;
      // If & against 0b10000000000 and a float the result is a float
      if (FT)
        for (int i = 0; i < 2; ++i) {
          auto CI = dyn_cast<ConstantInt>(BO.getOperand(i));
          if (auto CV = dyn_cast<ConstantVector>(BO.getOperand(i))) {
            CI = dyn_cast_or_null<ConstantInt>(CV->getSplatValue());
#if LLVM_VERSION_MAJOR >= 12
            FT = VectorType::get(FT, CV->getType()->getElementCount());
#else
            FT = VectorType::get(FT, CV->getType()->getNumElements());
#endif
          }
          if (auto CV = dyn_cast<ConstantDataVector>(BO.getOperand(i))) {
            CI = dyn_cast_or_null<ConstantInt>(CV->getSplatValue());
#if LLVM_VERSION_MAJOR >= 12
            FT = VectorType::get(FT, CV->getType()->getElementCount());
#else
            FT = VectorType::get(FT, CV->getType()->getNumElements());
#endif
          }
          if (CI && dl.getTypeSizeInBits(eFT) ==
                        dl.getTypeSizeInBits(CI->getType())) {
            auto AP = CI->getValue();
            bool validXor = false;
#if LLVM_VERSION_MAJOR > 16
            if (AP.isZero())
#else
            if (AP.isNullValue())
#endif
            {
              validXor = true;
            } else if (
                !AP.isNegative() &&
                ((FT->isFloatTy()
#if LLVM_VERSION_MAJOR > 16
                  && (AP & ~0b01111111100000000000000000000000ULL).isZero()
#else
                  && (AP & ~0b01111111100000000000000000000000ULL).isNullValue()
#endif
                      ) ||
                 (FT->isDoubleTy()
#if LLVM_VERSION_MAJOR > 16
                  &&
                  (AP &
                   ~0b0111111111110000000000000000000000000000000000000000000000000000ULL)
                      .isZero()
#else
                  &&
                  (AP &
                   ~0b0111111111110000000000000000000000000000000000000000000000000000ULL)
                      .isNullValue()
#endif
                      ))) {
              validXor = true;
            }
            if (validXor) {
              auto rule = [&](Value *difi) {
                auto arg = gutils->getNewFromOriginal(BO.getOperand(1 - i));
                auto prev = Builder2.CreateOr(arg, BO.getOperand(i));
                prev = Builder2.CreateSub(prev, arg, "", /*NUW*/ true,
                                          /*NSW*/ false);
                uint64_t num = 0;
                if (FT->isFloatTy()) {
                  num = 127ULL << 23;
                } else {
                  assert(FT->isDoubleTy());
                  num = 1023ULL << 52;
                }
                prev = Builder2.CreateAdd(
                    prev, ConstantInt::get(prev->getType(), num, false), "",
                    /*NUW*/ true, /*NSW*/ true);
                prev = Builder2.CreateBitCast(
                    checkedMul(Builder2, Builder2.CreateBitCast(difi, FT),
                               Builder2.CreateBitCast(prev, FT)),
                    prev->getType());

                return prev;
              };

              auto diffe =
                  applyChainRule(BO.getType(), Builder2, rule, dif[1 - i]);
              setDiffe(&BO, diffe, Builder2);
              return;
            }
          }
        }
      if (looseTypeAnalysis) {
        forwardModeInvertedPointerFallback(BO);
        llvm::errs() << "warning: binary operator is integer and constant: "
                     << BO << "\n";
        // if loose type analysis, assume this integer or is constant
        return;
      }
      goto def;
    }
    case Instruction::Shl:
    case Instruction::Mul:
    case Instruction::Sub:
    case Instruction::Add: {
      if (looseTypeAnalysis) {
        forwardModeInvertedPointerFallback(BO);
        llvm::errs() << "warning: binary operator is integer and constant: "
                     << BO << "\n";
        // if loose type analysis, assume this integer add is constant
        return;
      }
      goto def;
    }
    default:
    def:;
      std::string s;
      llvm::raw_string_ostream ss(s);
      ss << *gutils->oldFunc << "\n";
      for (auto &arg : gutils->oldFunc->args()) {
        ss << " constantarg[" << arg << "] = " << gutils->isConstantValue(&arg)
           << " type: " << TR.query(&arg).str() << " - vals: {";
        for (auto v : TR.knownIntegralValues(&arg))
          ss << v << ",";
        ss << "}\n";
      }
      for (auto &BB : *gutils->oldFunc)
        for (auto &I : BB) {
          ss << " constantinst[" << I
             << "] = " << gutils->isConstantInstruction(&I)
             << " val:" << gutils->isConstantValue(&I)
             << " type: " << TR.query(&I).str() << "\n";
        }
      ss << "cannot handle unknown binary operator: " << BO << "\n";
      if (CustomErrorHandler) {
        auto rval = unwrap(CustomErrorHandler(ss.str().c_str(), wrap(&BO),
                                              ErrorType::NoDerivative, gutils,
                                              nullptr, wrap(&Builder2)));
        if (!rval)
          rval = Constant::getNullValue(gutils->getShadowType(BO.getType()));
        if (!gutils->isConstantValue(&BO))
          setDiffe(&BO, rval, Builder2);
      } else {
        EmitFailure("NoDerivative", BO.getDebugLoc(), &BO, ss.str());
        return;
      }
      break;
    }
  }

  void visitMemSetInst(llvm::MemSetInst &MS) { visitMemSetCommon(MS); }

  void visitMemSetCommon(llvm::CallInst &MS) {
    using namespace llvm;

    IRBuilder<> BuilderZ(&MS);
    getForwardBuilder(BuilderZ);

    IRBuilder<> Builder2(&MS);
    if (Mode == DerivativeMode::ReverseModeGradient ||
        Mode == DerivativeMode::ReverseModeCombined)
      getReverseBuilder(Builder2);

    bool forceErase = false;
    if (Mode == DerivativeMode::ReverseModeGradient) {
      for (const auto &pair : gutils->rematerializableAllocations) {
        if (pair.second.stores.count(&MS) && pair.second.LI) {
          forceErase = true;
        }
      }
    }
    if (forceErase)
      eraseIfUnused(MS, /*erase*/ true, /*check*/ false);
    else
      eraseIfUnused(MS);

    Value *orig_op0 = MS.getArgOperand(0);
    Value *orig_op1 = MS.getArgOperand(1);

    // If constant destination then no operation needs doing
    if (gutils->isConstantValue(orig_op0)) {
      return;
    }

    if (!gutils->isConstantValue(orig_op1)) {
      std::string s;
      llvm::raw_string_ostream ss(s);
      ss << "couldn't handle non constant inst in memset to "
            "propagate differential to\n"
         << MS;
      if (CustomErrorHandler) {
        CustomErrorHandler(ss.str().c_str(), wrap(&MS), ErrorType::NoDerivative,
                           gutils, nullptr, wrap(&BuilderZ));
      } else {
        EmitFailure("NoDerivative", MS.getDebugLoc(), &MS, ss.str());
      }
    }

    if (Mode == DerivativeMode::ForwardMode) {
      Value *op0 = gutils->invertPointerM(orig_op0, BuilderZ);
      Value *op1 = gutils->getNewFromOriginal(MS.getArgOperand(1));
      Value *op2 = gutils->getNewFromOriginal(MS.getArgOperand(2));
      Value *op3 = nullptr;
#if LLVM_VERSION_MAJOR >= 14
      if (3 < MS.arg_size())
#else
      if (3 < MS.getNumArgOperands())
#endif
      {
        op3 = gutils->getNewFromOriginal(MS.getOperand(3));
      }

      auto Defs =
          gutils->getInvertedBundles(&MS,
                                     {ValueType::Shadow, ValueType::Primal,
                                      ValueType::Primal, ValueType::Primal},
                                     BuilderZ, /*lookup*/ false);

      applyChainRule(
          BuilderZ,
          [&](Value *op0) {
            SmallVector<Value *, 4> args = {op0, op1, op2};
            if (op3)
              args.push_back(op3);
            auto cal = BuilderZ.CreateCall(MS.getCalledFunction(), args, Defs);
            llvm::SmallVector<unsigned int, 9> ToCopy2(MD_ToCopy);
            ToCopy2.push_back(LLVMContext::MD_noalias);
            cal->copyMetadata(MS, ToCopy2);
            if (auto m = hasMetadata(&MS, "enzyme_zerostack"))
              cal->setMetadata("enzyme_zerostack", m);
            cal->setAttributes(MS.getAttributes());
            cal->setCallingConv(MS.getCallingConv());
            cal->setTailCallKind(MS.getTailCallKind());
            cal->setDebugLoc(gutils->getNewFromOriginal(MS.getDebugLoc()));
          },
          op0);
      return;
    }

    bool backwardsShadow = false;
    bool forwardsShadow = true;
    for (auto pair : gutils->backwardsOnlyShadows) {
      if (pair.second.stores.count(&MS)) {
        backwardsShadow = true;
        forwardsShadow = pair.second.primalInitialize;
        if (auto inst = dyn_cast<Instruction>(pair.first))
          if (!forwardsShadow && pair.second.LI &&
              pair.second.LI->contains(inst->getParent()))
            backwardsShadow = false;
      }
    }

    size_t size = 1;
    if (auto ci = dyn_cast<ConstantInt>(MS.getOperand(2))) {
      size = ci->getLimitedValue();
    }

    // TODO note that we only handle memset of ONE type (aka memset of {int,
    // double} not allowed)

    if (size == 0) {
      llvm::errs() << MS << "\n";
    }
    assert(size != 0);

    auto &DL = gutils->newFunc->getParent()->getDataLayout();
    auto vd = TR.query(MS.getOperand(0)).Data0().ShiftIndices(DL, 0, size, 0);

    if (!vd.isKnownPastPointer()) {
      // If unknown type results, and zeroing known undef allocation, consider
      // integers
      if (auto CI = dyn_cast<ConstantInt>(MS.getOperand(1)))
        if (CI->isZero()) {
          auto root = getBaseObject(MS.getOperand(0));
          bool writtenTo = false;
          bool undefMemory =
              isa<AllocaInst>(root) || isAllocationCall(root, gutils->TLI);
          if (auto arg = dyn_cast<Argument>(root))
            if (arg->hasStructRetAttr())
              undefMemory = true;
          if (undefMemory) {
            Instruction *cur = MS.getPrevNode();
            while (cur) {
              if (cur == root)
                break;
              if (auto MCI = dyn_cast<ConstantInt>(MS.getOperand(2))) {
                if (auto II = dyn_cast<IntrinsicInst>(cur)) {
                  // If the start of the lifetime for more memory than being
                  // memset, its valid.
                  if (II->getIntrinsicID() == Intrinsic::lifetime_start) {
                    if (getBaseObject(II->getOperand(1)) == root) {
                      if (auto CI2 = dyn_cast<ConstantInt>(II->getOperand(0))) {
                        if (MCI->getValue().ule(CI2->getValue()))
                          break;
                      }
                    }
                    cur = cur->getPrevNode();
                    continue;
                  }
                }
              }
              if (cur->mayWriteToMemory()) {
                writtenTo = true;
                break;
              }
              cur = cur->getPrevNode();
            }

            if (!writtenTo) {
              vd = TypeTree(BaseType::Pointer);
              vd.insert({-1}, BaseType::Integer);
            }
          }
        }
    }

    if (!vd.isKnownPastPointer()) {
      // If unknown type results, consider the intersection of all incoming.
      if (isa<PHINode>(MS.getOperand(0)) || isa<SelectInst>(MS.getOperand(0))) {
        SmallVector<Value *, 2> todo = {MS.getOperand(0)};
        bool set = false;
        SmallSet<Value *, 2> seen;
        TypeTree vd2;
        while (todo.size()) {
          Value *cur = todo.back();
          todo.pop_back();
          if (seen.count(cur))
            continue;
          seen.insert(cur);
          if (auto PN = dyn_cast<PHINode>(cur)) {
            for (size_t i = 0, end = PN->getNumIncomingValues(); i < end; i++) {
              todo.push_back(PN->getIncomingValue(i));
            }
            continue;
          }
          if (auto S = dyn_cast<SelectInst>(cur)) {
            todo.push_back(S->getTrueValue());
            todo.push_back(S->getFalseValue());
            continue;
          }
          if (auto CE = dyn_cast<ConstantExpr>(cur)) {
            if (CE->isCast()) {
              todo.push_back(CE->getOperand(0));
              continue;
            }
          }
          if (auto CI = dyn_cast<CastInst>(cur)) {
            todo.push_back(CI->getOperand(0));
            continue;
          }
          if (isa<ConstantPointerNull>(cur))
            continue;
          if (auto CI = dyn_cast<ConstantInt>(cur))
            if (CI->isZero())
              continue;
          auto curTT = TR.query(cur).Data0().ShiftIndices(DL, 0, size, 0);
          if (!set)
            vd2 = curTT;
          else
            vd2 &= curTT;
          set = true;
        }
        vd = vd2;
      }
    }
    if (!vd.isKnownPastPointer()) {
      if (looseTypeAnalysis) {
        if (auto CI = dyn_cast<CastInst>(MS.getOperand(0))) {
#if LLVM_VERSION_MAJOR < 18
          if (auto PT = dyn_cast<PointerType>(CI->getSrcTy())) {
            auto ET = PT->getPointerElementType();
            while (1) {
              if (auto ST = dyn_cast<StructType>(ET)) {
                if (ST->getNumElements()) {
                  ET = ST->getElementType(0);
                  continue;
                }
              }
              if (auto AT = dyn_cast<ArrayType>(ET)) {
                ET = AT->getElementType();
                continue;
              }
              break;
            }
            if (ET->isFPOrFPVectorTy()) {
              vd = TypeTree(ConcreteType(ET->getScalarType())).Only(0, &MS);
              goto known;
            }
            if (ET->isPointerTy()) {
              vd = TypeTree(BaseType::Pointer).Only(0, &MS);
              goto known;
            }
            if (ET->isIntOrIntVectorTy()) {
              vd = TypeTree(BaseType::Integer).Only(0, &MS);
              goto known;
            }
          }
#endif
        }
        if (auto gep = dyn_cast<GetElementPtrInst>(MS.getOperand(0))) {
          if (auto AT = dyn_cast<ArrayType>(gep->getSourceElementType())) {
            if (AT->getElementType()->isIntegerTy()) {
              vd = TypeTree(BaseType::Integer).Only(0, &MS);
              goto known;
            }
          }
        }
        EmitWarning("CannotDeduceType", MS, "failed to deduce type of memset ",
                    MS);
        vd = TypeTree(BaseType::Pointer).Only(0, &MS);
        goto known;
      }
      std::string str;
      raw_string_ostream ss(str);
      ss << "Cannot deduce type of memset " << MS;
      if (CustomErrorHandler) {
        CustomErrorHandler(str.c_str(), wrap(&MS), ErrorType::NoType,
                           &TR.analyzer, nullptr, wrap(&BuilderZ));
      } else {
        ss << "\n";
        TR.dump(ss);
        EmitFailure("CannotDeduceType", MS.getDebugLoc(), &MS, ss.str());
      }
      return;
    }
  known:;

#if 0
    unsigned dstalign = dstAlign.valueOrOne().value();
    unsigned srcalign = srcAlign.valueOrOne().value();
#endif

    unsigned start = 0;

    Value *op1 = gutils->getNewFromOriginal(MS.getArgOperand(1));
    Value *new_size = gutils->getNewFromOriginal(MS.getArgOperand(2));
    Value *op3 = nullptr;
#if LLVM_VERSION_MAJOR >= 14
    if (3 < MS.arg_size())
#else
    if (3 < MS.getNumArgOperands())
#endif
    {
      op3 = gutils->getNewFromOriginal(MS.getOperand(3));
    }

    while (1) {
      unsigned nextStart = size;

      auto dt = vd[{-1}];
      for (size_t i = start; i < size; ++i) {
        bool Legal = true;
        dt.checkedOrIn(vd[{(int)i}], /*PointerIntSame*/ true, Legal);
        if (!Legal) {
          nextStart = i;
          break;
        }
      }
      if (!dt.isKnown()) {
        TR.dump();
        llvm::errs() << " vd:" << vd.str() << " start:" << start
                     << " size: " << size << " dt:" << dt.str() << "\n";
      }
      assert(dt.isKnown());

      Value *length = new_size;
      if (nextStart != size) {
        length = ConstantInt::get(new_size->getType(), nextStart);
      }
      if (start != 0)
        length = BuilderZ.CreateSub(
            length, ConstantInt::get(new_size->getType(), start));

#if 0
      unsigned subdstalign = dstalign;
      // todo make better alignment calculation
      if (dstalign != 0) {
        if (start % dstalign != 0) {
          dstalign = 1;
        }
      }
      unsigned subsrcalign = srcalign;
      // todo make better alignment calculation
      if (srcalign != 0) {
        if (start % srcalign != 0) {
          srcalign = 1;
        }
      }
#endif

      Value *shadow_dst = gutils->invertPointerM(MS.getOperand(0), BuilderZ);

      // TODO ponder forward split mode
      Type *secretty = dt.isFloat();
      if (!secretty &&
          ((Mode == DerivativeMode::ReverseModePrimal && forwardsShadow) ||
           (Mode == DerivativeMode::ReverseModeCombined && forwardsShadow) ||
           (Mode == DerivativeMode::ReverseModeGradient && backwardsShadow) ||
           (Mode == DerivativeMode::ForwardModeSplit && backwardsShadow))) {
        auto Defs =
            gutils->getInvertedBundles(&MS,
                                       {ValueType::Shadow, ValueType::Primal,
                                        ValueType::Primal, ValueType::Primal},
                                       BuilderZ, /*lookup*/ false);
        auto rule = [&](Value *op0) {
          if (start != 0) {
            Value *idxs[] = {
                ConstantInt::get(Type::getInt32Ty(op0->getContext()), start)};
            op0 = BuilderZ.CreateInBoundsGEP(Type::getInt8Ty(op0->getContext()),
                                             op0, idxs);
          }
          SmallVector<Value *, 4> args = {op0, op1, length};
          if (op3)
            args.push_back(op3);
          auto cal = BuilderZ.CreateCall(MS.getCalledFunction(), args, Defs);
          llvm::SmallVector<unsigned int, 9> ToCopy2(MD_ToCopy);
          ToCopy2.push_back(LLVMContext::MD_noalias);
          if (auto m = hasMetadata(&MS, "enzyme_zerostack"))
            cal->setMetadata("enzyme_zerostack", m);
          cal->copyMetadata(MS, ToCopy2);
          cal->setAttributes(MS.getAttributes());
          cal->setCallingConv(MS.getCallingConv());
          cal->setTailCallKind(MS.getTailCallKind());
          cal->setDebugLoc(gutils->getNewFromOriginal(MS.getDebugLoc()));
        };

        applyChainRule(BuilderZ, rule, shadow_dst);
      }
      if (secretty && (Mode == DerivativeMode::ReverseModeGradient ||
                       Mode == DerivativeMode::ReverseModeCombined)) {

        auto Defs =
            gutils->getInvertedBundles(&MS,
                                       {ValueType::Shadow, ValueType::Primal,
                                        ValueType::Primal, ValueType::Primal},
                                       BuilderZ, /*lookup*/ true);
        Value *op1l = gutils->lookupM(op1, Builder2);
        Value *op3l = op3;
        if (op3l)
          op3l = gutils->lookupM(op3l, BuilderZ);
        length = gutils->lookupM(length, Builder2);
        auto rule = [&](Value *op0) {
          if (start != 0) {
            Value *idxs[] = {
                ConstantInt::get(Type::getInt32Ty(op0->getContext()), start)};
            op0 = BuilderZ.CreateInBoundsGEP(Type::getInt8Ty(op0->getContext()),
                                             op0, idxs);
          }
          SmallVector<Value *, 4> args = {op0, op1l, length};
          if (op3l)
            args.push_back(op3l);
          auto cal = Builder2.CreateCall(MS.getCalledFunction(), args, Defs);
          llvm::SmallVector<unsigned int, 9> ToCopy2(MD_ToCopy);
          ToCopy2.push_back(LLVMContext::MD_noalias);
          cal->copyMetadata(MS, ToCopy2);
          if (auto m = hasMetadata(&MS, "enzyme_zerostack"))
            cal->setMetadata("enzyme_zerostack", m);
          cal->setAttributes(MS.getAttributes());
          cal->setCallingConv(MS.getCallingConv());
          cal->setDebugLoc(gutils->getNewFromOriginal(MS.getDebugLoc()));
        };

        applyChainRule(Builder2, rule, gutils->lookupM(shadow_dst, Builder2));
      }

      if (nextStart == size)
        break;
      start = nextStart;
    }
  }

  void visitMemTransferInst(llvm::MemTransferInst &MTI) {
    using namespace llvm;
    Value *isVolatile = gutils->getNewFromOriginal(MTI.getOperand(3));
    auto srcAlign = MTI.getSourceAlign();
    auto dstAlign = MTI.getDestAlign();
    visitMemTransferCommon(MTI.getIntrinsicID(), srcAlign, dstAlign, MTI,
                           MTI.getOperand(0), MTI.getOperand(1),
                           gutils->getNewFromOriginal(MTI.getOperand(2)),
                           isVolatile);
  }

  void visitMemTransferCommon(llvm::Intrinsic::ID ID, llvm::MaybeAlign srcAlign,
                              llvm::MaybeAlign dstAlign, llvm::CallInst &MTI,
                              llvm::Value *orig_dst, llvm::Value *orig_src,
                              llvm::Value *new_size, llvm::Value *isVolatile) {
    using namespace llvm;

    if (gutils->isConstantValue(MTI.getOperand(0))) {
      eraseIfUnused(MTI);
      return;
    }

    if (unnecessaryStores.count(&MTI)) {
      eraseIfUnused(MTI);
      return;
    }

    // copying into nullptr is invalid (not sure why it exists here), but we
    // shouldn't do it in reverse pass or shadow
    if (isa<ConstantPointerNull>(orig_dst) ||
        TR.query(orig_dst).Inner0() == BaseType::Anything) {
      eraseIfUnused(MTI);
      return;
    }

    size_t size = 1;
    if (auto ci = dyn_cast<ConstantInt>(new_size)) {
      size = ci->getLimitedValue();
    }

    // TODO note that we only handle memcpy/etc of ONE type (aka memcpy of {int,
    // double} not allowed)
    if (size == 0) {
      eraseIfUnused(MTI);
      return;
    }

    if (Mode == DerivativeMode::ForwardMode &&
        gutils->isConstantValue(orig_dst)) {
      eraseIfUnused(MTI);
      return;
    }

    auto &DL = gutils->newFunc->getParent()->getDataLayout();
    auto vd = TR.query(orig_dst).Data0().ShiftIndices(DL, 0, size, 0);
    vd |= TR.query(orig_src).Data0().ShiftIndices(DL, 0, size, 0);

    bool errorIfNoType = true;
    if (Mode == DerivativeMode::ForwardMode &&
        (!gutils->isConstantValue(orig_src) && !EnzymeRuntimeActivityCheck)) {
      errorIfNoType = false;
    }

    IRBuilder<> BuilderZ(gutils->getNewFromOriginal(&MTI));

    if (!vd.isKnownPastPointer()) {
      if (looseTypeAnalysis) {
        for (auto val : {orig_dst, orig_src}) {
          if (auto CI = dyn_cast<CastInst>(val)) {
#if LLVM_VERSION_MAJOR < 18
            if (auto PT = dyn_cast<PointerType>(CI->getSrcTy())) {
              auto ET = PT->getPointerElementType();
              while (1) {
                if (auto ST = dyn_cast<StructType>(ET)) {
                  if (ST->getNumElements()) {
                    ET = ST->getElementType(0);
                    continue;
                  }
                }
                if (auto AT = dyn_cast<ArrayType>(ET)) {
                  ET = AT->getElementType();
                  continue;
                }
                break;
              }
              if (ET->isFPOrFPVectorTy()) {
                vd = TypeTree(ConcreteType(ET->getScalarType())).Only(0, &MTI);
                goto known;
              }
              if (ET->isPointerTy()) {
                vd = TypeTree(BaseType::Pointer).Only(0, &MTI);
                goto known;
              }
              if (ET->isIntOrIntVectorTy()) {
                vd = TypeTree(BaseType::Integer).Only(0, &MTI);
                goto known;
              }
            }
#endif
          }
          if (auto gep = dyn_cast<GetElementPtrInst>(val)) {
            if (auto AT = dyn_cast<ArrayType>(gep->getSourceElementType())) {
              if (AT->getElementType()->isIntegerTy()) {
                vd = TypeTree(BaseType::Integer).Only(0, &MTI);
                goto known;
              }
            }
          }
        }
        if (errorIfNoType)
          EmitWarning("CannotDeduceType", MTI, "failed to deduce type of copy ",
                      MTI);
        vd = TypeTree(BaseType::Pointer).Only(0, &MTI);
        goto known;
      }
      if (errorIfNoType) {
        std::string str;
        raw_string_ostream ss(str);
        ss << "Cannot deduce type of copy " << MTI;
        if (CustomErrorHandler) {
          CustomErrorHandler(str.c_str(), wrap(&MTI), ErrorType::NoType,
                             &TR.analyzer, nullptr, wrap(&BuilderZ));
        } else {
          ss << "\n";
          TR.dump(ss);
          EmitFailure("CannotDeduceType", MTI.getDebugLoc(), &MTI, ss.str());
        }
        vd = TypeTree(BaseType::Integer).Only(0, &MTI);
      } else {
        vd = TypeTree(BaseType::Pointer).Only(0, &MTI);
      }
    }
  known:;

    // llvm::errs() << "MIT: " << MTI << "|size: " << size << " vd: " <<
    // vd.str() << "\n";

    unsigned dstalign = dstAlign.valueOrOne().value();
    unsigned srcalign = srcAlign.valueOrOne().value();

    unsigned start = 0;

    bool backwardsShadow = false;
    bool forwardsShadow = true;
    for (auto pair : gutils->backwardsOnlyShadows) {
      if (pair.second.stores.count(&MTI)) {
        backwardsShadow = true;
        forwardsShadow = pair.second.primalInitialize;
        if (auto inst = dyn_cast<Instruction>(pair.first))
          if (!forwardsShadow && pair.second.LI &&
              pair.second.LI->contains(inst->getParent()))
            backwardsShadow = false;
      }
    }

    while (1) {
      unsigned nextStart = size;

      auto dt = vd[{-1}];
      for (size_t i = start; i < size; ++i) {
        bool Legal = true;
        auto tmp = dt;
        tmp.checkedOrIn(vd[{(int)i}], /*PointerIntSame*/ true, Legal);
        if (!Legal) {
          if (Mode == DerivativeMode::ForwardMode) {
            // if both are floats (of any type), forward mode is the same.
            //   + [potentially zero if const, otherwise copy]
            // if both are int/pointer (of any type), also the same
            //   + copy
            // if known non-constant, also the same
            //   + copy
            if ((dt.isFloat() == nullptr) ==
                (vd[{(int)i}].isFloat() == nullptr)) {
              Legal = true;
            }
            if (!gutils->isConstantValue(orig_src) &&
                !EnzymeRuntimeActivityCheck) {
              Legal = true;
            }
          }
          if (!Legal) {
            nextStart = i;
            break;
          }
        } else
          dt = tmp;
      }
      if (!dt.isKnown()) {
        TR.dump();
        llvm::errs() << " vd:" << vd.str() << " start:" << start
                     << " size: " << size << " dt:" << dt.str() << "\n";
      }
      assert(dt.isKnown());

      Value *length = new_size;
      if (nextStart != size) {
        length = ConstantInt::get(new_size->getType(), nextStart);
      }
      if (start != 0)
        length = BuilderZ.CreateSub(
            length, ConstantInt::get(new_size->getType(), start));

      unsigned subdstalign = dstalign;
      // todo make better alignment calculation
      if (dstalign != 0) {
        if (start % dstalign != 0) {
          dstalign = 1;
        }
      }
      unsigned subsrcalign = srcalign;
      // todo make better alignment calculation
      if (srcalign != 0) {
        if (start % srcalign != 0) {
          srcalign = 1;
        }
      }
      IRBuilder<> BuilderZ(gutils->getNewFromOriginal(&MTI));
      Value *shadow_dst = gutils->isConstantValue(orig_dst)
                              ? nullptr
                              : gutils->invertPointerM(orig_dst, BuilderZ);
      Value *shadow_src = gutils->isConstantValue(orig_src)
                              ? nullptr
                              : gutils->invertPointerM(orig_src, BuilderZ);

      auto rev_rule = [&](Value *shadow_dst, Value *shadow_src) {
        if (shadow_dst == nullptr)
          shadow_dst = gutils->getNewFromOriginal(orig_dst);
        if (shadow_src == nullptr)
          shadow_src = gutils->getNewFromOriginal(orig_src);
        SubTransferHelper(
            gutils, Mode, dt.isFloat(), ID, subdstalign, subsrcalign,
            /*offset*/ start, gutils->isConstantValue(orig_dst), shadow_dst,
            gutils->isConstantValue(orig_src), shadow_src,
            /*length*/ length, /*volatile*/ isVolatile, &MTI,
            /*allowForward*/ forwardsShadow, /*shadowsLookedup*/ false,
            /*backwardsShadow*/ backwardsShadow);
      };

      auto fwd_rule = [&](Value *ddst, Value *dsrc) {
        if (ddst == nullptr)
          ddst = gutils->getNewFromOriginal(orig_dst);
        if (dsrc == nullptr)
          dsrc = gutils->getNewFromOriginal(orig_src);
        MaybeAlign dalign;
        if (subdstalign)
          dalign = MaybeAlign(subdstalign);
        MaybeAlign salign;
        if (subsrcalign)
          salign = MaybeAlign(subsrcalign);
        if (ddst->getType()->isIntegerTy())
          ddst = BuilderZ.CreateIntToPtr(
              ddst, Type::getInt8PtrTy(ddst->getContext()));
        if (start != 0) {
          ddst = BuilderZ.CreateConstInBoundsGEP1_64(
              Type::getInt8Ty(ddst->getContext()), ddst, start);
        }
        CallInst *call;
        // TODO add EnzymeRuntimeActivity (correctness)
        if (dt.isFloat() && gutils->isConstantValue(orig_src)) {
          call = BuilderZ.CreateMemSet(
              ddst, ConstantInt::get(Type::getInt8Ty(ddst->getContext()), 0),
              length, salign, isVolatile);
        } else {
          if (dsrc->getType()->isIntegerTy())
            dsrc = BuilderZ.CreateIntToPtr(
                dsrc, Type::getInt8PtrTy(dsrc->getContext()));
          if (start != 0) {
            dsrc = BuilderZ.CreateConstInBoundsGEP1_64(
                Type::getInt8Ty(ddst->getContext()), dsrc, start);
          }
          if (ID == Intrinsic::memmove) {
            call = BuilderZ.CreateMemMove(ddst, dalign, dsrc, salign, length);
          } else {
            call = BuilderZ.CreateMemCpy(ddst, dalign, dsrc, salign, length);
          }
          call->setAttributes(MTI.getAttributes());
        }
        // TODO shadow scope/noalias (performance)
        call->setMetadata(LLVMContext::MD_alias_scope,
                          MTI.getMetadata(LLVMContext::MD_alias_scope));
        call->setMetadata(LLVMContext::MD_noalias,
                          MTI.getMetadata(LLVMContext::MD_noalias));
        call->setMetadata(LLVMContext::MD_tbaa,
                          MTI.getMetadata(LLVMContext::MD_tbaa));
        call->setMetadata(LLVMContext::MD_tbaa_struct,
                          MTI.getMetadata(LLVMContext::MD_tbaa_struct));
        call->setMetadata(LLVMContext::MD_invariant_group,
                          MTI.getMetadata(LLVMContext::MD_invariant_group));
        call->setTailCallKind(MTI.getTailCallKind());
      };

      if (Mode == DerivativeMode::ForwardMode)
        applyChainRule(BuilderZ, fwd_rule, shadow_dst, shadow_src);
      else
        applyChainRule(BuilderZ, rev_rule, shadow_dst, shadow_src);

      if (nextStart == size)
        break;
      start = nextStart;
    }

    eraseIfUnused(MTI);
  }

  void visitFenceInst(llvm::FenceInst &FI) {
    using namespace llvm;

    switch (Mode) {
    default:
      break;
    case DerivativeMode::ReverseModeGradient:
    case DerivativeMode::ReverseModeCombined: {
      IRBuilder<> Builder2(&FI);
      getReverseBuilder(Builder2);
      auto order = FI.getOrdering();
      switch (order) {
      case AtomicOrdering::Acquire:
        order = AtomicOrdering::Release;
        break;
      case AtomicOrdering::Release:
        order = AtomicOrdering::Acquire;
        break;
      default:
        break;
      }
      Builder2.CreateFence(order, FI.getSyncScopeID());
    }
    }
    eraseIfUnused(FI);
  }

  void visitIntrinsicInst(llvm::IntrinsicInst &II) {
    using namespace llvm;

    if (II.getIntrinsicID() == Intrinsic::stacksave) {
      eraseIfUnused(II, /*erase*/ true, /*check*/ false);
      return;
    }
    if (II.getIntrinsicID() == Intrinsic::stackrestore ||
        II.getIntrinsicID() == Intrinsic::lifetime_end) {
      eraseIfUnused(II, /*erase*/ true, /*check*/ false);
      return;
    }

    // When compiling Enzyme against standard LLVM, and not Intel's
    // modified version of LLVM, the intrinsic `llvm.intel.subscript` is
    // not fully understood by LLVM. One of the results of this is that the ID
    // of the intrinsic is set to Intrinsic::not_intrinsic - hence we are
    // handling the intrinsic here.
    if (isIntelSubscriptIntrinsic(II)) {
      if (Mode == DerivativeMode::ForwardModeSplit ||
          Mode == DerivativeMode::ForwardMode) {
        forwardModeInvertedPointerFallback(II);
      }
    } else {
      SmallVector<Value *, 2> orig_ops(II.getNumOperands());

      for (unsigned i = 0; i < II.getNumOperands(); ++i) {
        orig_ops[i] = II.getOperand(i);
      }
      if (handleAdjointForIntrinsic(II.getIntrinsicID(), II, orig_ops))
        return;
    }
    if (gutils->knownRecomputeHeuristic.find(&II) !=
        gutils->knownRecomputeHeuristic.end()) {
      if (!gutils->knownRecomputeHeuristic[&II]) {
        CallInst *const newCall =
            cast<CallInst>(gutils->getNewFromOriginal(&II));
        IRBuilder<> BuilderZ(newCall);
        BuilderZ.setFastMathFlags(getFast());

        gutils->cacheForReverse(BuilderZ, newCall,
                                getIndex(&II, CacheType::Self));
      }
    }
    eraseIfUnused(II);
  }

  bool
  handleAdjointForIntrinsic(llvm::Intrinsic::ID ID, llvm::Instruction &I,
                            llvm::SmallVectorImpl<llvm::Value *> &orig_ops) {
    using namespace llvm;

    Module *M = I.getParent()->getParent()->getParent();

    switch (ID) {
    case Intrinsic::nvvm_ldu_global_i:
    case Intrinsic::nvvm_ldu_global_p:
    case Intrinsic::nvvm_ldu_global_f:
    case Intrinsic::nvvm_ldg_global_i:
    case Intrinsic::nvvm_ldg_global_p:
    case Intrinsic::nvvm_ldg_global_f: {
      auto CI = cast<ConstantInt>(I.getOperand(1));
      visitLoadLike(I, /*Align*/ MaybeAlign(CI->getZExtValue()),
                    /*constantval*/ false);
      return false;
    }
    default:
      break;
    }

    if (ID == Intrinsic::masked_store) {
      auto align0 = cast<ConstantInt>(I.getOperand(2))->getZExtValue();
      auto align = MaybeAlign(align0);
      visitCommonStore(I, /*orig_ptr*/ I.getOperand(1),
                       /*orig_val*/ I.getOperand(0), align,
                       /*isVolatile*/ false, llvm::AtomicOrdering::NotAtomic,
                       SyncScope::SingleThread,
                       /*mask*/ gutils->getNewFromOriginal(I.getOperand(3)));
      return false;
    }
    if (ID == Intrinsic::masked_load) {
      auto align0 = cast<ConstantInt>(I.getOperand(1))->getZExtValue();
      auto align = MaybeAlign(align0);
      auto &DL = gutils->newFunc->getParent()->getDataLayout();
      bool constantval = parseTBAA(I, DL).Inner0().isIntegral();
      visitLoadLike(I, align, constantval,
                    /*mask*/ gutils->getNewFromOriginal(I.getOperand(2)),
                    /*orig_maskInit*/ I.getOperand(3));
      return false;
    }

    auto mod = I.getParent()->getParent()->getParent();
    auto called = cast<CallInst>(&I)->getCalledFunction();
    switch (ID) {
#include "IntrinsicDerivatives.inc"
    default:
      break;
    }

    switch (Mode) {
    case DerivativeMode::ReverseModePrimal: {
      switch (ID) {
      case Intrinsic::nvvm_barrier0:
      case Intrinsic::nvvm_barrier0_popc:
      case Intrinsic::nvvm_barrier0_and:
      case Intrinsic::nvvm_barrier0_or:
      case Intrinsic::nvvm_membar_cta:
      case Intrinsic::nvvm_membar_gl:
      case Intrinsic::nvvm_membar_sys:
      case Intrinsic::amdgcn_s_barrier:
        return false;
      default:
        if (gutils->isConstantInstruction(&I))
          return false;
        std::string s;
        llvm::raw_string_ostream ss(s);
        ss << *gutils->oldFunc << "\n";
        ss << *gutils->newFunc << "\n";
        ss << "cannot handle (augmented) unknown intrinsic\n" << I;
        if (CustomErrorHandler) {
          IRBuilder<> BuilderZ(&I);
          getForwardBuilder(BuilderZ);
          CustomErrorHandler(ss.str().c_str(), wrap(&I),
                             ErrorType::NoDerivative, gutils, nullptr,
                             wrap(&BuilderZ));
          return false;
        } else {
          EmitFailure("NoDerivative", I.getDebugLoc(), &I, ss.str());
          return false;
        }
      }
      return false;
    }

    case DerivativeMode::ReverseModeCombined:
    case DerivativeMode::ReverseModeGradient: {

      IRBuilder<> Builder2(&I);
      getReverseBuilder(Builder2);

      Value *vdiff = nullptr;
      if (!gutils->isConstantValue(&I)) {
        vdiff = diffe(&I, Builder2);
        setDiffe(&I, Constant::getNullValue(gutils->getShadowType(I.getType())),
                 Builder2);
      }

      switch (ID) {

      case Intrinsic::nvvm_barrier0_popc:
      case Intrinsic::nvvm_barrier0_and:
      case Intrinsic::nvvm_barrier0_or: {
        SmallVector<Value *, 1> args = {};
        auto cal = cast<CallInst>(Builder2.CreateCall(
            Intrinsic::getDeclaration(M, Intrinsic::nvvm_barrier0), args));
        cal->setCallingConv(
            Intrinsic::getDeclaration(M, Intrinsic::nvvm_barrier0)
                ->getCallingConv());
        cal->setDebugLoc(gutils->getNewFromOriginal(I.getDebugLoc()));
        return false;
      }

      case Intrinsic::nvvm_barrier0:
      case Intrinsic::amdgcn_s_barrier:
      case Intrinsic::nvvm_membar_cta:
      case Intrinsic::nvvm_membar_gl:
      case Intrinsic::nvvm_membar_sys: {
        SmallVector<Value *, 1> args = {};
        auto cal = cast<CallInst>(
            Builder2.CreateCall(Intrinsic::getDeclaration(M, ID), args));
        cal->setCallingConv(Intrinsic::getDeclaration(M, ID)->getCallingConv());
        cal->setDebugLoc(gutils->getNewFromOriginal(I.getDebugLoc()));
        return false;
      }

      case Intrinsic::lifetime_start: {
        if (gutils->isConstantInstruction(&I))
          return false;
        SmallVector<Value *, 2> args = {
            lookup(gutils->getNewFromOriginal(orig_ops[0]), Builder2),
            lookup(gutils->getNewFromOriginal(orig_ops[1]), Builder2)};
        Type *tys[] = {args[1]->getType()};
        auto cal = Builder2.CreateCall(
            Intrinsic::getDeclaration(M, Intrinsic::lifetime_end, tys), args);
        cal->setCallingConv(
            Intrinsic::getDeclaration(M, Intrinsic::lifetime_end, tys)
                ->getCallingConv());
        return false;
      }

#if LLVM_VERSION_MAJOR >= 12
      case Intrinsic::vector_reduce_fmax: {
        if (vdiff && !gutils->isConstantValue(orig_ops[0])) {
          auto prev = lookup(gutils->getNewFromOriginal(orig_ops[0]), Builder2);
          auto VT = cast<VectorType>(orig_ops[0]->getType());

          assert(!VT->getElementCount().isScalable());
          size_t numElems = VT->getElementCount().getKnownMinValue();
          SmallVector<Value *> elems;
          SmallVector<Value *> cmps;

          for (size_t i = 0; i < numElems; ++i)
            elems.push_back(Builder2.CreateExtractElement(prev, (uint64_t)i));

          Value *curmax = elems[0];
          for (size_t i = 0; i < numElems - 1; ++i) {
            cmps.push_back(Builder2.CreateFCmpOLT(curmax, elems[i + 1]));
            if (i + 2 != numElems)
              curmax = CreateSelect(Builder2, cmps[i], elems[i + 1], curmax);
          }

          auto rule = [&](Value *vdiff) {
            auto nv = Constant::getNullValue(orig_ops[0]->getType());
            Value *res = Builder2.CreateInsertElement(nv, vdiff, (uint64_t)0);

            for (size_t i = 0; i < numElems - 1; ++i) {
              auto rhs_v = Builder2.CreateInsertElement(nv, vdiff, i + 1);
              res = CreateSelect(Builder2, cmps[i], rhs_v, res);
            }
            return res;
          };
          Value *dif0 =
              applyChainRule(orig_ops[0]->getType(), Builder2, rule, vdiff);
          addToDiffe(orig_ops[0], dif0, Builder2, I.getType());
        }
        return false;
      }
#endif
      default:
        if (gutils->isConstantInstruction(&I))
          return false;

        std::string s;
        llvm::raw_string_ostream ss(s);
        ss << *gutils->oldFunc << "\n";
        ss << *gutils->newFunc << "\n";
        if (Intrinsic::isOverloaded(ID))
#if LLVM_VERSION_MAJOR >= 13
          ss << "cannot handle (reverse) unknown intrinsic\n"
             << Intrinsic::getName(ID, ArrayRef<Type *>(),
                                   gutils->oldFunc->getParent(), nullptr)
             << "\n"
             << I;
#else
          ss << "cannot handle (reverse) unknown intrinsic\n"
             << Intrinsic::getName(ID, ArrayRef<Type *>()) << "\n"
             << I;
#endif
        else
          ss << "cannot handle (reverse) unknown intrinsic\n"
             << Intrinsic::getName(ID) << "\n"
             << I;
        if (CustomErrorHandler) {
          CustomErrorHandler(ss.str().c_str(), wrap(&I),
                             ErrorType::NoDerivative, gutils, nullptr,
                             wrap(&Builder2));
          return false;
        } else {
          EmitFailure("NoDerivative", I.getDebugLoc(), &I, ss.str());
          return false;
        }
      }
      return false;
    }
    case DerivativeMode::ForwardModeSplit:
    case DerivativeMode::ForwardMode: {

      IRBuilder<> Builder2(&I);
      getForwardBuilder(Builder2);

      switch (ID) {

#if LLVM_VERSION_MAJOR >= 12
      case Intrinsic::vector_reduce_fmax: {
        if (gutils->isConstantInstruction(&I))
          return false;
        auto prev = gutils->getNewFromOriginal(orig_ops[0]);
        auto VT = cast<VectorType>(orig_ops[0]->getType());

        assert(!VT->getElementCount().isScalable());
        size_t numElems = VT->getElementCount().getKnownMinValue();
        SmallVector<Value *> elems;
        SmallVector<Value *> cmps;

        for (size_t i = 0; i < numElems; ++i)
          elems.push_back(Builder2.CreateExtractElement(prev, (uint64_t)i));

        Value *curmax = elems[0];
        for (size_t i = 0; i < numElems - 1; ++i) {
          cmps.push_back(Builder2.CreateFCmpOLT(curmax, elems[i + 1]));
          if (i + 2 != numElems)
            curmax = CreateSelect(Builder2, cmps[i], elems[i + 1], curmax);
        }

        auto rule = [&](Value *vdiff) {
          Value *res = Builder2.CreateExtractElement(vdiff, (uint64_t)0);

          for (size_t i = 0; i < numElems - 1; ++i) {
            auto rhs_v = Builder2.CreateExtractElement(vdiff, i + 1);
            res = CreateSelect(Builder2, cmps[i], rhs_v, res);
          }
          return res;
        };
        auto vdiff = diffe(orig_ops[0], Builder2);

        Value *dif = applyChainRule(I.getType(), Builder2, rule, vdiff);
        setDiffe(&I, dif, Builder2);
        return false;
      }
#endif
      default:
        if (gutils->isConstantInstruction(&I))
          return false;
        std::string s;
        llvm::raw_string_ostream ss(s);
        if (Intrinsic::isOverloaded(ID))
#if LLVM_VERSION_MAJOR >= 13
          ss << "cannot handle (forward) unknown intrinsic\n"
             << Intrinsic::getName(ID, ArrayRef<Type *>(),
                                   gutils->oldFunc->getParent(), nullptr)
             << "\n"
             << I;
#else
          ss << "cannot handle (forward) unknown intrinsic\n"
             << Intrinsic::getName(ID, ArrayRef<Type *>()) << "\n"
             << I;
#endif
        else
          ss << "cannot handle (forward) unknown intrinsic\n"
             << Intrinsic::getName(ID) << "\n"
             << I;
        if (CustomErrorHandler) {
          CustomErrorHandler(ss.str().c_str(), wrap(&I),
                             ErrorType::NoDerivative, gutils, nullptr,
                             wrap(&Builder2));
        } else {
          EmitFailure("NoDerivative", I.getDebugLoc(), &I, ss.str());
        }
        setDiffe(&I, Constant::getNullValue(gutils->getShadowType(I.getType())),
                 Builder2);
        return false;
      }
      return false;
    }
    }
  }

// first one allows adding attributes to blas functions declared in the second
#include "BlasAttributor.inc"
#include "BlasDerivatives.inc"

  void visitOMPCall(llvm::CallInst &call) {
    using namespace llvm;

    Function *kmpc = call.getCalledFunction();

    if (overwritten_args_map.find(&call) == overwritten_args_map.end()) {
      llvm::errs() << " call: " << call << "\n";
      for (auto &pair : overwritten_args_map) {
        llvm::errs() << " + " << *pair.first << "\n";
      }
    }

    assert(overwritten_args_map.find(&call) != overwritten_args_map.end());
    const std::vector<bool> &overwritten_args =
        overwritten_args_map.find(&call)->second;

    IRBuilder<> BuilderZ(gutils->getNewFromOriginal(&call));
    BuilderZ.setFastMathFlags(getFast());

    Function *task = dyn_cast<Function>(call.getArgOperand(2));
    if (task == nullptr && isa<ConstantExpr>(call.getArgOperand(2))) {
      task = dyn_cast<Function>(
          cast<ConstantExpr>(call.getArgOperand(2))->getOperand(0));
    }
    if (task == nullptr) {
      llvm::errs() << "could not derive underlying task from omp call: " << call
                   << "\n";
      llvm_unreachable("could not derive underlying task from omp call");
    }
    if (task->empty()) {
      llvm::errs()
          << "could not derive underlying task contents from omp call: " << call
          << "\n";
      llvm_unreachable(
          "could not derive underlying task contents from omp call");
    }

    auto called = task;
    // bool modifyPrimal = true;

    bool foreignFunction = called == nullptr;

    SmallVector<Value *, 8> args = {0, 0, 0};
    SmallVector<Value *, 8> pre_args = {0, 0, 0};
    std::vector<DIFFE_TYPE> argsInverted = {DIFFE_TYPE::CONSTANT,
                                            DIFFE_TYPE::CONSTANT};
    SmallVector<Instruction *, 4> postCreate;
    SmallVector<Instruction *, 4> userReplace;

    SmallVector<Value *, 4> OutTypes;
    SmallVector<Type *, 4> OutFPTypes;

#if LLVM_VERSION_MAJOR >= 14
    for (unsigned i = 3; i < call.arg_size(); ++i)
#else
    for (unsigned i = 3; i < call.getNumArgOperands(); ++i)
#endif
    {

      auto argi = gutils->getNewFromOriginal(call.getArgOperand(i));

      pre_args.push_back(argi);

      if (Mode != DerivativeMode::ReverseModePrimal) {
        IRBuilder<> Builder2(&call);
        getReverseBuilder(Builder2);
        args.push_back(lookup(argi, Builder2));
      }

      auto argTy = gutils->getDiffeType(call.getArgOperand(i), foreignFunction);
      argsInverted.push_back(argTy);

      if (argTy == DIFFE_TYPE::CONSTANT) {
        continue;
      }

      auto argType = argi->getType();

      if (argTy == DIFFE_TYPE::DUP_ARG || argTy == DIFFE_TYPE::DUP_NONEED) {
        if (Mode != DerivativeMode::ReverseModePrimal) {
          IRBuilder<> Builder2(&call);
          getReverseBuilder(Builder2);
          args.push_back(
              lookup(gutils->invertPointerM(call.getArgOperand(i), Builder2),
                     Builder2));
        }
        pre_args.push_back(
            gutils->invertPointerM(call.getArgOperand(i), BuilderZ));

        // Note sometimes whattype mistakenly says something should be constant
        // [because composed of integer pointers alone]
        assert(whatType(argType, Mode) == DIFFE_TYPE::DUP_ARG ||
               whatType(argType, Mode) == DIFFE_TYPE::CONSTANT);
      } else {
        assert(TR.query(call.getArgOperand(i)).Inner0().isFloat());
        OutTypes.push_back(call.getArgOperand(i));
        OutFPTypes.push_back(argType);
        assert(whatType(argType, Mode) == DIFFE_TYPE::OUT_DIFF ||
               whatType(argType, Mode) == DIFFE_TYPE::CONSTANT);
      }
    }

    DIFFE_TYPE subretType = DIFFE_TYPE::CONSTANT;

    Value *tape = nullptr;
    CallInst *augmentcall = nullptr;
    // Value *cachereplace = nullptr;

    // TODO consider reduction of int 0 args
    FnTypeInfo nextTypeInfo(called);

    if (called) {
      std::map<Value *, std::set<int64_t>> intseen;

      TypeTree IntPtr;
      IntPtr.insert({-1, -1}, BaseType::Integer);
      IntPtr.insert({-1}, BaseType::Pointer);

      int argnum = 0;
      for (auto &arg : called->args()) {
        if (argnum <= 1) {
          nextTypeInfo.Arguments.insert(
              std::pair<Argument *, TypeTree>(&arg, IntPtr));
          nextTypeInfo.KnownValues.insert(
              std::pair<Argument *, std::set<int64_t>>(&arg, {0}));
        } else {
          nextTypeInfo.Arguments.insert(std::pair<Argument *, TypeTree>(
              &arg, TR.query(call.getArgOperand(argnum - 2 + 3))));
          nextTypeInfo.KnownValues.insert(
              std::pair<Argument *, std::set<int64_t>>(
                  &arg,
                  TR.knownIntegralValues(call.getArgOperand(argnum - 2 + 3))));
        }

        ++argnum;
      }
      nextTypeInfo.Return = TR.query(&call);
    }

    // std::optional<std::map<std::pair<Instruction*, std::string>, unsigned>>
    // sub_index_map;
    // Optional<int> tapeIdx;
    // Optional<int> returnIdx;
    // Optional<int> differetIdx;

    const AugmentedReturn *subdata = nullptr;
    if (Mode == DerivativeMode::ReverseModeGradient) {
      assert(augmentedReturn);
      if (augmentedReturn) {
        auto fd = augmentedReturn->subaugmentations.find(&call);
        if (fd != augmentedReturn->subaugmentations.end()) {
          subdata = fd->second;
        }
      }
    }

    if (Mode == DerivativeMode::ReverseModePrimal ||
        Mode == DerivativeMode::ReverseModeCombined) {
      if (called) {
        subdata = &gutils->Logic.CreateAugmentedPrimal(
            RequestContext(&call, &BuilderZ), cast<Function>(called),
            subretType, argsInverted, TR.analyzer.interprocedural,
            /*return is used*/ false,
            /*shadowReturnUsed*/ false, nextTypeInfo, overwritten_args, false,
            gutils->getWidth(),
            /*AtomicAdd*/ true,
            /*OpenMP*/ true);
        if (Mode == DerivativeMode::ReverseModePrimal) {
          assert(augmentedReturn);
          auto subaugmentations =
              (std::map<const llvm::CallInst *, AugmentedReturn *>
                   *)&augmentedReturn->subaugmentations;
          insert_or_assign2<const llvm::CallInst *, AugmentedReturn *>(
              *subaugmentations, &call, (AugmentedReturn *)subdata);
        }

        assert(subdata);
        auto newcalled = subdata->fn;

        if (subdata->returns.find(AugmentedStruct::Tape) !=
            subdata->returns.end()) {
          ValueToValueMapTy VMap;
          newcalled = CloneFunction(newcalled, VMap);
          auto tapeArg = newcalled->arg_end();
          tapeArg--;
          Type *tapeElemType = subdata->tapeType;
          SmallVector<std::pair<ssize_t, Value *>, 4> geps;
          SmallPtrSet<Instruction *, 4> gepsToErase;
          for (auto a : tapeArg->users()) {
            if (auto gep = dyn_cast<GetElementPtrInst>(a)) {
              auto idx = gep->idx_begin();
              idx++;
              auto cidx = cast<ConstantInt>(idx->get());
              assert(gep->getNumIndices() == 2);
              SmallPtrSet<StoreInst *, 1> storesToErase;
              for (auto st : gep->users()) {
                auto SI = cast<StoreInst>(st);
                Value *op = SI->getValueOperand();
                storesToErase.insert(SI);
                geps.emplace_back(cidx->getLimitedValue(), op);
              }
              for (auto SI : storesToErase)
                SI->eraseFromParent();
              gepsToErase.insert(gep);
            } else if (auto SI = dyn_cast<StoreInst>(a)) {
              Value *op = SI->getValueOperand();
              gepsToErase.insert(SI);
              geps.emplace_back(-1, op);
            } else {
              llvm::errs() << "unknown tape user: " << a << "\n";
              assert(0 && "unknown tape user");
              llvm_unreachable("unknown tape user");
            }
          }
          for (auto gep : gepsToErase)
            gep->eraseFromParent();
          IRBuilder<> ph(&*newcalled->getEntryBlock().begin());
          tape = UndefValue::get(tapeElemType);
          ValueToValueMapTy available;
          auto subarg = newcalled->arg_begin();
          subarg++;
          subarg++;
          for (size_t i = 3; i < pre_args.size(); ++i) {
            available[&*subarg] = pre_args[i];
            subarg++;
          }
          for (auto pair : geps) {
            Value *op = pair.second;
            Value *alloc = op;
            Value *replacement = gutils->unwrapM(op, BuilderZ, available,
                                                 UnwrapMode::LegalFullUnwrap);
            tape =
                pair.first == -1
                    ? replacement
                    : BuilderZ.CreateInsertValue(tape, replacement, pair.first);
            if (auto ci = dyn_cast<CastInst>(alloc)) {
              alloc = ci->getOperand(0);
            }
            if (auto uload = dyn_cast<Instruction>(replacement)) {
              gutils->unwrappedLoads.erase(uload);
              if (auto ci = dyn_cast<CastInst>(replacement)) {
                if (auto ucast = dyn_cast<Instruction>(ci->getOperand(0)))
                  gutils->unwrappedLoads.erase(ucast);
              }
            }
            if (auto ci = dyn_cast<CallInst>(alloc)) {
              if (auto F = ci->getCalledFunction()) {
                // Store cached values
                if (F->getName() == "malloc") {
                  const_cast<AugmentedReturn *>(subdata)
                      ->tapeIndiciesToFree.emplace(pair.first);
                  Value *Idxs[] = {
                      ConstantInt::get(Type::getInt64Ty(tapeArg->getContext()),
                                       0),
                      ConstantInt::get(Type::getInt32Ty(tapeArg->getContext()),
                                       pair.first)};
                  op->replaceAllUsesWith(ph.CreateLoad(
                      op->getType(),
                      pair.first == -1
                          ? tapeArg
                          : ph.CreateInBoundsGEP(tapeElemType, tapeArg, Idxs)));
                  cast<Instruction>(op)->eraseFromParent();
                  if (op != alloc)
                    ci->eraseFromParent();
                  continue;
                }
              }
            }
            Value *Idxs[] = {
                ConstantInt::get(Type::getInt64Ty(tapeArg->getContext()), 0),
                ConstantInt::get(Type::getInt32Ty(tapeArg->getContext()),
                                 pair.first)};
            op->replaceAllUsesWith(ph.CreateLoad(
                op->getType(),
                pair.first == -1
                    ? tapeArg
                    : ph.CreateInBoundsGEP(tapeElemType, tapeArg, Idxs)));
            cast<Instruction>(op)->eraseFromParent();
          }
          assert(tape);
          auto alloc =
              IRBuilder<>(gutils->inversionAllocs).CreateAlloca(tapeElemType);
          BuilderZ.CreateStore(tape, alloc);
          pre_args.push_back(alloc);
          assert(tape);
          gutils->cacheForReverse(BuilderZ, tape,
                                  getIndex(&call, CacheType::Tape));
        }

        auto numargs = ConstantInt::get(Type::getInt32Ty(call.getContext()),
                                        pre_args.size() - 3);
        pre_args[0] = gutils->getNewFromOriginal(call.getArgOperand(0));
        pre_args[1] = numargs;
        pre_args[2] = BuilderZ.CreatePointerCast(
            newcalled, kmpc->getFunctionType()->getParamType(2));
        augmentcall =
            BuilderZ.CreateCall(kmpc->getFunctionType(), kmpc, pre_args);
        augmentcall->setCallingConv(call.getCallingConv());
        augmentcall->setDebugLoc(
            gutils->getNewFromOriginal(call.getDebugLoc()));
        BuilderZ.SetInsertPoint(
            gutils->getNewFromOriginal(&call)->getNextNode());
        gutils->erase(gutils->getNewFromOriginal(&call));
      } else {
        assert(0 && "unhandled unknown outline");
      }
    }

    if (!subdata) {
      llvm::errs() << *gutils->oldFunc->getParent() << "\n";
      llvm::errs() << *gutils->oldFunc << "\n";
      llvm::errs() << *gutils->newFunc << "\n";
      llvm::errs() << *called << "\n";
      llvm_unreachable("no subdata");
    }

    auto found = subdata->returns.find(AugmentedStruct::DifferentialReturn);
    assert(found == subdata->returns.end());

    found = subdata->returns.find(AugmentedStruct::Return);
    assert(found == subdata->returns.end());

    if (Mode == DerivativeMode::ReverseModeGradient ||
        Mode == DerivativeMode::ReverseModeCombined) {
      IRBuilder<> Builder2(&call);
      getReverseBuilder(Builder2);

      if (Mode == DerivativeMode::ReverseModeGradient) {
        BuilderZ.SetInsertPoint(
            gutils->getNewFromOriginal(&call)->getNextNode());
        eraseIfUnused(call, /*erase*/ true, /*check*/ false);
      }

      Function *newcalled = nullptr;
      if (called) {
        if (subdata->returns.find(AugmentedStruct::Tape) !=
            subdata->returns.end()) {
          if (Mode == DerivativeMode::ReverseModeGradient) {
            if (tape == nullptr)
              tape = BuilderZ.CreatePHI(subdata->tapeType, 0, "tapeArg");
            tape = gutils->cacheForReverse(BuilderZ, tape,
                                           getIndex(&call, CacheType::Tape));
          }
          tape = lookup(tape, Builder2);
          auto alloc = IRBuilder<>(gutils->inversionAllocs)
                           .CreateAlloca(tape->getType());
          Builder2.CreateStore(tape, alloc);
          args.push_back(alloc);
        }

        if (Mode == DerivativeMode::ReverseModeGradient && subdata) {
          for (size_t i = 0; i < argsInverted.size(); i++) {
            if (subdata->constant_args[i] == argsInverted[i])
              continue;
            assert(subdata->constant_args[i] == DIFFE_TYPE::DUP_ARG);
            assert(argsInverted[i] == DIFFE_TYPE::DUP_NONEED);
            argsInverted[i] = DIFFE_TYPE::DUP_ARG;
          }
        }

        newcalled = gutils->Logic.CreatePrimalAndGradient(
            RequestContext(&call, &Builder2),
            (ReverseCacheKey){.todiff = cast<Function>(called),
                              .retType = subretType,
                              .constant_args = argsInverted,
                              .overwritten_args = overwritten_args,
                              .returnUsed = false,
                              .shadowReturnUsed = false,
                              .mode = DerivativeMode::ReverseModeGradient,
                              .width = gutils->getWidth(),
                              .freeMemory = true,
                              .AtomicAdd = true,
                              .additionalType =
                                  tape ? PointerType::getUnqual(tape->getType())
                                       : nullptr,
                              .forceAnonymousTape = false,
                              .typeInfo = nextTypeInfo},
            TR.analyzer.interprocedural, subdata,
            /*omp*/ true);

        if (subdata->returns.find(AugmentedStruct::Tape) !=
            subdata->returns.end()) {
          auto tapeArg = newcalled->arg_end();
          tapeArg--;
          LoadInst *tape = nullptr;
          for (auto u : tapeArg->users()) {
            assert(!tape);
            if (!isa<LoadInst>(u)) {
              llvm::errs() << " newcalled: " << *newcalled << "\n";
              llvm::errs() << " u: " << *u << "\n";
            }
            tape = cast<LoadInst>(u);
          }
          assert(tape);
          SmallVector<Value *, 4> extracts;
          if (subdata->tapeIndices.size() == 1) {
            assert(subdata->tapeIndices.begin()->second == -1);
            extracts.push_back(tape);
          } else {
            for (auto a : tape->users()) {
              extracts.push_back(a);
            }
          }
          SmallVector<LoadInst *, 4> geps;
          for (auto E : extracts) {
            AllocaInst *AI = nullptr;
            for (auto U : E->users()) {
              if (auto SI = dyn_cast<StoreInst>(U)) {
                assert(SI->getValueOperand() == E);
                AI = cast<AllocaInst>(SI->getPointerOperand());
              }
            }
            if (AI) {
              for (auto U : AI->users()) {
                if (auto LI = dyn_cast<LoadInst>(U)) {
                  geps.push_back(LI);
                }
              }
            }
          }
          size_t freeCount = 0;
          for (auto LI : geps) {
            CallInst *freeCall = nullptr;
            for (auto LU : LI->users()) {
              if (auto CI = dyn_cast<CallInst>(LU)) {
                if (auto F = CI->getCalledFunction()) {
                  if (F->getName() == "free") {
                    freeCall = CI;
                    break;
                  }
                }
              } else if (auto BC = dyn_cast<CastInst>(LU)) {
                for (auto CU : BC->users()) {
                  if (auto CI = dyn_cast<CallInst>(CU)) {
                    if (auto F = CI->getCalledFunction()) {
                      if (F->getName() == "free") {
                        freeCall = CI;
                        break;
                      }
                    }
                  }
                }
                if (freeCall)
                  break;
              }
            }
            if (freeCall) {
              freeCall->eraseFromParent();
              freeCount++;
            }
          }
<<<<<<< HEAD
=======
        }

        Value *OutAlloc = nullptr;
        auto ST = StructType::get(newcalled->getContext(), OutFPTypes);
        if (OutTypes.size()) {
          OutAlloc = IRBuilder<>(gutils->inversionAllocs).CreateAlloca(ST);
          args.push_back(OutAlloc);

          SmallVector<Type *, 3> MetaTypes;
          for (auto P :
               cast<Function>(newcalled)->getFunctionType()->params()) {
            MetaTypes.push_back(P);
          }
          MetaTypes.push_back(PointerType::getUnqual(ST));
          auto FT = FunctionType::get(Type::getVoidTy(newcalled->getContext()),
                                      MetaTypes, false);
#if LLVM_VERSION_MAJOR >= 10
          Function *F =
              Function::Create(FT, GlobalVariable::InternalLinkage,
                               cast<Function>(newcalled)->getName() + "#out",
                               *task->getParent());
#else
          Function *F = Function::Create(
              FT, GlobalVariable::InternalLinkage,
              cast<Function>(newcalled)->getName() + "#out", task->getParent());
#endif
          BasicBlock *entry =
              BasicBlock::Create(newcalled->getContext(), "entry", F);
          IRBuilder<> B(entry);
          SmallVector<Value *, 2> SubArgs;
          for (auto &arg : F->args())
            SubArgs.push_back(&arg);
          Value *cacheArg = SubArgs.back();
          SubArgs.pop_back();
          Value *outdiff = B.CreateCall(newcalled, SubArgs);
          for (size_t ee = 0; ee < OutTypes.size(); ee++) {
            Value *dif = B.CreateExtractValue(outdiff, ee);
            Value *Idxs[] = {
                ConstantInt::get(Type::getInt64Ty(ST->getContext()), 0),
                ConstantInt::get(Type::getInt32Ty(ST->getContext()), ee)};
#if LLVM_VERSION_MAJOR > 7
            Value *ptr = B.CreateInBoundsGEP(ST, cacheArg, Idxs);
#else
            Value *ptr = B.CreateInBoundsGEP(cacheArg, Idxs);
#endif

            if (dif->getType()->isIntOrIntVectorTy()) {

              ptr = B.CreateBitCast(
                  ptr,
                  PointerType::get(
                      IntToFloatTy(dif->getType()),
                      cast<PointerType>(ptr->getType())->getAddressSpace()));
              dif = B.CreateBitCast(dif, IntToFloatTy(dif->getType()));
            }

#if LLVM_VERSION_MAJOR >= 10
            MaybeAlign align;
#elif LLVM_VERSION_MAJOR >= 9
            unsigned align = 0;
#endif

#if LLVM_VERSION_MAJOR >= 9
            AtomicRMWInst::BinOp op = AtomicRMWInst::FAdd;
            if (auto vt = dyn_cast<VectorType>(dif->getType())) {
#if LLVM_VERSION_MAJOR >= 12
              assert(!vt->getElementCount().isScalable());
              size_t numElems = vt->getElementCount().getKnownMinValue();
#else
              size_t numElems = vt->getNumElements();
#endif
              for (size_t i = 0; i < numElems; ++i) {
                auto vdif = B.CreateExtractElement(dif, i);
                Value *Idxs[] = {
                    ConstantInt::get(Type::getInt64Ty(vt->getContext()), 0),
                    ConstantInt::get(Type::getInt32Ty(vt->getContext()), i)};
#if LLVM_VERSION_MAJOR > 7
                auto vptr = B.CreateInBoundsGEP(
                    ptr->getType()->getPointerElementType(), ptr, Idxs);
#else
                auto vptr = B.CreateInBoundsGEP(ptr, Idxs);
#endif
#if LLVM_VERSION_MAJOR >= 13
                B.CreateAtomicRMW(op, vptr, vdif, align,
                                  AtomicOrdering::Monotonic, SyncScope::System);
#elif LLVM_VERSION_MAJOR >= 11
                AtomicRMWInst *rmw =
                    B.CreateAtomicRMW(op, vptr, vdif, AtomicOrdering::Monotonic,
                                      SyncScope::System);
                if (align)
                  rmw->setAlignment(align.getValue());
#else
              B.CreateAtomicRMW(op, vptr, vdif, AtomicOrdering::Monotonic,
                                SyncScope::System);
#endif
              }
            } else {
#if LLVM_VERSION_MAJOR >= 13
              B.CreateAtomicRMW(op, ptr, dif, align, AtomicOrdering::Monotonic,
                                SyncScope::System);
#elif LLVM_VERSION_MAJOR >= 11
              AtomicRMWInst *rmw = B.CreateAtomicRMW(
                  op, ptr, dif, AtomicOrdering::Monotonic, SyncScope::System);
              if (align)
                rmw->setAlignment(align.getValue());
#else
            B.CreateAtomicRMW(op, ptr, dif, AtomicOrdering::Monotonic,
                              SyncScope::System);
#endif
            }
#else
            llvm::errs() << "unhandled atomic fadd on llvm version " << *ptr
                         << " " << *dif << "\n";
            llvm_unreachable("unhandled atomic fadd");
#endif
          }
          B.CreateRetVoid();
          newcalled = F;
        }

        auto numargs = ConstantInt::get(Type::getInt32Ty(call.getContext()),
                                        args.size() - 3);
        args[0] =
            lookup(gutils->getNewFromOriginal(call.getArgOperand(0)), Builder2);
        args[1] = numargs;
        args[2] = Builder2.CreatePointerCast(
            newcalled, kmpc->getFunctionType()->getParamType(2));

        CallInst *diffes =
            Builder2.CreateCall(kmpc->getFunctionType(), kmpc, args);
        diffes->setCallingConv(call.getCallingConv());
        diffes->setDebugLoc(gutils->getNewFromOriginal(call.getDebugLoc()));

        for (size_t i = 0; i < OutTypes.size(); i++) {

          size_t size = 1;
          if (OutTypes[i]->getType()->isSized())
            size = (gutils->newFunc->getParent()
                        ->getDataLayout()
                        .getTypeSizeInBits(OutTypes[i]->getType()) +
                    7) /
                   8;
          Value *Idxs[] = {
              ConstantInt::get(Type::getInt64Ty(call.getContext()), 0),
              ConstantInt::get(Type::getInt32Ty(call.getContext()), i)};
          ((DiffeGradientUtils *)gutils)
              ->addToDiffe(OutTypes[i],
#if LLVM_VERSION_MAJOR > 7
                           Builder2.CreateLoad(
                               OutFPTypes[i],
                               Builder2.CreateInBoundsGEP(ST, OutAlloc, Idxs)),
#else
                           Builder2.CreateLoad(
                               Builder2.CreateInBoundsGEP(OutAlloc, Idxs)),
#endif
                           Builder2, TR.addingType(size, OutTypes[i]));
        }

        if (tape && shouldFree()) {
          for (auto idx : subdata->tapeIndiciesToFree) {
            CreateDealloc(Builder2,
                          idx == -1 ? tape
                                    : Builder2.CreateExtractValue(tape, idx));
          }
        }
      } else {
        assert(0 && "openmp indirect unhandled");
      }
    }
  }

  void DifferentiableMemCopyFloats(
      llvm::CallInst &call, llvm::Value *origArg, llvm::Value *dsto,
      llvm::Value *srco, llvm::Value *len_arg, llvm::IRBuilder<> &Builder2,
      llvm::ArrayRef<llvm::OperandBundleDef> ReverseDefs) {
    using namespace llvm;

    size_t size = 1;
    if (auto ci = dyn_cast<ConstantInt>(len_arg)) {
      size = ci->getLimitedValue();
    }
    auto &DL = gutils->newFunc->getParent()->getDataLayout();
    auto vd = TR.query(origArg).Data0().ShiftIndices(DL, 0, size, 0);
    if (!vd.isKnownPastPointer()) {
      if (looseTypeAnalysis) {
        if (isa<CastInst>(origArg) &&
            cast<CastInst>(origArg)->getSrcTy()->isPointerTy() &&
            cast<CastInst>(origArg)
                ->getSrcTy()
                ->getPointerElementType()
                ->isFPOrFPVectorTy()) {
          vd = TypeTree(ConcreteType(cast<CastInst>(origArg)
                                         ->getSrcTy()
                                         ->getPointerElementType()
                                         ->getScalarType()))
                   .Only(0, &call);
          goto knownF;
        }
      }
      EmitFailure("CannotDeduceType", call.getDebugLoc(), &call,
                  "failed to deduce type of copy ", call);

      TR.firstPointer(size, origArg, &call, /*errifnotfound*/ true,
                      /*pointerIntSame*/ true);
      llvm_unreachable("bad mti");
    }
  knownF:;
    unsigned start = 0;
    while (1) {
      unsigned nextStart = size;

      auto dt = vd[{-1}];
      for (size_t i = start; i < size; ++i) {
        bool Legal = true;
        dt.checkedOrIn(vd[{(int)i}], /*PointerIntSame*/ true, Legal);
        if (!Legal) {
          nextStart = i;
          break;
        }
      }
      if (!dt.isKnown()) {
        TR.dump();
        llvm::errs() << " vd:" << vd.str() << " start:" << start
                     << " size: " << size << " dt:" << dt.str() << "\n";
      }
      assert(dt.isKnown());

      Value *length = len_arg;
      if (nextStart != size) {
        length = ConstantInt::get(len_arg->getType(), nextStart);
      }
      if (start != 0)
        length = Builder2.CreateSub(
            length, ConstantInt::get(len_arg->getType(), start));

      if (auto secretty = dt.isFloat()) {
        auto offset = start;
        if (dsto->getType()->isIntegerTy())
          dsto = Builder2.CreateIntToPtr(
              dsto, Type::getInt8PtrTy(dsto->getContext()));
        unsigned dstaddr =
            cast<PointerType>(dsto->getType())->getAddressSpace();
        auto secretpt = PointerType::get(secretty, dstaddr);
        if (offset != 0) {
#if LLVM_VERSION_MAJOR > 7
          dsto = Builder2.CreateConstInBoundsGEP1_64(
              Type::getInt8Ty(dsto->getContext()), dsto, offset);
#else
          dsto = Builder2.CreateConstInBoundsGEP1_64(dsto, offset);
#endif
        }
        if (srco->getType()->isIntegerTy())
          srco = Builder2.CreateIntToPtr(
              srco, Type::getInt8PtrTy(dsto->getContext()));
        unsigned srcaddr =
            cast<PointerType>(srco->getType())->getAddressSpace();
        secretpt = PointerType::get(secretty, srcaddr);

        if (offset != 0) {
#if LLVM_VERSION_MAJOR > 7
          srco = Builder2.CreateConstInBoundsGEP1_64(
              Type::getInt8Ty(srco->getContext()), srco, offset);
#else
          srco = Builder2.CreateConstInBoundsGEP1_64(srco, offset);
#endif
        }
        Value *args[3] = {
            Builder2.CreatePointerCast(dsto, secretpt),
            Builder2.CreatePointerCast(srco, secretpt),
            Builder2.CreateUDiv(
                length,

                ConstantInt::get(length->getType(),
                                 Builder2.GetInsertBlock()
                                         ->getParent()
                                         ->getParent()
                                         ->getDataLayout()
                                         .getTypeAllocSizeInBits(secretty) /
                                     8))};

        auto dmemcpy = getOrInsertDifferentialFloatMemcpy(
            *Builder2.GetInsertBlock()->getParent()->getParent(), secretty,
            /*dstalign*/ 1, /*srcalign*/ 1, dstaddr, srcaddr,
            cast<IntegerType>(length->getType())->getBitWidth());

        Builder2.CreateCall(dmemcpy, args, ReverseDefs);
      }

      if (nextStart == size)
        break;
      start = nextStart;
    }
  }

  void handleMPI(llvm::CallInst &call, llvm::Function *called,
                 llvm::StringRef funcName) {
    using namespace llvm;

    assert(called);
    assert(gutils->getWidth() == 1);

    IRBuilder<> BuilderZ(gutils->getNewFromOriginal(&call));
    BuilderZ.setFastMathFlags(getFast());

    // MPI send / recv can only send float/integers
    if (funcName == "PMPI_Isend" || funcName == "MPI_Isend" ||
        funcName == "PMPI_Irecv" || funcName == "MPI_Irecv") {
      if (!gutils->isConstantInstruction(&call)) {
        if (Mode == DerivativeMode::ReverseModePrimal ||
            Mode == DerivativeMode::ReverseModeCombined) {
          assert(!gutils->isConstantValue(call.getOperand(0)));
          assert(!gutils->isConstantValue(call.getOperand(6)));
          Value *d_req = gutils->invertPointerM(call.getOperand(6), BuilderZ);
          if (d_req->getType()->isIntegerTy()) {
            d_req = BuilderZ.CreateIntToPtr(
                d_req,
                PointerType::getUnqual(Type::getInt8PtrTy(call.getContext())));
          }

          auto i64 = Type::getInt64Ty(call.getContext());
          auto impi = getMPIHelper(call.getContext());

          Value *impialloc =
              CreateAllocation(BuilderZ, impi, ConstantInt::get(i64, 1));
          BuilderZ.SetInsertPoint(gutils->getNewFromOriginal(&call));

          d_req = BuilderZ.CreateBitCast(
              d_req, PointerType::getUnqual(impialloc->getType()));
#if LLVM_VERSION_MAJOR > 7
          Value *d_req_prev = BuilderZ.CreateLoad(impialloc->getType(), d_req);
#else
          Value *d_req_prev = BuilderZ.CreateLoad(d_req);
#endif
          BuilderZ.CreateStore(
              BuilderZ.CreatePointerCast(d_req_prev,
                                         Type::getInt8PtrTy(call.getContext())),
              getMPIMemberPtr<MPI_Elem::Old>(BuilderZ, impialloc));
          BuilderZ.CreateStore(impialloc, d_req);

          if (funcName == "MPI_Isend" || funcName == "PMPI_Isend") {
            Value *tysize =
                MPI_TYPE_SIZE(gutils->getNewFromOriginal(call.getOperand(2)),
                              BuilderZ, call.getType());

            auto len_arg = BuilderZ.CreateZExtOrTrunc(
                gutils->getNewFromOriginal(call.getOperand(1)),
                Type::getInt64Ty(call.getContext()));
            len_arg = BuilderZ.CreateMul(
                len_arg,
                BuilderZ.CreateZExtOrTrunc(tysize,
                                           Type::getInt64Ty(call.getContext())),
                "", true, true);

            Value *firstallocation =
                CreateAllocation(BuilderZ, Type::getInt8Ty(call.getContext()),
                                 len_arg, "mpirecv_malloccache");
            BuilderZ.CreateStore(
                firstallocation,
                getMPIMemberPtr<MPI_Elem::Buf>(BuilderZ, impialloc));
            BuilderZ.SetInsertPoint(gutils->getNewFromOriginal(&call));
          } else {
            Value *ibuf = gutils->invertPointerM(call.getOperand(0), BuilderZ);
            if (ibuf->getType()->isIntegerTy())
              ibuf = BuilderZ.CreateIntToPtr(
                  ibuf, Type::getInt8PtrTy(call.getContext()));
            BuilderZ.CreateStore(
                ibuf, getMPIMemberPtr<MPI_Elem::Buf>(BuilderZ, impialloc));
          }

          BuilderZ.CreateStore(
              BuilderZ.CreateZExtOrTrunc(
                  gutils->getNewFromOriginal(call.getOperand(1)), i64),
              getMPIMemberPtr<MPI_Elem::Count>(BuilderZ, impialloc));

          Value *dataType = gutils->getNewFromOriginal(call.getOperand(2));
          if (dataType->getType()->isIntegerTy())
            dataType = BuilderZ.CreateIntToPtr(
                dataType, Type::getInt8PtrTy(dataType->getContext()));
          BuilderZ.CreateStore(
              BuilderZ.CreatePointerCast(dataType,
                                         Type::getInt8PtrTy(call.getContext())),
              getMPIMemberPtr<MPI_Elem::DataType>(BuilderZ, impialloc));

          BuilderZ.CreateStore(
              BuilderZ.CreateZExtOrTrunc(
                  gutils->getNewFromOriginal(call.getOperand(3)), i64),
              getMPIMemberPtr<MPI_Elem::Src>(BuilderZ, impialloc));

          BuilderZ.CreateStore(
              BuilderZ.CreateZExtOrTrunc(
                  gutils->getNewFromOriginal(call.getOperand(4)), i64),
              getMPIMemberPtr<MPI_Elem::Tag>(BuilderZ, impialloc));

          Value *comm = gutils->getNewFromOriginal(call.getOperand(5));
          if (comm->getType()->isIntegerTy())
            comm = BuilderZ.CreateIntToPtr(
                comm, Type::getInt8PtrTy(dataType->getContext()));
          BuilderZ.CreateStore(
              BuilderZ.CreatePointerCast(comm,
                                         Type::getInt8PtrTy(call.getContext())),
              getMPIMemberPtr<MPI_Elem::Comm>(BuilderZ, impialloc));

          BuilderZ.CreateStore(
              ConstantInt::get(
                  Type::getInt8Ty(impialloc->getContext()),
                  (funcName == "MPI_Isend" || funcName == "PMPI_Isend")
                      ? (int)MPI_CallType::ISEND
                      : (int)MPI_CallType::IRECV),
              getMPIMemberPtr<MPI_Elem::Call>(BuilderZ, impialloc));
          // TODO old
        }
        if (Mode == DerivativeMode::ReverseModeGradient ||
            Mode == DerivativeMode::ReverseModeCombined) {
          IRBuilder<> Builder2(call.getParent());
          getReverseBuilder(Builder2);

          Type *statusType = nullptr;

          if (Function *recvfn =
                  called->getParent()->getFunction("PMPI_Wait")) {
            auto statusArg = recvfn->arg_end();
            statusArg--;
            if (auto PT = dyn_cast<PointerType>(statusArg->getType()))
              statusType = PT->getPointerElementType();
          }
          if (Function *recvfn = called->getParent()->getFunction("MPI_Wait")) {
            auto statusArg = recvfn->arg_end();
            statusArg--;
            if (auto PT = dyn_cast<PointerType>(statusArg->getType()))
              statusType = PT->getPointerElementType();
          }
          if (statusType == nullptr) {
            statusType = ArrayType::get(Type::getInt8Ty(call.getContext()), 24);
            llvm::errs() << " warning could not automatically determine mpi "
                            "status type, assuming [24 x i8]\n";
          }
          Value *req =
              lookup(gutils->getNewFromOriginal(call.getOperand(6)), Builder2);
          Value *d_req = lookup(
              gutils->invertPointerM(call.getOperand(6), Builder2), Builder2);
          if (d_req->getType()->isIntegerTy()) {
            d_req = Builder2.CreateIntToPtr(
                d_req, Type::getInt8PtrTy(call.getContext()));
          }
          Type *helperTy =
              llvm::PointerType::getUnqual(getMPIHelper(call.getContext()));
          Value *helper = Builder2.CreatePointerCast(
              d_req, PointerType::getUnqual(helperTy));
#if LLVM_VERSION_MAJOR > 7
          helper = Builder2.CreateLoad(helperTy, helper);
#else
          helper = Builder2.CreateLoad(helper);
#endif

          auto i64 = Type::getInt64Ty(call.getContext());

          Value *firstallocation;
#if LLVM_VERSION_MAJOR > 7
          firstallocation = Builder2.CreateLoad(
              Type::getInt8PtrTy(call.getContext()),
              getMPIMemberPtr<MPI_Elem::Buf>(Builder2, helper));
#else
          firstallocation = Builder2.CreateLoad(
              getMPIMemberPtr<MPI_Elem::Buf>(Builder2, helper));
#endif
          Value *len_arg = nullptr;
          if (auto C = dyn_cast<Constant>(
                  gutils->getNewFromOriginal(call.getOperand(1)))) {
            len_arg = Builder2.CreateZExtOrTrunc(C, i64);
          } else {
#if LLVM_VERSION_MAJOR > 7
            len_arg = Builder2.CreateLoad(
                i64, getMPIMemberPtr<MPI_Elem::Count>(Builder2, helper));
#else
            len_arg = Builder2.CreateLoad(
                getMPIMemberPtr<MPI_Elem::Count>(Builder2, helper));
#endif
          }
          Value *tysize = nullptr;
          if (auto C = dyn_cast<Constant>(
                  gutils->getNewFromOriginal(call.getOperand(2)))) {
            tysize = C;
          } else {
#if LLVM_VERSION_MAJOR > 7
            tysize = Builder2.CreateLoad(
                Type::getInt8PtrTy(call.getContext()),
                getMPIMemberPtr<MPI_Elem::DataType>(Builder2, helper));
#else
            tysize = Builder2.CreateLoad(
                getMPIMemberPtr<MPI_Elem::DataType>(Builder2, helper));
#endif
          }

          Value *prev;
#if LLVM_VERSION_MAJOR > 7
          prev = Builder2.CreateLoad(
              Type::getInt8PtrTy(call.getContext()),
              getMPIMemberPtr<MPI_Elem::Old>(Builder2, helper));
#else
          prev = Builder2.CreateLoad(
              getMPIMemberPtr<MPI_Elem::Old>(Builder2, helper));
#endif
          Builder2.CreateStore(
              prev, Builder2.CreatePointerCast(
                        d_req, PointerType::getUnqual(prev->getType())));

          assert(shouldFree());

          assert(tysize);
          tysize = MPI_TYPE_SIZE(tysize, Builder2, call.getType());

          Value *args[] = {/*req*/ req,
                           /*status*/ IRBuilder<>(gutils->inversionAllocs)
                               .CreateAlloca(statusType)};
#if LLVM_VERSION_MAJOR >= 9
          FunctionCallee waitFunc = nullptr;
#else
          Constant *waitFunc = nullptr;
#endif
          for (auto name : {"PMPI_Wait", "MPI_Wait"})
            if (Function *recvfn = called->getParent()->getFunction(name)) {
              auto statusArg = recvfn->arg_end();
              statusArg--;
              if (statusArg->getType()->isIntegerTy())
                args[1] =
                    Builder2.CreatePtrToInt(args[1], statusArg->getType());
              else
                args[1] = Builder2.CreateBitCast(args[1], statusArg->getType());
              waitFunc = recvfn;
              break;
            }
          if (!waitFunc) {
            Type *types[sizeof(args) / sizeof(*args)];
            for (size_t i = 0; i < sizeof(args) / sizeof(*args); i++)
              types[i] = args[i]->getType();
            FunctionType *FT = FunctionType::get(call.getType(), types, false);
            waitFunc = called->getParent()->getOrInsertFunction("MPI_Wait", FT);
          }
          assert(waitFunc);

          // Need to preserve the shadow Request (operand 6 in isend/irecv),
          // which becomes operand 0 for iwait.
          auto ReqDefs = gutils->getInvertedBundles(
              &call,
              {ValueType::None, ValueType::None, ValueType::None,
               ValueType::None, ValueType::None, ValueType::None,
               ValueType::Shadow},
              Builder2, /*lookup*/ true);

          auto BufferDefs = gutils->getInvertedBundles(
              &call,
              {ValueType::Shadow, ValueType::None, ValueType::None,
               ValueType::None, ValueType::None, ValueType::None,
               ValueType::None},
              Builder2, /*lookup*/ true);

          auto fcall = Builder2.CreateCall(waitFunc, args, ReqDefs);
          fcall->setDebugLoc(gutils->getNewFromOriginal(call.getDebugLoc()));
#if LLVM_VERSION_MAJOR >= 9
          if (auto F = dyn_cast<Function>(waitFunc.getCallee()))
            fcall->setCallingConv(F->getCallingConv());
#else
          if (auto F = dyn_cast<Function>(waitFunc))
            fcall->setCallingConv(F->getCallingConv());
#endif
          len_arg = Builder2.CreateMul(
              len_arg,
              Builder2.CreateZExtOrTrunc(
                  tysize, Type::getInt64Ty(Builder2.getContext())),
              "", true, true);
          if (funcName == "MPI_Irecv" || funcName == "PMPI_Irecv") {
            auto val_arg =
                ConstantInt::get(Type::getInt8Ty(Builder2.getContext()), 0);
            auto volatile_arg = ConstantInt::getFalse(Builder2.getContext());
            assert(!gutils->isConstantValue(call.getOperand(0)));
            auto dbuf = firstallocation;
#if LLVM_VERSION_MAJOR == 6
            auto align_arg =
                ConstantInt::get(Type::getInt32Ty(B.getContext()), 1);
            Value *nargs[] = {dbuf, val_arg, len_arg, align_arg, volatile_arg};
#else
            Value *nargs[] = {dbuf, val_arg, len_arg, volatile_arg};
#endif

            Type *tys[] = {dbuf->getType(), len_arg->getType()};

            auto memset = cast<CallInst>(Builder2.CreateCall(
                Intrinsic::getDeclaration(called->getParent(),
                                          Intrinsic::memset, tys),
                nargs, BufferDefs));
            memset->addParamAttr(0, Attribute::NonNull);
          } else if (funcName == "MPI_Isend" || funcName == "PMPI_Isend") {
            assert(!gutils->isConstantValue(call.getOperand(0)));
            Value *shadow = lookup(
                gutils->invertPointerM(call.getOperand(0), Builder2), Builder2);

            // TODO add operand bundle (unless force inlined?)
            DifferentiableMemCopyFloats(call, call.getOperand(0),
                                        firstallocation, shadow, len_arg,
                                        Builder2, BufferDefs);

            if (shouldFree()) {
              CreateDealloc(Builder2, firstallocation);
            }
          } else
            assert(0 && "illegal mpi");

          CreateDealloc(Builder2, helper);
        }
        if (Mode == DerivativeMode::ForwardMode) {
          IRBuilder<> Builder2(&call);
          getForwardBuilder(Builder2);

          assert(!gutils->isConstantValue(call.getOperand(0)));
          assert(!gutils->isConstantValue(call.getOperand(6)));

          Value *buf = gutils->invertPointerM(call.getOperand(0), Builder2);
          Value *count = gutils->getNewFromOriginal(call.getOperand(1));
          Value *datatype = gutils->getNewFromOriginal(call.getOperand(2));
          Value *source = gutils->getNewFromOriginal(call.getOperand(3));
          Value *tag = gutils->getNewFromOriginal(call.getOperand(4));
          Value *comm = gutils->getNewFromOriginal(call.getOperand(5));
          Value *request = gutils->invertPointerM(call.getOperand(6), Builder2);

          Value *args[] = {
              /*buf*/ buf,
              /*count*/ count,
              /*datatype*/ datatype,
              /*source*/ source,
              /*tag*/ tag,
              /*comm*/ comm,
              /*request*/ request,
          };

          auto Defs = gutils->getInvertedBundles(
              &call,
              {ValueType::Shadow, ValueType::Primal, ValueType::Primal,
               ValueType::Primal, ValueType::Primal, ValueType::Primal,
               ValueType::Shadow},
              Builder2, /*lookup*/ false);

#if LLVM_VERSION_MAJOR >= 11
          auto callval = call.getCalledOperand();
#else
          auto callval = call.getCalledValue();
#endif

#if LLVM_VERSION_MAJOR > 7
          Builder2.CreateCall(call.getFunctionType(), callval, args, Defs);
#else
          Builder2.CreateCall(callval, args, Defs);
#endif
          return;
        }
      }
      if (Mode == DerivativeMode::ReverseModeGradient)
        eraseIfUnused(call, /*erase*/ true, /*check*/ false);
      return;
    }

    if (funcName == "MPI_Wait" || funcName == "PMPI_Wait") {
      Value *d_reqp = nullptr;
      auto impi = getMPIHelper(call.getContext());
      if (Mode == DerivativeMode::ReverseModePrimal ||
          Mode == DerivativeMode::ReverseModeCombined) {
        Value *req = gutils->getNewFromOriginal(call.getOperand(0));
        Value *d_req = gutils->invertPointerM(call.getOperand(0), BuilderZ);

        if (req->getType()->isIntegerTy()) {
          req = BuilderZ.CreateIntToPtr(
              req,
              PointerType::getUnqual(Type::getInt8PtrTy(call.getContext())));
        }

        Value *isNull = nullptr;
        if (auto GV = gutils->newFunc->getParent()->getNamedValue(
                "ompi_request_null")) {
          Value *reql = BuilderZ.CreatePointerCast(
              req, PointerType::getUnqual(GV->getType()));
#if LLVM_VERSION_MAJOR > 7
          reql = BuilderZ.CreateLoad(GV->getType(), reql);
#else
          reql = BuilderZ.CreateLoad(reql);
#endif
          isNull = BuilderZ.CreateICmpEQ(reql, GV);
        }

        if (d_req->getType()->isIntegerTy()) {
          d_req = BuilderZ.CreateIntToPtr(
              d_req,
              PointerType::getUnqual(Type::getInt8PtrTy(call.getContext())));
        }

#if LLVM_VERSION_MAJOR > 7
        d_reqp = BuilderZ.CreateLoad(
            PointerType::getUnqual(impi),
            BuilderZ.CreatePointerCast(
                d_req, PointerType::getUnqual(PointerType::getUnqual(impi))));
#else
        d_reqp = BuilderZ.CreateLoad(BuilderZ.CreatePointerCast(
            d_req, PointerType::getUnqual(PointerType::getUnqual(impi))));
#endif
        if (isNull)
          d_reqp =
              CreateSelect(BuilderZ, isNull,
                           Constant::getNullValue(d_reqp->getType()), d_reqp);
        if (auto I = dyn_cast<Instruction>(d_reqp))
          gutils->TapesToPreventRecomputation.insert(I);
        d_reqp = gutils->cacheForReverse(BuilderZ, d_reqp,
                                         getIndex(&call, CacheType::Tape));
      }
      if (Mode == DerivativeMode::ReverseModeGradient ||
          Mode == DerivativeMode::ReverseModeCombined) {
        IRBuilder<> Builder2(call.getParent());
        getReverseBuilder(Builder2);

        assert(!gutils->isConstantValue(call.getOperand(0)));
        Value *req =
            lookup(gutils->getNewFromOriginal(call.getOperand(0)), Builder2);

        if (Mode != DerivativeMode::ReverseModeCombined) {
          d_reqp = BuilderZ.CreatePHI(PointerType::getUnqual(impi), 0);
          d_reqp = gutils->cacheForReverse(BuilderZ, d_reqp,
                                           getIndex(&call, CacheType::Tape));
        } else
          assert(d_reqp);
        d_reqp = lookup(d_reqp, Builder2);

        Value *isNull = Builder2.CreateICmpEQ(
            d_reqp, Constant::getNullValue(d_reqp->getType()));

        BasicBlock *currentBlock = Builder2.GetInsertBlock();
        BasicBlock *nonnullBlock = gutils->addReverseBlock(
            currentBlock, currentBlock->getName() + "_nonnull");
        BasicBlock *endBlock = gutils->addReverseBlock(
            nonnullBlock, currentBlock->getName() + "_end",
            /*fork*/ true, /*push*/ false);

        Builder2.CreateCondBr(isNull, endBlock, nonnullBlock);
        Builder2.SetInsertPoint(nonnullBlock);

#if LLVM_VERSION_MAJOR > 7
        Value *cache = Builder2.CreateLoad(
            d_reqp->getType()->getPointerElementType(), d_reqp);
#else
        Value *cache = Builder2.CreateLoad(d_reqp);
#endif

        Value *args[] = {
            getMPIMemberPtr<MPI_Elem::Buf, false>(Builder2, cache),
            getMPIMemberPtr<MPI_Elem::Count, false>(Builder2, cache),
            getMPIMemberPtr<MPI_Elem::DataType, false>(Builder2, cache),
            getMPIMemberPtr<MPI_Elem::Src, false>(Builder2, cache),
            getMPIMemberPtr<MPI_Elem::Tag, false>(Builder2, cache),
            getMPIMemberPtr<MPI_Elem::Comm, false>(Builder2, cache),
            getMPIMemberPtr<MPI_Elem::Call, false>(Builder2, cache),
            req};
        Type *types[sizeof(args) / sizeof(*args) - 1];
        for (size_t i = 0; i < sizeof(args) / sizeof(*args) - 1; i++)
          types[i] = args[i]->getType();
        Function *dwait = getOrInsertDifferentialMPI_Wait(
            *called->getParent(), types, call.getOperand(0)->getType());

        // Need to preserve the shadow Request (operand 0 in wait).
        // However, this doesn't end up preserving
        // the underlying buffers for the adjoint. To rememdy, force inline.
        auto cal =
            Builder2.CreateCall(dwait, args,
                                gutils->getInvertedBundles(
                                    &call, {ValueType::Shadow, ValueType::None},
                                    Builder2, /*lookup*/ true));
        cal->setCallingConv(dwait->getCallingConv());
        cal->setDebugLoc(gutils->getNewFromOriginal(call.getDebugLoc()));
#if LLVM_VERSION_MAJOR >= 14
        cal->addFnAttr(Attribute::AlwaysInline);
#else
        cal->addAttribute(AttributeList::FunctionIndex,
                          Attribute::AlwaysInline);
#endif
        Builder2.CreateBr(endBlock);
        {
          auto found = gutils->reverseBlockToPrimal.find(endBlock);
          assert(found != gutils->reverseBlockToPrimal.end());
          SmallVector<BasicBlock *, 4> &vec =
              gutils->reverseBlocks[found->second];
          assert(vec.size());
          vec.push_back(endBlock);
        }
        Builder2.SetInsertPoint(endBlock);
      } else if (Mode == DerivativeMode::ForwardMode) {
        IRBuilder<> Builder2(&call);
        getForwardBuilder(Builder2);

        assert(!gutils->isConstantValue(call.getOperand(0)));

        Value *request =
            gutils->invertPointerM(call.getArgOperand(0), Builder2);
        Value *status = gutils->invertPointerM(call.getArgOperand(1), Builder2);

        if (request->getType()->isIntegerTy()) {
          request = Builder2.CreateIntToPtr(
              request,
              PointerType::getUnqual(Type::getInt8PtrTy(call.getContext())));
        }

        Value *args[] = {/*request*/ request,
                         /*status*/ status};

        auto Defs = gutils->getInvertedBundles(
            &call, {ValueType::Shadow, ValueType::Shadow}, Builder2,
            /*lookup*/ false);

#if LLVM_VERSION_MAJOR >= 11
        auto callval = call.getCalledOperand();
#else
        auto callval = call.getCalledValue();
#endif

#if LLVM_VERSION_MAJOR > 7
        Builder2.CreateCall(call.getFunctionType(), callval, args, Defs);
#else
        Builder2.CreateCall(callval, args, Defs);
#endif
        return;
      }
      if (Mode == DerivativeMode::ReverseModeGradient)
        eraseIfUnused(call, /*erase*/ true, /*check*/ false);
      return;
    }

    if (funcName == "MPI_Waitall" || funcName == "PMPI_Waitall") {
      Value *d_reqp = nullptr;
      auto impi = getMPIHelper(call.getContext());
      if (Mode == DerivativeMode::ReverseModePrimal ||
          Mode == DerivativeMode::ReverseModeCombined) {
        Value *count = gutils->getNewFromOriginal(call.getOperand(0));
        Value *req = gutils->getNewFromOriginal(call.getOperand(1));
        Value *d_req = gutils->invertPointerM(call.getOperand(1), BuilderZ);

        if (req->getType()->isIntegerTy()) {
          req = BuilderZ.CreateIntToPtr(
              req,
              PointerType::getUnqual(Type::getInt8PtrTy(call.getContext())));
        }

        if (d_req->getType()->isIntegerTy()) {
          d_req = BuilderZ.CreateIntToPtr(
              d_req,
              PointerType::getUnqual(Type::getInt8PtrTy(call.getContext())));
        }

        Function *dsave = getOrInsertDifferentialWaitallSave(
            *gutils->oldFunc->getParent(),
            {count->getType(), req->getType(), d_req->getType()},
            PointerType::getUnqual(impi));

        d_reqp = BuilderZ.CreateCall(dsave, {count, req, d_req});
        cast<CallInst>(d_reqp)->setCallingConv(dsave->getCallingConv());
        cast<CallInst>(d_reqp)->setDebugLoc(
            gutils->getNewFromOriginal(call.getDebugLoc()));
        d_reqp = gutils->cacheForReverse(BuilderZ, d_reqp,
                                         getIndex(&call, CacheType::Tape));
      }
      if (Mode == DerivativeMode::ReverseModeGradient ||
          Mode == DerivativeMode::ReverseModeCombined) {
        IRBuilder<> Builder2(call.getParent());
        getReverseBuilder(Builder2);

        assert(!gutils->isConstantValue(call.getOperand(1)));
        Value *count =
            lookup(gutils->getNewFromOriginal(call.getOperand(0)), Builder2);
        Value *req_orig =
            lookup(gutils->getNewFromOriginal(call.getOperand(1)), Builder2);

        if (Mode != DerivativeMode::ReverseModeCombined) {
          d_reqp = BuilderZ.CreatePHI(
              PointerType::getUnqual(PointerType::getUnqual(impi)), 0);
          d_reqp = gutils->cacheForReverse(BuilderZ, d_reqp,
                                           getIndex(&call, CacheType::Tape));
        }

        d_reqp = lookup(d_reqp, Builder2);

        BasicBlock *currentBlock = Builder2.GetInsertBlock();
        BasicBlock *loopBlock = gutils->addReverseBlock(
            currentBlock, currentBlock->getName() + "_loop");
        BasicBlock *nonnullBlock = gutils->addReverseBlock(
            loopBlock, currentBlock->getName() + "_nonnull");
        BasicBlock *eloopBlock = gutils->addReverseBlock(
            nonnullBlock, currentBlock->getName() + "_eloop");
        BasicBlock *endBlock = gutils->addReverseBlock(
            eloopBlock, currentBlock->getName() + "_end",
            /*fork*/ true, /*push*/ false);

        Builder2.CreateCondBr(
            Builder2.CreateICmpNE(count,
                                  ConstantInt::get(count->getType(), 0, false)),
            loopBlock, endBlock);

        Builder2.SetInsertPoint(loopBlock);
        auto idx = Builder2.CreatePHI(count->getType(), 2);
        idx->addIncoming(ConstantInt::get(count->getType(), 0, false),
                         currentBlock);
        Value *inc = Builder2.CreateAdd(
            idx, ConstantInt::get(count->getType(), 1, false), "", true, true);
        idx->addIncoming(inc, eloopBlock);

        Value *idxs[] = {idx};
#if LLVM_VERSION_MAJOR > 7
        Value *req = Builder2.CreateInBoundsGEP(
            req_orig->getType()->getPointerElementType(), req_orig, idxs);
        Value *d_req = Builder2.CreateInBoundsGEP(
            d_reqp->getType()->getPointerElementType(), d_reqp, idxs);
#else
        Value *req = Builder2.CreateInBoundsGEP(req_orig, idxs);
        Value *d_req = Builder2.CreateInBoundsGEP(d_reqp, idxs);
#endif

#if LLVM_VERSION_MAJOR > 7
        d_req = Builder2.CreateLoad(
            PointerType::getUnqual(impi),
            Builder2.CreatePointerCast(
                d_req, PointerType::getUnqual(PointerType::getUnqual(impi))));
#else
        d_req = Builder2.CreateLoad(Builder2.CreatePointerCast(
            d_req, PointerType::getUnqual(PointerType::getUnqual(impi))));
#endif

        Value *isNull = Builder2.CreateICmpEQ(
            d_req, Constant::getNullValue(d_req->getType()));

        Builder2.CreateCondBr(isNull, eloopBlock, nonnullBlock);
        Builder2.SetInsertPoint(nonnullBlock);

#if LLVM_VERSION_MAJOR > 7
        Value *cache = Builder2.CreateLoad(
            d_req->getType()->getPointerElementType(), d_req);
#else
        Value *cache = Builder2.CreateLoad(d_req);
#endif

        Value *args[] = {
            getMPIMemberPtr<MPI_Elem::Buf, false>(Builder2, cache),
            getMPIMemberPtr<MPI_Elem::Count, false>(Builder2, cache),
            getMPIMemberPtr<MPI_Elem::DataType, false>(Builder2, cache),
            getMPIMemberPtr<MPI_Elem::Src, false>(Builder2, cache),
            getMPIMemberPtr<MPI_Elem::Tag, false>(Builder2, cache),
            getMPIMemberPtr<MPI_Elem::Comm, false>(Builder2, cache),
            getMPIMemberPtr<MPI_Elem::Call, false>(Builder2, cache),
            req};
        Type *types[sizeof(args) / sizeof(*args) - 1];
        for (size_t i = 0; i < sizeof(args) / sizeof(*args) - 1; i++)
          types[i] = args[i]->getType();
        Function *dwait = getOrInsertDifferentialMPI_Wait(
            *called->getParent(), types, req->getType());
        // Need to preserve the shadow Request (operand 6 in isend/irecv), which
        // becomes operand 0 for iwait. However, this doesn't end up preserving
        // the underlying buffers for the adjoint. To remedy, force inline the
        // function.
        auto cal = Builder2.CreateCall(
            dwait, args,
            gutils->getInvertedBundles(&call,
                                       {ValueType::None, ValueType::None,
                                        ValueType::None, ValueType::None,
                                        ValueType::None, ValueType::None,
                                        ValueType::Shadow},
                                       Builder2, /*lookup*/ true));
        cal->setCallingConv(dwait->getCallingConv());
        cal->setDebugLoc(gutils->getNewFromOriginal(call.getDebugLoc()));
#if LLVM_VERSION_MAJOR >= 14
        cal->addFnAttr(Attribute::AlwaysInline);
#else
        cal->addAttribute(AttributeList::FunctionIndex,
                          Attribute::AlwaysInline);
#endif
        Builder2.CreateBr(eloopBlock);

        Builder2.SetInsertPoint(eloopBlock);
        Builder2.CreateCondBr(Builder2.CreateICmpEQ(inc, count), endBlock,
                              loopBlock);
        {
          auto found = gutils->reverseBlockToPrimal.find(endBlock);
          assert(found != gutils->reverseBlockToPrimal.end());
          SmallVector<BasicBlock *, 4> &vec =
              gutils->reverseBlocks[found->second];
          assert(vec.size());
          vec.push_back(endBlock);
        }
        Builder2.SetInsertPoint(endBlock);
        if (shouldFree()) {
          CreateDealloc(Builder2, d_reqp);
        }
      } else if (Mode == DerivativeMode::ForwardMode) {
        IRBuilder<> Builder2(&call);

        assert(!gutils->isConstantValue(call.getOperand(1)));

        Value *count = gutils->getNewFromOriginal(call.getOperand(0));
        Value *array_of_requests = gutils->invertPointerM(
            gutils->getNewFromOriginal(call.getOperand(1)), Builder2);
        if (array_of_requests->getType()->isIntegerTy()) {
          array_of_requests = Builder2.CreateIntToPtr(
              array_of_requests,
              PointerType::getUnqual(Type::getInt8PtrTy(call.getContext())));
        }

        Value *args[] = {
            /*count*/ count,
            /*array_of_requests*/ array_of_requests,
        };

        auto Defs = gutils->getInvertedBundles(
            &call,
            {ValueType::None, ValueType::None, ValueType::None, ValueType::None,
             ValueType::None, ValueType::None, ValueType::Shadow},
            Builder2, /*lookup*/ true);

#if LLVM_VERSION_MAJOR >= 11
        auto callval = call.getCalledOperand();
#else
        auto callval = call.getCalledValue();
#endif

#if LLVM_VERSION_MAJOR > 7
        Builder2.CreateCall(call.getFunctionType(), callval, args, Defs);
#else
        Builder2.CreateCall(callval, args, Defs);
#endif
        return;
      }
      if (Mode == DerivativeMode::ReverseModeGradient)
        eraseIfUnused(call, /*erase*/ true, /*check*/ false);
      return;
    }

    if (funcName == "MPI_Send" || funcName == "MPI_Ssend" ||
        funcName == "PMPI_Send" || funcName == "PMPI_Ssend") {
      if (Mode == DerivativeMode::ReverseModeGradient ||
          Mode == DerivativeMode::ReverseModeCombined ||
          Mode == DerivativeMode::ForwardMode) {
        bool forwardMode = Mode == DerivativeMode::ForwardMode;

        IRBuilder<> Builder2 =
            forwardMode ? IRBuilder<>(&call) : IRBuilder<>(call.getParent());
        if (forwardMode) {
          getForwardBuilder(Builder2);
        } else {
          getReverseBuilder(Builder2);
        }

        Value *shadow = gutils->invertPointerM(call.getOperand(0), Builder2);
        if (!forwardMode)
          shadow = lookup(shadow, Builder2);
        if (shadow->getType()->isIntegerTy())
          shadow = Builder2.CreateIntToPtr(
              shadow, Type::getInt8PtrTy(call.getContext()));

        Type *statusType = nullptr;
#if LLVM_VERSION_MAJOR >= 15
        if (called->getContext().supportsTypedPointers()) {
#endif
          if (Function *recvfn = called->getParent()->getFunction("MPI_Recv")) {
            auto statusArg = recvfn->arg_end();
            statusArg--;
            if (auto PT = dyn_cast<PointerType>(statusArg->getType()))
              statusType = PT->getPointerElementType();
          } else if (Function *recvfn =
                         called->getParent()->getFunction("PMPI_Recv")) {
            auto statusArg = recvfn->arg_end();
            statusArg--;
            if (auto PT = dyn_cast<PointerType>(statusArg->getType()))
              statusType = PT->getPointerElementType();
          }
#if LLVM_VERSION_MAJOR >= 15
        }
#endif
        if (statusType == nullptr) {
          statusType = ArrayType::get(Type::getInt8Ty(call.getContext()), 24);
          llvm::errs() << " warning could not automatically determine mpi "
                          "status type, assuming [24 x i8]\n";
        }

        Value *count = gutils->getNewFromOriginal(call.getOperand(1));
        if (!forwardMode)
          count = lookup(count, Builder2);

        Value *datatype = gutils->getNewFromOriginal(call.getOperand(2));
        if (!forwardMode)
          datatype = lookup(datatype, Builder2);

        Value *src = gutils->getNewFromOriginal(call.getOperand(3));
        if (!forwardMode)
          src = lookup(src, Builder2);

        Value *tag = gutils->getNewFromOriginal(call.getOperand(4));
        if (!forwardMode)
          tag = lookup(tag, Builder2);

        Value *comm = gutils->getNewFromOriginal(call.getOperand(5));
        if (!forwardMode)
          comm = lookup(comm, Builder2);

        if (forwardMode) {
          Value *args[] = {
              /*buf*/ shadow,
              /*count*/ count,
              /*datatype*/ datatype,
              /*dest*/ src,
              /*tag*/ tag,
              /*comm*/ comm,
          };

          auto Defs = gutils->getInvertedBundles(
              &call,
              {ValueType::Shadow, ValueType::Primal, ValueType::Primal,
               ValueType::Primal, ValueType::Primal, ValueType::Primal},
              Builder2, /*lookup*/ false);

#if LLVM_VERSION_MAJOR >= 11
          auto callval = call.getCalledOperand();
#else
          auto callval = call.getCalledValue();
#endif

#if LLVM_VERSION_MAJOR > 7
          Builder2.CreateCall(call.getFunctionType(), callval, args, Defs);
#else
          Builder2.CreateCall(callval, args, Defs);
#endif
          return;
        }

        Value *args[] = {
            /*buf*/ NULL,
            /*count*/ count,
            /*datatype*/ datatype,
            /*src*/ src,
            /*tag*/ tag,
            /*comm*/ comm,
            /*status*/
            IRBuilder<>(gutils->inversionAllocs).CreateAlloca(statusType)};

        Value *tysize = MPI_TYPE_SIZE(datatype, Builder2, call.getType());

        auto len_arg = Builder2.CreateZExtOrTrunc(
            args[1], Type::getInt64Ty(call.getContext()));
        len_arg =
            Builder2.CreateMul(len_arg,
                               Builder2.CreateZExtOrTrunc(
                                   tysize, Type::getInt64Ty(call.getContext())),
                               "", true, true);

        Value *firstallocation =
            CreateAllocation(Builder2, Type::getInt8Ty(call.getContext()),
                             len_arg, "mpirecv_malloccache");
        args[0] = firstallocation;

        Type *types[sizeof(args) / sizeof(*args)];
        for (size_t i = 0; i < sizeof(args) / sizeof(*args); i++)
          types[i] = args[i]->getType();
        FunctionType *FT = FunctionType::get(call.getType(), types, false);

        Builder2.SetInsertPoint(Builder2.GetInsertBlock());

        auto BufferDefs = gutils->getInvertedBundles(
            &call,
            {ValueType::Shadow, ValueType::None, ValueType::None,
             ValueType::None, ValueType::None, ValueType::None,
             ValueType::None},
            Builder2, /*lookup*/ true);

        auto fcall = Builder2.CreateCall(
            called->getParent()->getOrInsertFunction("MPI_Recv", FT), args);
        fcall->setCallingConv(call.getCallingConv());

        DifferentiableMemCopyFloats(call, call.getOperand(0), firstallocation,
                                    shadow, len_arg, Builder2, BufferDefs);

        if (shouldFree()) {
          CreateDealloc(Builder2, firstallocation);
        }
      }
      if (Mode == DerivativeMode::ReverseModeGradient)
        eraseIfUnused(call, /*erase*/ true, /*check*/ false);
      return;
    }

    if (funcName == "MPI_Recv" || funcName == "PMPI_Recv") {
      if (Mode == DerivativeMode::ReverseModeGradient ||
          Mode == DerivativeMode::ReverseModeCombined) {
        bool forwardMode = Mode == DerivativeMode::ForwardMode;

        IRBuilder<> Builder2 =
            forwardMode ? IRBuilder<>(&call) : IRBuilder<>(call.getParent());
        if (forwardMode) {
          getForwardBuilder(Builder2);
        } else {
          getReverseBuilder(Builder2);
        }

        Value *shadow = gutils->invertPointerM(call.getOperand(0), Builder2);
        if (!forwardMode)
          shadow = lookup(shadow, Builder2);
        if (shadow->getType()->isIntegerTy())
          shadow = Builder2.CreateIntToPtr(
              shadow, Type::getInt8PtrTy(call.getContext()));

        Value *count = gutils->getNewFromOriginal(call.getOperand(1));
        if (!forwardMode)
          count = lookup(count, Builder2);

        Value *datatype = gutils->getNewFromOriginal(call.getOperand(2));
        if (!forwardMode)
          datatype = lookup(datatype, Builder2);

        Value *source = gutils->getNewFromOriginal(call.getOperand(3));
        if (!forwardMode)
          source = lookup(source, Builder2);

        Value *tag = gutils->getNewFromOriginal(call.getOperand(4));
        if (!forwardMode)
          tag = lookup(tag, Builder2);

        Value *comm = gutils->getNewFromOriginal(call.getOperand(5));
        if (!forwardMode)
          comm = lookup(comm, Builder2);

        Value *args[] = {
            shadow, count, datatype, source, tag, comm,
        };

        auto Defs = gutils->getInvertedBundles(
            &call,
            {ValueType::Shadow, ValueType::Primal, ValueType::Primal,
             ValueType::Primal, ValueType::Primal, ValueType::Primal,
             ValueType::None},
            Builder2, /*lookup*/ !forwardMode);

        if (forwardMode) {
#if LLVM_VERSION_MAJOR >= 11
          auto callval = call.getCalledOperand();
#else
          auto callval = call.getCalledValue();
#endif

#if LLVM_VERSION_MAJOR > 7
          Builder2.CreateCall(call.getFunctionType(), callval, args, Defs);
#else
          Builder2.CreateCall(callval, args, Defs);
#endif
          return;
        }

        Type *types[sizeof(args) / sizeof(*args)];
        for (size_t i = 0; i < sizeof(args) / sizeof(*args); i++)
          types[i] = args[i]->getType();
        FunctionType *FT = FunctionType::get(call.getType(), types, false);

        auto fcall = Builder2.CreateCall(
            called->getParent()->getOrInsertFunction("MPI_Send", FT), args,
            Defs);
        fcall->setCallingConv(call.getCallingConv());

        auto dst_arg = Builder2.CreateBitCast(
            args[0], Type::getInt8PtrTy(call.getContext()));
        auto val_arg = ConstantInt::get(Type::getInt8Ty(call.getContext()), 0);
        auto len_arg = Builder2.CreateZExtOrTrunc(
            args[1], Type::getInt64Ty(call.getContext()));
        auto tysize = MPI_TYPE_SIZE(datatype, Builder2, call.getType());
        len_arg =
            Builder2.CreateMul(len_arg,
                               Builder2.CreateZExtOrTrunc(
                                   tysize, Type::getInt64Ty(call.getContext())),
                               "", true, true);
        auto volatile_arg = ConstantInt::getFalse(call.getContext());

#if LLVM_VERSION_MAJOR == 6
        auto align_arg =
            ConstantInt::get(Type::getInt32Ty(call.getContext()), 1);
        Value *nargs[] = {dst_arg, val_arg, len_arg, align_arg, volatile_arg};
#else
        Value *nargs[] = {dst_arg, val_arg, len_arg, volatile_arg};
#endif

        Type *tys[] = {dst_arg->getType(), len_arg->getType()};

        auto MemsetDefs = gutils->getInvertedBundles(
            &call,
            {ValueType::Shadow, ValueType::None, ValueType::None,
             ValueType::None, ValueType::None, ValueType::None,
             ValueType::None},
            Builder2, /*lookup*/ true);
        auto memset = cast<CallInst>(Builder2.CreateCall(
            Intrinsic::getDeclaration(gutils->newFunc->getParent(),
                                      Intrinsic::memset, tys),
            nargs));
        memset->addParamAttr(0, Attribute::NonNull);
      }
      if (Mode == DerivativeMode::ReverseModeGradient)
        eraseIfUnused(call, /*erase*/ true, /*check*/ false);
      return;
    }

    // int MPI_Bcast( void *buffer, int count, MPI_Datatype datatype, int root,
    //           MPI_Comm comm )
    // 1. if root, malloc intermediate buffer
    // 2. reduce sum diff(buffer) into intermediate
    // 3. if root, set shadow(buffer) = intermediate [memcpy] then free
    // 3-e. else, set shadow(buffer) = 0 [memset]
    if (funcName == "MPI_Bcast") {
      if (Mode == DerivativeMode::ReverseModeGradient ||
          Mode == DerivativeMode::ReverseModeCombined ||
          Mode == DerivativeMode::ForwardMode) {
        bool forwardMode = Mode == DerivativeMode::ForwardMode;

        IRBuilder<> Builder2 =
            forwardMode ? IRBuilder<>(&call) : IRBuilder<>(call.getParent());
        if (forwardMode) {
          getForwardBuilder(Builder2);
        } else {
          getReverseBuilder(Builder2);
        }

        Value *shadow = gutils->invertPointerM(call.getOperand(0), Builder2);
        if (!forwardMode)
          shadow = lookup(shadow, Builder2);
        if (shadow->getType()->isIntegerTy())
          shadow = Builder2.CreateIntToPtr(
              shadow, Type::getInt8PtrTy(call.getContext()));

        ConcreteType CT = TR.firstPointer(1, call.getOperand(0), &call);
        Type *MPI_OP_Ptr_type =
            PointerType::getUnqual(Type::getInt8PtrTy(call.getContext()));

        Value *count = gutils->getNewFromOriginal(call.getOperand(1));
        if (!forwardMode)
          count = lookup(count, Builder2);
        Value *datatype = gutils->getNewFromOriginal(call.getOperand(2));
        if (!forwardMode)
          datatype = lookup(datatype, Builder2);
        Value *root = gutils->getNewFromOriginal(call.getOperand(3));
        if (!forwardMode)
          root = lookup(root, Builder2);

        Value *comm = gutils->getNewFromOriginal(call.getOperand(4));
        if (!forwardMode)
          comm = lookup(comm, Builder2);

        if (forwardMode) {
          Value *args[] = {
              /*buffer*/ shadow,
              /*count*/ count,
              /*datatype*/ datatype,
              /*root*/ root,
              /*comm*/ comm,
          };

          auto Defs = gutils->getInvertedBundles(
              &call,
              {ValueType::Shadow, ValueType::Primal, ValueType::Primal,
               ValueType::Primal, ValueType::Primal},
              Builder2, /*lookup*/ false);

#if LLVM_VERSION_MAJOR >= 11
          auto callval = call.getCalledOperand();
#else
          auto callval = call.getCalledValue();
#endif

#if LLVM_VERSION_MAJOR > 7
          Builder2.CreateCall(call.getFunctionType(), callval, args, Defs);
#else
          Builder2.CreateCall(callval, args, Defs);
#endif
          return;
        }

        Value *rank = MPI_COMM_RANK(comm, Builder2, root->getType());
        Value *tysize = MPI_TYPE_SIZE(datatype, Builder2, call.getType());

        auto len_arg = Builder2.CreateZExtOrTrunc(
            count, Type::getInt64Ty(call.getContext()));
        len_arg =
            Builder2.CreateMul(len_arg,
                               Builder2.CreateZExtOrTrunc(
                                   tysize, Type::getInt64Ty(call.getContext())),
                               "", true, true);

        // 1. if root, malloc intermediate buffer, else undef
        PHINode *buf;

        {
          BasicBlock *currentBlock = Builder2.GetInsertBlock();
          BasicBlock *rootBlock = gutils->addReverseBlock(
              currentBlock, currentBlock->getName() + "_root", gutils->newFunc);
          BasicBlock *mergeBlock = gutils->addReverseBlock(
              rootBlock, currentBlock->getName() + "_post", gutils->newFunc);

          Builder2.CreateCondBr(Builder2.CreateICmpEQ(rank, root), rootBlock,
                                mergeBlock);

          Builder2.SetInsertPoint(rootBlock);

          Value *rootbuf =
              CreateAllocation(Builder2, Type::getInt8Ty(call.getContext()),
                               len_arg, "mpireduce_malloccache");
          Builder2.CreateBr(mergeBlock);

          Builder2.SetInsertPoint(mergeBlock);

          buf = Builder2.CreatePHI(rootbuf->getType(), 2);
          buf->addIncoming(rootbuf, rootBlock);
          buf->addIncoming(UndefValue::get(buf->getType()), currentBlock);
        }

        // Need to preserve the shadow buffer.
        auto BufferDefs = gutils->getInvertedBundles(
            &call,
            {ValueType::Shadow, ValueType::Primal, ValueType::Primal,
             ValueType::Primal, ValueType::Primal},
            Builder2, /*lookup*/ true);

        // 2. reduce sum diff(buffer) into intermediate
        {
          // int MPI_Reduce(const void *sendbuf, void *recvbuf, int count,
          // MPI_Datatype datatype,
          //     MPI_Op op, int root, MPI_Comm comm)
          Value *args[] = {
              /*sendbuf*/ shadow,
              /*recvbuf*/ buf,
              /*count*/ count,
              /*datatype*/ datatype,
              /*op (MPI_SUM)*/
              getOrInsertOpFloatSum(*gutils->newFunc->getParent(),
                                    MPI_OP_Ptr_type, CT, root->getType(),
                                    Builder2),
              /*int root*/ root,
              /*comm*/ comm,
          };
          Type *types[sizeof(args) / sizeof(*args)];
          for (size_t i = 0; i < sizeof(args) / sizeof(*args); i++)
            types[i] = args[i]->getType();

          FunctionType *FT = FunctionType::get(call.getType(), types, false);

          Builder2.CreateCall(
              called->getParent()->getOrInsertFunction("MPI_Reduce", FT), args,
              BufferDefs);
        }

        // 3. if root, set shadow(buffer) = intermediate [memcpy]
        BasicBlock *currentBlock = Builder2.GetInsertBlock();
        BasicBlock *rootBlock = gutils->addReverseBlock(
            currentBlock, currentBlock->getName() + "_root", gutils->newFunc);
        BasicBlock *nonrootBlock = gutils->addReverseBlock(
            rootBlock, currentBlock->getName() + "_nonroot", gutils->newFunc);
        BasicBlock *mergeBlock = gutils->addReverseBlock(
            nonrootBlock, currentBlock->getName() + "_post", gutils->newFunc);

        Builder2.CreateCondBr(Builder2.CreateICmpEQ(rank, root), rootBlock,
                              nonrootBlock);

        Builder2.SetInsertPoint(rootBlock);

        {
          auto volatile_arg = ConstantInt::getFalse(call.getContext());
          Value *nargs[] = {shadow, buf, len_arg, volatile_arg};

          Type *tys[] = {shadow->getType(), buf->getType(), len_arg->getType()};

          auto memcpyF = Intrinsic::getDeclaration(gutils->newFunc->getParent(),
                                                   Intrinsic::memcpy, tys);

          auto mem =
              cast<CallInst>(Builder2.CreateCall(memcpyF, nargs, BufferDefs));
          mem->setCallingConv(memcpyF->getCallingConv());

          // Free up the memory of the buffer
          if (shouldFree()) {
            CreateDealloc(Builder2, buf);
          }
        }

        Builder2.CreateBr(mergeBlock);

        Builder2.SetInsertPoint(nonrootBlock);

        // 3-e. else, set shadow(buffer) = 0 [memset]
        auto val_arg = ConstantInt::get(Type::getInt8Ty(call.getContext()), 0);
        auto volatile_arg = ConstantInt::getFalse(call.getContext());
        Value *args[] = {shadow, val_arg, len_arg, volatile_arg};
        Type *tys[] = {args[0]->getType(), args[2]->getType()};
        auto memset = cast<CallInst>(Builder2.CreateCall(
            Intrinsic::getDeclaration(gutils->newFunc->getParent(),
                                      Intrinsic::memset, tys),
            args, BufferDefs));
        memset->addParamAttr(0, Attribute::NonNull);
        Builder2.CreateBr(mergeBlock);

        Builder2.SetInsertPoint(mergeBlock);
      }
      if (Mode == DerivativeMode::ReverseModeGradient)
        eraseIfUnused(call, /*erase*/ true, /*check*/ false);
      return;
    }

    // Approximate algo (for sum):  -> if statement yet to be
    // 1. malloc intermediate buffer
    // 1.5 if root, set intermediate = diff(recvbuffer)
    // 2. MPI_Bcast intermediate to all
    // 3. if root, Zero diff(recvbuffer) [memset to 0]
    // 4. diff(sendbuffer) += intermediate buffer (diffmemcopy)
    // 5. free intermediate buffer

    // int MPI_Reduce(const void *sendbuf, void *recvbuf, int count,
    // MPI_Datatype datatype,
    //                      MPI_Op op, int root, MPI_Comm comm)

    if (funcName == "MPI_Reduce" || funcName == "PMPI_Reduce") {
      if (Mode == DerivativeMode::ReverseModeGradient ||
          Mode == DerivativeMode::ReverseModeCombined ||
          Mode == DerivativeMode::ForwardMode) {
        // TODO insert a check for sum

        bool forwardMode = Mode == DerivativeMode::ForwardMode;

        IRBuilder<> Builder2 =
            forwardMode ? IRBuilder<>(&call) : IRBuilder<>(call.getParent());
        if (forwardMode) {
          getForwardBuilder(Builder2);
        } else {
          getReverseBuilder(Builder2);
        }

        // Get the operations from MPI_Receive
        Value *orig_sendbuf = call.getOperand(0);
        Value *orig_recvbuf = call.getOperand(1);
        Value *orig_count = call.getOperand(2);
        Value *orig_datatype = call.getOperand(3);
        Value *orig_op = call.getOperand(4);
        Value *orig_root = call.getOperand(5);
        Value *orig_comm = call.getOperand(6);

        bool isSum = false;
        if (Constant *C = dyn_cast<Constant>(orig_op)) {
          while (ConstantExpr *CE = dyn_cast<ConstantExpr>(C)) {
            C = CE->getOperand(0);
          }
          if (auto GV = dyn_cast<GlobalVariable>(C)) {
            if (GV->getName() == "ompi_mpi_op_sum") {
              isSum = true;
            }
          }
          // MPICH
          if (ConstantInt *CI = dyn_cast<ConstantInt>(C)) {
            if (CI->getValue() == 1476395011) {
              isSum = true;
            }
          }
        }
        if (!isSum) {
          std::string s;
          llvm::raw_string_ostream ss(s);
          ss << *gutils->oldFunc << "\n";
          ss << *gutils->newFunc << "\n";
          ss << " call: " << call << "\n";
          ss << " unhandled mpi_allreduce op: " << *orig_op << "\n";
          if (CustomErrorHandler) {
            CustomErrorHandler(ss.str().c_str(), wrap(&call),
                               ErrorType::NoDerivative, gutils, nullptr);
          } else {
            llvm::errs() << ss.str() << "\n";
            report_fatal_error("unhandled mpi_allreduce op");
          }
        }

        Value *shadow_recvbuf = gutils->invertPointerM(orig_recvbuf, Builder2);
        if (!forwardMode)
          shadow_recvbuf = lookup(shadow_recvbuf, Builder2);
        if (shadow_recvbuf->getType()->isIntegerTy())
          shadow_recvbuf = Builder2.CreateIntToPtr(
              shadow_recvbuf, Type::getInt8PtrTy(call.getContext()));

        Value *shadow_sendbuf = gutils->invertPointerM(orig_sendbuf, Builder2);
        if (!forwardMode)
          shadow_sendbuf = lookup(shadow_sendbuf, Builder2);
        if (shadow_sendbuf->getType()->isIntegerTy())
          shadow_sendbuf = Builder2.CreateIntToPtr(
              shadow_sendbuf, Type::getInt8PtrTy(call.getContext()));

        // Need to preserve the shadow send/recv buffers.
        auto BufferDefs = gutils->getInvertedBundles(
            &call,
            {ValueType::Shadow, ValueType::Shadow, ValueType::Primal,
             ValueType::Primal, ValueType::Primal, ValueType::Primal,
             ValueType::Primal},
            Builder2, /*lookup*/ true);

        Value *count = gutils->getNewFromOriginal(orig_count);
        if (!forwardMode)
          count = lookup(count, Builder2);

        Value *datatype = gutils->getNewFromOriginal(orig_datatype);
        if (!forwardMode)
          datatype = lookup(datatype, Builder2);

        Value *op = lookup(gutils->getNewFromOriginal(orig_op), Builder2);
        if (!forwardMode)
          op = lookup(op, Builder2);

        Value *root = gutils->getNewFromOriginal(orig_root);
        if (!forwardMode)
          root = lookup(root, Builder2);

        Value *comm = gutils->getNewFromOriginal(orig_comm);
        if (!forwardMode)
          comm = lookup(comm, Builder2);

        Value *rank = MPI_COMM_RANK(comm, Builder2, root->getType());

        if (forwardMode) {
          Value *args[] = {
              /*sendbuf*/ shadow_sendbuf,
              /*recvbuf*/ shadow_recvbuf,
              /*count*/ count,
              /*datatype*/ datatype,
              /*op*/ op,
              /*root*/ root,
              /*comm*/ comm,
          };

          auto Defs = gutils->getInvertedBundles(
              &call,
              {ValueType::Shadow, ValueType::Shadow, ValueType::Primal,
               ValueType::Primal, ValueType::Primal, ValueType::Primal,
               ValueType::Primal},
              Builder2, /*lookup*/ false);

#if LLVM_VERSION_MAJOR >= 11
          auto callval = call.getCalledOperand();
#else
          auto callval = call.getCalledValue();
#endif

#if LLVM_VERSION_MAJOR > 7
          Builder2.CreateCall(call.getFunctionType(), callval, args, Defs);
#else
          Builder2.CreateCall(callval, args, Defs);
#endif
          return;
        }

        Value *tysize = MPI_TYPE_SIZE(datatype, Builder2, call.getType());

        // Get the length for the allocation of the intermediate buffer
        auto len_arg = Builder2.CreateZExtOrTrunc(
            count, Type::getInt64Ty(call.getContext()));
        len_arg =
            Builder2.CreateMul(len_arg,
                               Builder2.CreateZExtOrTrunc(
                                   tysize, Type::getInt64Ty(call.getContext())),
                               "", true, true);

        // 1. Alloc intermediate buffer
        Value *buf =
            CreateAllocation(Builder2, Type::getInt8Ty(call.getContext()),
                             len_arg, "mpireduce_malloccache");

        // 1.5 if root, set intermediate = diff(recvbuffer)
        {

          BasicBlock *currentBlock = Builder2.GetInsertBlock();
          BasicBlock *rootBlock = gutils->addReverseBlock(
              currentBlock, currentBlock->getName() + "_root", gutils->newFunc);
          BasicBlock *mergeBlock = gutils->addReverseBlock(
              rootBlock, currentBlock->getName() + "_post", gutils->newFunc);

          Builder2.CreateCondBr(Builder2.CreateICmpEQ(rank, root), rootBlock,
                                mergeBlock);

          Builder2.SetInsertPoint(rootBlock);

          {
            auto volatile_arg = ConstantInt::getFalse(call.getContext());
            Value *nargs[] = {buf, shadow_recvbuf, len_arg, volatile_arg};

            Type *tys[] = {nargs[0]->getType(), nargs[1]->getType(),
                           len_arg->getType()};

            auto memcpyF = Intrinsic::getDeclaration(
                gutils->newFunc->getParent(), Intrinsic::memcpy, tys);

            auto mem =
                cast<CallInst>(Builder2.CreateCall(memcpyF, nargs, BufferDefs));
            mem->setCallingConv(memcpyF->getCallingConv());
          }

          Builder2.CreateBr(mergeBlock);
          Builder2.SetInsertPoint(mergeBlock);
        }

        // 2. MPI_Bcast intermediate to all
        {
          // int MPI_Bcast( void *buffer, int count, MPI_Datatype datatype, int
          // root,
          //     MPI_Comm comm )
          Value *args[] = {
              /*buf*/ buf,
              /*count*/ count,
              /*datatype*/ datatype,
              /*int root*/ root,
              /*comm*/ comm,
          };
          Type *types[sizeof(args) / sizeof(*args)];
          for (size_t i = 0; i < sizeof(args) / sizeof(*args); i++)
            types[i] = args[i]->getType();

          FunctionType *FT = FunctionType::get(call.getType(), types, false);
          Builder2.CreateCall(
              called->getParent()->getOrInsertFunction("MPI_Bcast", FT), args,
              BufferDefs);
        }

        // 3. if root, Zero diff(recvbuffer) [memset to 0]
        {
          BasicBlock *currentBlock = Builder2.GetInsertBlock();
          BasicBlock *rootBlock = gutils->addReverseBlock(
              currentBlock, currentBlock->getName() + "_root", gutils->newFunc);
          BasicBlock *mergeBlock = gutils->addReverseBlock(
              rootBlock, currentBlock->getName() + "_post", gutils->newFunc);

          Builder2.CreateCondBr(Builder2.CreateICmpEQ(rank, root), rootBlock,
                                mergeBlock);

          Builder2.SetInsertPoint(rootBlock);

          auto val_arg =
              ConstantInt::get(Type::getInt8Ty(call.getContext()), 0);
          auto volatile_arg = ConstantInt::getFalse(call.getContext());
          Value *args[] = {shadow_recvbuf, val_arg, len_arg, volatile_arg};
          Type *tys[] = {args[0]->getType(), args[2]->getType()};
          auto memset = cast<CallInst>(Builder2.CreateCall(
              Intrinsic::getDeclaration(gutils->newFunc->getParent(),
                                        Intrinsic::memset, tys),
              args, BufferDefs));
          memset->addParamAttr(0, Attribute::NonNull);

          Builder2.CreateBr(mergeBlock);
          Builder2.SetInsertPoint(mergeBlock);
        }

        // 4. diff(sendbuffer) += intermediate buffer (diffmemcopy)
        DifferentiableMemCopyFloats(call, orig_sendbuf, buf, shadow_sendbuf,
                                    len_arg, Builder2, BufferDefs);

        // Free up intermediate buffer
        if (shouldFree()) {
          CreateDealloc(Builder2, buf);
        }
      }
      if (Mode == DerivativeMode::ReverseModeGradient)
        eraseIfUnused(call, /*erase*/ true, /*check*/ false);
      return;
    }

    // Approximate algo (for sum):  -> if statement yet to be
    // 1. malloc intermediate buffers
    // 2. MPI_Allreduce (sum) of diff(recvbuffer) to intermediate
    // 3. Zero diff(recvbuffer) [memset to 0]
    // 4. diff(sendbuffer) += intermediate buffer (diffmemcopy)
    // 5. free intermediate buffer

    // int MPI_Allreduce(const void *sendbuf, void *recvbuf, int count,
    //              MPI_Datatype datatype, MPI_Op op, MPI_Comm comm)

    if (funcName == "MPI_Allreduce") {
      if (Mode == DerivativeMode::ReverseModeGradient ||
          Mode == DerivativeMode::ReverseModeCombined ||
          Mode == DerivativeMode::ForwardMode) {
        // TODO insert a check for sum

        bool forwardMode = Mode == DerivativeMode::ForwardMode;

        IRBuilder<> Builder2 =
            forwardMode ? IRBuilder<>(&call) : IRBuilder<>(call.getParent());
        if (forwardMode) {
          getForwardBuilder(Builder2);
        } else {
          getReverseBuilder(Builder2);
        }

        // Get the operations from MPI_Receive
        Value *orig_sendbuf = call.getOperand(0);
        Value *orig_recvbuf = call.getOperand(1);
        Value *orig_count = call.getOperand(2);
        Value *orig_datatype = call.getOperand(3);
        Value *orig_op = call.getOperand(4);
        Value *orig_comm = call.getOperand(5);

        bool isSum = false;
        if (Constant *C = dyn_cast<Constant>(orig_op)) {
          while (ConstantExpr *CE = dyn_cast<ConstantExpr>(C)) {
            C = CE->getOperand(0);
          }
          if (auto GV = dyn_cast<GlobalVariable>(C)) {
            if (GV->getName() == "ompi_mpi_op_sum") {
              isSum = true;
            }
          }
          // MPICH
          if (ConstantInt *CI = dyn_cast<ConstantInt>(C)) {
            if (CI->getValue() == 1476395011) {
              isSum = true;
            }
          }
        }
        if (!isSum) {
          std::string s;
          llvm::raw_string_ostream ss(s);
          ss << *gutils->oldFunc << "\n";
          ss << *gutils->newFunc << "\n";
          ss << " call: " << call << "\n";
          ss << " unhandled mpi_allreduce op: " << *orig_op << "\n";
          if (CustomErrorHandler) {
            CustomErrorHandler(ss.str().c_str(), wrap(&call),
                               ErrorType::NoDerivative, gutils, nullptr);
          } else {
            llvm::errs() << ss.str() << "\n";
            report_fatal_error("unhandled mpi_allreduce op");
          }
        }

        Value *shadow_recvbuf = gutils->invertPointerM(orig_recvbuf, Builder2);
        if (!forwardMode)
          shadow_recvbuf = lookup(shadow_recvbuf, Builder2);
        if (shadow_recvbuf->getType()->isIntegerTy())
          shadow_recvbuf = Builder2.CreateIntToPtr(
              shadow_recvbuf, Type::getInt8PtrTy(call.getContext()));

        Value *shadow_sendbuf = gutils->invertPointerM(orig_sendbuf, Builder2);
        if (!forwardMode)
          shadow_sendbuf = lookup(shadow_sendbuf, Builder2);
        if (shadow_sendbuf->getType()->isIntegerTy())
          shadow_sendbuf = Builder2.CreateIntToPtr(
              shadow_sendbuf, Type::getInt8PtrTy(call.getContext()));

        // Need to preserve the shadow send/recv buffers.
        auto BufferDefs = gutils->getInvertedBundles(
            &call,
            {ValueType::Shadow, ValueType::Shadow, ValueType::Primal,
             ValueType::Primal, ValueType::Primal, ValueType::Primal},
            Builder2, /*lookup*/ !forwardMode);

        Value *count = gutils->getNewFromOriginal(orig_count);
        if (!forwardMode)
          count = lookup(count, Builder2);

        Value *datatype = gutils->getNewFromOriginal(orig_datatype);
        if (!forwardMode)
          datatype = lookup(datatype, Builder2);

        Value *comm = gutils->getNewFromOriginal(orig_comm);
        if (!forwardMode)
          comm = lookup(comm, Builder2);

        Value *op = gutils->getNewFromOriginal(orig_op);
        if (!forwardMode)
          op = lookup(op, Builder2);

        if (forwardMode) {
          Value *args[] = {
              /*sendbuf*/ shadow_sendbuf,
              /*recvbuf*/ shadow_recvbuf,
              /*count*/ count,
              /*datatype*/ datatype,
              /*op*/ op,
              /*comm*/ comm,
          };

#if LLVM_VERSION_MAJOR >= 11
          auto callval = call.getCalledOperand();
#else
          auto callval = call.getCalledValue();
#endif

#if LLVM_VERSION_MAJOR > 7
          Builder2.CreateCall(call.getFunctionType(), callval, args,
                              BufferDefs);
#else
          Builder2.CreateCall(callval, args, BufferDefs);
#endif

          return;
        }

        Value *tysize = MPI_TYPE_SIZE(datatype, Builder2, call.getType());

        // Get the length for the allocation of the intermediate buffer
        auto len_arg = Builder2.CreateZExtOrTrunc(
            count, Type::getInt64Ty(call.getContext()));
        len_arg =
            Builder2.CreateMul(len_arg,
                               Builder2.CreateZExtOrTrunc(
                                   tysize, Type::getInt64Ty(call.getContext())),
                               "", true, true);

        // 1. Alloc intermediate buffer
        Value *buf =
            CreateAllocation(Builder2, Type::getInt8Ty(call.getContext()),
                             len_arg, "mpireduce_malloccache");

        // 2. MPI_Allreduce (sum) of diff(recvbuffer) to intermediate
        {
          // int MPI_Allreduce(const void *sendbuf, void *recvbuf, int count,
          //              MPI_Datatype datatype, MPI_Op op, MPI_Comm comm)
          Value *args[] = {
              /*sendbuf*/ shadow_recvbuf,
              /*recvbuf*/ buf,
              /*count*/ count,
              /*datatype*/ datatype,
              /*op*/ op,
              /*comm*/ comm,
          };
          Type *types[sizeof(args) / sizeof(*args)];
          for (size_t i = 0; i < sizeof(args) / sizeof(*args); i++)
            types[i] = args[i]->getType();

          FunctionType *FT = FunctionType::get(call.getType(), types, false);
          Builder2.CreateCall(
              called->getParent()->getOrInsertFunction("MPI_Allreduce", FT),
              args, BufferDefs);
        }

        // 3. Zero diff(recvbuffer) [memset to 0]
        auto val_arg = ConstantInt::get(Type::getInt8Ty(call.getContext()), 0);
        auto volatile_arg = ConstantInt::getFalse(call.getContext());
        Value *args[] = {shadow_recvbuf, val_arg, len_arg, volatile_arg};
        Type *tys[] = {args[0]->getType(), args[2]->getType()};
        auto memset = cast<CallInst>(Builder2.CreateCall(
            Intrinsic::getDeclaration(gutils->newFunc->getParent(),
                                      Intrinsic::memset, tys),
            args, BufferDefs));
        memset->addParamAttr(0, Attribute::NonNull);

        // 4. diff(sendbuffer) += intermediate buffer (diffmemcopy)
        DifferentiableMemCopyFloats(call, orig_sendbuf, buf, shadow_sendbuf,
                                    len_arg, Builder2, BufferDefs);

        // Free up intermediate buffer
        if (shouldFree()) {
          CreateDealloc(Builder2, buf);
        }
      }
      if (Mode == DerivativeMode::ReverseModeGradient)
        eraseIfUnused(call, /*erase*/ true, /*check*/ false);
      return;
    }

    // Approximate algo (for sum):  -> if statement yet to be
    // 1. malloc intermediate buffer
    // 2. Scatter diff(recvbuffer) to intermediate buffer
    // 3. if root, Zero diff(recvbuffer) [memset to 0]
    // 4. diff(sendbuffer) += intermediate buffer (diffmemcopy)
    // 5. free intermediate buffer

    // int MPI_Gather(const void *sendbuf, int sendcount, MPI_Datatype sendtype,
    //           void *recvbuf, int recvcount, MPI_Datatype recvtype,
    //           int root, MPI_Comm comm)

    if (funcName == "MPI_Gather") {
      if (Mode == DerivativeMode::ReverseModeGradient ||
          Mode == DerivativeMode::ReverseModeCombined ||
          Mode == DerivativeMode::ForwardMode) {
        bool forwardMode = Mode == DerivativeMode::ForwardMode;

        IRBuilder<> Builder2 =
            forwardMode ? IRBuilder<>(&call) : IRBuilder<>(call.getParent());
        if (forwardMode) {
          getForwardBuilder(Builder2);
        } else {
          getReverseBuilder(Builder2);
        }

        Value *orig_sendbuf = call.getOperand(0);
        Value *orig_sendcount = call.getOperand(1);
        Value *orig_sendtype = call.getOperand(2);
        Value *orig_recvbuf = call.getOperand(3);
        Value *orig_recvcount = call.getOperand(4);
        Value *orig_recvtype = call.getOperand(5);
        Value *orig_root = call.getOperand(6);
        Value *orig_comm = call.getOperand(7);

        Value *shadow_recvbuf = gutils->invertPointerM(orig_recvbuf, Builder2);
        if (!forwardMode)
          shadow_recvbuf = lookup(shadow_recvbuf, Builder2);
        if (shadow_recvbuf->getType()->isIntegerTy())
          shadow_recvbuf = Builder2.CreateIntToPtr(
              shadow_recvbuf, Type::getInt8PtrTy(call.getContext()));

        Value *shadow_sendbuf = gutils->invertPointerM(orig_sendbuf, Builder2);
        if (!forwardMode)
          shadow_sendbuf = lookup(shadow_sendbuf, Builder2);
        if (shadow_sendbuf->getType()->isIntegerTy())
          shadow_sendbuf = Builder2.CreateIntToPtr(
              shadow_sendbuf, Type::getInt8PtrTy(call.getContext()));

        Value *recvcount = gutils->getNewFromOriginal(orig_recvcount);
        if (!forwardMode)
          recvcount = lookup(recvcount, Builder2);

        Value *recvtype = gutils->getNewFromOriginal(orig_recvtype);
        if (!forwardMode)
          recvtype = lookup(recvtype, Builder2);

        Value *sendcount = gutils->getNewFromOriginal(orig_sendcount);
        if (!sendcount)
          sendcount = lookup(sendcount, Builder2);

        Value *sendtype = gutils->getNewFromOriginal(orig_sendtype);
        if (!forwardMode)
          sendtype = lookup(sendtype, Builder2);

        Value *root = gutils->getNewFromOriginal(orig_root);
        if (!forwardMode)
          root = lookup(root, Builder2);

        Value *comm = gutils->getNewFromOriginal(orig_comm);
        if (!forwardMode)
          comm = lookup(comm, Builder2);

        Value *rank = MPI_COMM_RANK(comm, Builder2, root->getType());
        Value *tysize = MPI_TYPE_SIZE(sendtype, Builder2, call.getType());

        if (forwardMode) {
          Value *args[] = {
              /*sendbuf*/ shadow_sendbuf,
              /*sendcount*/ sendcount,
              /*sendtype*/ sendtype,
              /*recvbuf*/ shadow_recvbuf,
              /*recvcount*/ recvcount,
              /*recvtype*/ recvtype,
              /*root*/ root,
              /*comm*/ comm,
          };

          auto Defs = gutils->getInvertedBundles(
              &call,
              {ValueType::Shadow, ValueType::Primal, ValueType::Primal,
               ValueType::Shadow, ValueType::Primal, ValueType::Primal,
               ValueType::Primal, ValueType::Primal},
              Builder2, /*lookup*/ false);

#if LLVM_VERSION_MAJOR >= 11
          auto callval = call.getCalledOperand();
#else
          auto callval = call.getCalledValue();
#endif

#if LLVM_VERSION_MAJOR > 7
          Builder2.CreateCall(call.getFunctionType(), callval, args, Defs);
#else
          Builder2.CreateCall(callval, args, Defs);
#endif

          return;
        }

        // Get the length for the allocation of the intermediate buffer
        auto sendlen_arg = Builder2.CreateZExtOrTrunc(
            sendcount, Type::getInt64Ty(call.getContext()));
        sendlen_arg =
            Builder2.CreateMul(sendlen_arg,
                               Builder2.CreateZExtOrTrunc(
                                   tysize, Type::getInt64Ty(call.getContext())),
                               "", true, true);

        // Need to preserve the shadow send/recv buffers.
        auto BufferDefs = gutils->getInvertedBundles(
            &call,
            {ValueType::Shadow, ValueType::Primal, ValueType::Primal,
             ValueType::Shadow, ValueType::Primal, ValueType::Primal,
             ValueType::Primal, ValueType::Primal},
            Builder2, /*lookup*/ true);

        // 1. Alloc intermediate buffer
        Value *buf =
            CreateAllocation(Builder2, Type::getInt8Ty(call.getContext()),
                             sendlen_arg, "mpireduce_malloccache");

        // 2. Scatter diff(recvbuffer) to intermediate buffer
        {
          // int MPI_Scatter(const void *sendbuf, int sendcount, MPI_Datatype
          // sendtype,
          //     void *recvbuf, int recvcount, MPI_Datatype recvtype, int root,
          //     MPI_Comm comm)
          Value *args[] = {
              /*sendbuf*/ shadow_recvbuf,
              /*sendcount*/ recvcount,
              /*sendtype*/ recvtype,
              /*recvbuf*/ buf,
              /*recvcount*/ sendcount,
              /*recvtype*/ sendtype,
              /*op*/ root,
              /*comm*/ comm,
          };
          Type *types[sizeof(args) / sizeof(*args)];
          for (size_t i = 0; i < sizeof(args) / sizeof(*args); i++)
            types[i] = args[i]->getType();

          FunctionType *FT = FunctionType::get(call.getType(), types, false);
          Builder2.CreateCall(
              called->getParent()->getOrInsertFunction("MPI_Scatter", FT), args,
              BufferDefs);
        }

        // 3. if root, Zero diff(recvbuffer) [memset to 0]
        {

          BasicBlock *currentBlock = Builder2.GetInsertBlock();
          BasicBlock *rootBlock = gutils->addReverseBlock(
              currentBlock, currentBlock->getName() + "_root", gutils->newFunc);
          BasicBlock *mergeBlock = gutils->addReverseBlock(
              rootBlock, currentBlock->getName() + "_post", gutils->newFunc);

          Builder2.CreateCondBr(Builder2.CreateICmpEQ(rank, root), rootBlock,
                                mergeBlock);

          Builder2.SetInsertPoint(rootBlock);
          auto recvlen_arg = Builder2.CreateZExtOrTrunc(
              recvcount, Type::getInt64Ty(call.getContext()));
          recvlen_arg = Builder2.CreateMul(
              recvlen_arg,
              Builder2.CreateZExtOrTrunc(tysize,
                                         Type::getInt64Ty(call.getContext())),
              "", true, true);
          recvlen_arg = Builder2.CreateMul(
              recvlen_arg,
              Builder2.CreateZExtOrTrunc(
                  MPI_COMM_SIZE(comm, Builder2, root->getType()),
                  Type::getInt64Ty(call.getContext())),
              "", true, true);

          auto val_arg =
              ConstantInt::get(Type::getInt8Ty(call.getContext()), 0);
          auto volatile_arg = ConstantInt::getFalse(call.getContext());
          Value *args[] = {shadow_recvbuf, val_arg, recvlen_arg, volatile_arg};
          Type *tys[] = {args[0]->getType(), args[2]->getType()};
          auto memset = cast<CallInst>(Builder2.CreateCall(
              Intrinsic::getDeclaration(gutils->newFunc->getParent(),
                                        Intrinsic::memset, tys),
              args, BufferDefs));
          memset->addParamAttr(0, Attribute::NonNull);

          Builder2.CreateBr(mergeBlock);
          Builder2.SetInsertPoint(mergeBlock);
        }

        // 4. diff(sendbuffer) += intermediate buffer (diffmemcopy)
        DifferentiableMemCopyFloats(call, orig_sendbuf, buf, shadow_sendbuf,
                                    sendlen_arg, Builder2, BufferDefs);

        // Free up intermediate buffer
        if (shouldFree()) {
          CreateDealloc(Builder2, buf);
        }
      }
      if (Mode == DerivativeMode::ReverseModeGradient)
        eraseIfUnused(call, /*erase*/ true, /*check*/ false);
      return;
    }

    // Approximate algo (for sum):  -> if statement yet to be
    // 1. if root, malloc intermediate buffer, else undef
    // 2. Gather diff(recvbuffer) to intermediate buffer
    // 3. Zero diff(recvbuffer) [memset to 0]
    // 4. if root, diff(sendbuffer) += intermediate buffer (diffmemcopy)
    // 5. if root, free intermediate buffer

    // int MPI_Scatter(const void *sendbuf, int sendcount, MPI_Datatype
    // sendtype,
    //           void *recvbuf, int recvcount, MPI_Datatype recvtype, int root,
    //           MPI_Comm comm)
    if (funcName == "MPI_Scatter") {
      if (Mode == DerivativeMode::ReverseModeGradient ||
          Mode == DerivativeMode::ReverseModeCombined ||
          Mode == DerivativeMode::ForwardMode) {
        bool forwardMode = Mode == DerivativeMode::ForwardMode;

        IRBuilder<> Builder2 =
            forwardMode ? IRBuilder<>(&call) : IRBuilder<>(call.getParent());
        if (forwardMode) {
          getForwardBuilder(Builder2);
        } else {
          getReverseBuilder(Builder2);
        }

        Value *orig_sendbuf = call.getOperand(0);
        Value *orig_sendcount = call.getOperand(1);
        Value *orig_sendtype = call.getOperand(2);
        Value *orig_recvbuf = call.getOperand(3);
        Value *orig_recvcount = call.getOperand(4);
        Value *orig_recvtype = call.getOperand(5);
        Value *orig_root = call.getOperand(6);
        Value *orig_comm = call.getOperand(7);

        Value *shadow_recvbuf = gutils->invertPointerM(orig_recvbuf, Builder2);
        if (!forwardMode)
          shadow_recvbuf = lookup(shadow_recvbuf, Builder2);
        if (shadow_recvbuf->getType()->isIntegerTy())
          shadow_recvbuf = Builder2.CreateIntToPtr(
              shadow_recvbuf, Type::getInt8PtrTy(call.getContext()));

        Value *shadow_sendbuf = gutils->invertPointerM(orig_sendbuf, Builder2);
        if (!forwardMode)
          shadow_sendbuf = lookup(shadow_sendbuf, Builder2);
        if (shadow_sendbuf->getType()->isIntegerTy())
          shadow_sendbuf = Builder2.CreateIntToPtr(
              shadow_sendbuf, Type::getInt8PtrTy(call.getContext()));

        Value *recvcount = gutils->getNewFromOriginal(orig_recvcount);
        if (!forwardMode)
          recvcount = lookup(recvcount, Builder2);

        Value *recvtype = gutils->getNewFromOriginal(orig_recvtype);
        if (!forwardMode)
          recvtype = lookup(recvtype, Builder2);

        Value *sendcount = gutils->getNewFromOriginal(orig_sendcount);
        if (!forwardMode)
          sendcount = lookup(sendcount, Builder2);

        Value *sendtype = gutils->getNewFromOriginal(orig_sendtype);
        if (!forwardMode)
          sendtype = lookup(sendtype, Builder2);

        Value *root = gutils->getNewFromOriginal(orig_root);
        if (!forwardMode)
          root = lookup(root, Builder2);

        Value *comm = gutils->getNewFromOriginal(orig_comm);
        if (!forwardMode)
          comm = lookup(comm, Builder2);

        Value *rank = MPI_COMM_RANK(comm, Builder2, root->getType());
        Value *tysize = MPI_TYPE_SIZE(sendtype, Builder2, call.getType());

        if (forwardMode) {
          Value *args[] = {
              /*sendbuf*/ shadow_sendbuf,
              /*sendcount*/ sendcount,
              /*sendtype*/ sendtype,
              /*recvbuf*/ shadow_recvbuf,
              /*recvcount*/ recvcount,
              /*recvtype*/ recvtype,
              /*root*/ root,
              /*comm*/ comm,
          };

          auto Defs = gutils->getInvertedBundles(
              &call,
              {ValueType::Shadow, ValueType::Primal, ValueType::Primal,
               ValueType::Shadow, ValueType::Primal, ValueType::Primal,
               ValueType::Primal, ValueType::Primal},
              Builder2, /*lookup*/ false);

#if LLVM_VERSION_MAJOR >= 11
          auto callval = call.getCalledOperand();
#else
          auto callval = call.getCalledValue();
#endif

#if LLVM_VERSION_MAJOR > 7
          Builder2.CreateCall(call.getFunctionType(), callval, args, Defs);
#else
          Builder2.CreateCall(callval, args, Defs);
#endif

          return;
        }
        // Get the length for the allocation of the intermediate buffer
        auto recvlen_arg = Builder2.CreateZExtOrTrunc(
            recvcount, Type::getInt64Ty(call.getContext()));
        recvlen_arg =
            Builder2.CreateMul(recvlen_arg,
                               Builder2.CreateZExtOrTrunc(
                                   tysize, Type::getInt64Ty(call.getContext())),
                               "", true, true);

        // Need to preserve the shadow send/recv buffers.
        auto BufferDefs = gutils->getInvertedBundles(
            &call,
            {ValueType::Shadow, ValueType::Primal, ValueType::Primal,
             ValueType::Shadow, ValueType::Primal, ValueType::Primal,
             ValueType::Primal, ValueType::Primal},
            Builder2, /*lookup*/ true);

        // 1. if root, malloc intermediate buffer, else undef
        PHINode *buf;
        PHINode *sendlen_phi;

        {
          BasicBlock *currentBlock = Builder2.GetInsertBlock();
          BasicBlock *rootBlock = gutils->addReverseBlock(
              currentBlock, currentBlock->getName() + "_root", gutils->newFunc);
          BasicBlock *mergeBlock = gutils->addReverseBlock(
              rootBlock, currentBlock->getName() + "_post", gutils->newFunc);

          Builder2.CreateCondBr(Builder2.CreateICmpEQ(rank, root), rootBlock,
                                mergeBlock);

          Builder2.SetInsertPoint(rootBlock);

          auto sendlen_arg = Builder2.CreateZExtOrTrunc(
              sendcount, Type::getInt64Ty(call.getContext()));
          sendlen_arg = Builder2.CreateMul(
              sendlen_arg,
              Builder2.CreateZExtOrTrunc(tysize,
                                         Type::getInt64Ty(call.getContext())),
              "", true, true);
          sendlen_arg = Builder2.CreateMul(
              sendlen_arg,
              Builder2.CreateZExtOrTrunc(
                  MPI_COMM_SIZE(comm, Builder2, root->getType()),
                  Type::getInt64Ty(call.getContext())),
              "", true, true);

          Value *rootbuf =
              CreateAllocation(Builder2, Type::getInt8Ty(call.getContext()),
                               sendlen_arg, "mpireduce_malloccache");

          Builder2.CreateBr(mergeBlock);

          Builder2.SetInsertPoint(mergeBlock);

          buf = Builder2.CreatePHI(rootbuf->getType(), 2);
          buf->addIncoming(rootbuf, rootBlock);
          buf->addIncoming(UndefValue::get(buf->getType()), currentBlock);

          sendlen_phi = Builder2.CreatePHI(sendlen_arg->getType(), 2);
          sendlen_phi->addIncoming(sendlen_arg, rootBlock);
          sendlen_phi->addIncoming(UndefValue::get(sendlen_arg->getType()),
                                   currentBlock);
        }

        // 2. Gather diff(recvbuffer) to intermediate buffer
        {
          // int MPI_Gather(const void *sendbuf, int sendcount, MPI_Datatype
          // sendtype,
          //     void *recvbuf, int recvcount, MPI_Datatype recvtype,
          //     int root, MPI_Comm comm)
          Value *args[] = {
              /*sendbuf*/ shadow_recvbuf,
              /*sendcount*/ recvcount,
              /*sendtype*/ recvtype,
              /*recvbuf*/ buf,
              /*recvcount*/ sendcount,
              /*recvtype*/ sendtype,
              /*root*/ root,
              /*comm*/ comm,
          };
          Type *types[sizeof(args) / sizeof(*args)];
          for (size_t i = 0; i < sizeof(args) / sizeof(*args); i++)
            types[i] = args[i]->getType();

          FunctionType *FT = FunctionType::get(call.getType(), types, false);
          Builder2.CreateCall(
              called->getParent()->getOrInsertFunction("MPI_Gather", FT), args,
              BufferDefs);
        }

        // 3. Zero diff(recvbuffer) [memset to 0]
        {
          auto val_arg =
              ConstantInt::get(Type::getInt8Ty(call.getContext()), 0);
          auto volatile_arg = ConstantInt::getFalse(call.getContext());
          Value *args[] = {shadow_recvbuf, val_arg, recvlen_arg, volatile_arg};
          Type *tys[] = {args[0]->getType(), args[2]->getType()};
          auto memset = cast<CallInst>(Builder2.CreateCall(
              Intrinsic::getDeclaration(gutils->newFunc->getParent(),
                                        Intrinsic::memset, tys),
              args, BufferDefs));
          memset->addParamAttr(0, Attribute::NonNull);
        }

        // 4. if root, diff(sendbuffer) += intermediate buffer (diffmemcopy)
        // 5. if root, free intermediate buffer

        {
          BasicBlock *currentBlock = Builder2.GetInsertBlock();
          BasicBlock *rootBlock = gutils->addReverseBlock(
              currentBlock, currentBlock->getName() + "_root", gutils->newFunc);
          BasicBlock *mergeBlock = gutils->addReverseBlock(
              rootBlock, currentBlock->getName() + "_post", gutils->newFunc);

          Builder2.CreateCondBr(Builder2.CreateICmpEQ(rank, root), rootBlock,
                                mergeBlock);

          Builder2.SetInsertPoint(rootBlock);

          // 4. diff(sendbuffer) += intermediate buffer (diffmemcopy)
          DifferentiableMemCopyFloats(call, orig_sendbuf, buf, shadow_sendbuf,
                                      sendlen_phi, Builder2, BufferDefs);

          // Free up intermediate buffer
          if (shouldFree()) {
            CreateDealloc(Builder2, buf);
          }

          Builder2.CreateBr(mergeBlock);
          Builder2.SetInsertPoint(mergeBlock);
        }
      }
      if (Mode == DerivativeMode::ReverseModeGradient)
        eraseIfUnused(call, /*erase*/ true, /*check*/ false);
      return;
    }

    // Approximate algo (for sum):  -> if statement yet to be
    // 1. malloc intermediate buffer
    // 2. reduce diff(recvbuffer) then scatter to corresponding input node's
    // intermediate buffer
    // 3. Zero diff(recvbuffer) [memset to 0]
    // 4. diff(sendbuffer) += intermediate buffer (diffmemcopy)
    // 5. free intermediate buffer

    // int MPI_Allgather(const void *sendbuf, int sendcount, MPI_Datatype
    // sendtype,
    //           void *recvbuf, int recvcount, MPI_Datatype recvtype,
    //           MPI_Comm comm)

    if (funcName == "MPI_Allgather") {
      if (Mode == DerivativeMode::ReverseModeGradient ||
          Mode == DerivativeMode::ReverseModeCombined ||
          Mode == DerivativeMode::ForwardMode) {
        bool forwardMode = Mode == DerivativeMode::ForwardMode;

        IRBuilder<> Builder2 =
            forwardMode ? IRBuilder<>(&call) : IRBuilder<>(call.getParent());
        if (forwardMode) {
          getForwardBuilder(Builder2);
        } else {
          getReverseBuilder(Builder2);
        }

        Value *orig_sendbuf = call.getOperand(0);
        Value *orig_sendcount = call.getOperand(1);
        Value *orig_sendtype = call.getOperand(2);
        Value *orig_recvbuf = call.getOperand(3);
        Value *orig_recvcount = call.getOperand(4);
        Value *orig_recvtype = call.getOperand(5);
        Value *orig_comm = call.getOperand(6);

        Value *shadow_recvbuf = gutils->invertPointerM(orig_recvbuf, Builder2);
        if (!forwardMode)
          shadow_recvbuf = lookup(shadow_recvbuf, Builder2);

        if (shadow_recvbuf->getType()->isIntegerTy())
          shadow_recvbuf = Builder2.CreateIntToPtr(
              shadow_recvbuf, Type::getInt8PtrTy(call.getContext()));

        Value *shadow_sendbuf = gutils->invertPointerM(orig_sendbuf, Builder2);
        if (!forwardMode)
          shadow_sendbuf = lookup(shadow_sendbuf, Builder2);

        if (shadow_sendbuf->getType()->isIntegerTy())
          shadow_sendbuf = Builder2.CreateIntToPtr(
              shadow_sendbuf, Type::getInt8PtrTy(call.getContext()));

        Value *recvcount = gutils->getNewFromOriginal(orig_recvcount);
        if (!forwardMode)
          recvcount = lookup(recvcount, Builder2);

        Value *recvtype = gutils->getNewFromOriginal(orig_recvtype);
        if (!forwardMode)
          recvtype = lookup(recvtype, Builder2);

        Value *sendcount = gutils->getNewFromOriginal(orig_sendcount);
        if (!forwardMode)
          sendcount = lookup(sendcount, Builder2);

        Value *sendtype = gutils->getNewFromOriginal(orig_sendtype);
        if (!forwardMode)
          sendtype = lookup(sendtype, Builder2);

        Value *comm = gutils->getNewFromOriginal(orig_comm);
        if (!forwardMode)
          comm = lookup(comm, Builder2);

        Value *tysize = MPI_TYPE_SIZE(sendtype, Builder2, call.getType());

        if (forwardMode) {
          Value *args[] = {
              /*sendbuf*/ shadow_sendbuf,
              /*sendcount*/ sendcount,
              /*sendtype*/ sendtype,
              /*recvbuf*/ shadow_recvbuf,
              /*recvcount*/ recvcount,
              /*recvtype*/ recvtype,
              /*comm*/ comm,
          };

          auto Defs = gutils->getInvertedBundles(
              &call,
              {ValueType::Shadow, ValueType::Primal, ValueType::Primal,
               ValueType::Shadow, ValueType::Primal, ValueType::Primal,
               ValueType::Primal},
              Builder2, /*lookup*/ false);

#if LLVM_VERSION_MAJOR >= 11
          auto callval = call.getCalledOperand();
#else
          auto callval = call.getCalledValue();
#endif

#if LLVM_VERSION_MAJOR > 7
          Builder2.CreateCall(call.getFunctionType(), callval, args, Defs);
#else
          Builder2.CreateCall(callval, args, Defs);
#endif

          return;
        }
        // Get the length for the allocation of the intermediate buffer
        auto sendlen_arg = Builder2.CreateZExtOrTrunc(
            sendcount, Type::getInt64Ty(call.getContext()));
        sendlen_arg =
            Builder2.CreateMul(sendlen_arg,
                               Builder2.CreateZExtOrTrunc(
                                   tysize, Type::getInt64Ty(call.getContext())),
                               "", true, true);

        // Need to preserve the shadow send/recv buffers.
        auto BufferDefs = gutils->getInvertedBundles(
            &call,
            {ValueType::Shadow, ValueType::Primal, ValueType::Primal,
             ValueType::Shadow, ValueType::Primal, ValueType::Primal,
             ValueType::Primal},
            Builder2, /*lookup*/ true);

        // 1. Alloc intermediate buffer
        Value *buf =
            CreateAllocation(Builder2, Type::getInt8Ty(call.getContext()),
                             sendlen_arg, "mpireduce_malloccache");

        ConcreteType CT = TR.firstPointer(1, orig_sendbuf, &call);
        Type *MPI_OP_Ptr_type =
            PointerType::getUnqual(Type::getInt8PtrTy(call.getContext()));

        // 2. reduce diff(recvbuffer) then scatter to corresponding input node's
        // intermediate buffer
        {
          // int MPI_Reduce_scatter_block(const void* send_buffer,
          //                    void* receive_buffer,
          //                    int count,
          //                    MPI_Datatype datatype,
          //                    MPI_Op operation,
          //                    MPI_Comm communicator);
          Value *args[] = {
              /*sendbuf*/ shadow_recvbuf,
              /*recvbuf*/ buf,
              /*recvcount*/ sendcount,
              /*recvtype*/ sendtype,
              /*op (MPI_SUM)*/
              getOrInsertOpFloatSum(*gutils->newFunc->getParent(),
                                    MPI_OP_Ptr_type, CT, call.getType(),
                                    Builder2),
              /*comm*/ comm,
          };
          Type *types[sizeof(args) / sizeof(*args)];
          for (size_t i = 0; i < sizeof(args) / sizeof(*args); i++)
            types[i] = args[i]->getType();

          FunctionType *FT = FunctionType::get(call.getType(), types, false);
          Builder2.CreateCall(called->getParent()->getOrInsertFunction(
                                  "MPI_Reduce_scatter_block", FT),
                              args, BufferDefs);
        }

        // 3. zero diff(recvbuffer) [memset to 0]
        {
          auto recvlen_arg = Builder2.CreateZExtOrTrunc(
              recvcount, Type::getInt64Ty(call.getContext()));
          recvlen_arg = Builder2.CreateMul(
              recvlen_arg,
              Builder2.CreateZExtOrTrunc(tysize,
                                         Type::getInt64Ty(call.getContext())),
              "", true, true);
          recvlen_arg = Builder2.CreateMul(
              recvlen_arg,
              Builder2.CreateZExtOrTrunc(
                  MPI_COMM_SIZE(comm, Builder2, call.getType()),
                  Type::getInt64Ty(call.getContext())),
              "", true, true);
          auto val_arg =
              ConstantInt::get(Type::getInt8Ty(call.getContext()), 0);
          auto volatile_arg = ConstantInt::getFalse(call.getContext());
          Value *args[] = {shadow_recvbuf, val_arg, recvlen_arg, volatile_arg};
          Type *tys[] = {args[0]->getType(), args[2]->getType()};
          auto memset = cast<CallInst>(Builder2.CreateCall(
              Intrinsic::getDeclaration(gutils->newFunc->getParent(),
                                        Intrinsic::memset, tys),
              args, BufferDefs));
          memset->addParamAttr(0, Attribute::NonNull);
        }

        // 4. diff(sendbuffer) += intermediate buffer (diffmemcopy)
        DifferentiableMemCopyFloats(call, orig_sendbuf, buf, shadow_sendbuf,
                                    sendlen_arg, Builder2, BufferDefs);

        // Free up intermediate buffer
        if (shouldFree()) {
          CreateDealloc(Builder2, buf);
        }
      }
      if (Mode == DerivativeMode::ReverseModeGradient)
        eraseIfUnused(call, /*erase*/ true, /*check*/ false);
      return;
    }

    // Adjoint of barrier is to place a barrier at the corresponding
    // location in the reverse.
    if (funcName == "MPI_Barrier") {
      if (Mode == DerivativeMode::ReverseModeGradient ||
          Mode == DerivativeMode::ReverseModeCombined) {
        IRBuilder<> Builder2(call.getParent());
        getReverseBuilder(Builder2);
#if LLVM_VERSION_MAJOR >= 11
        auto callval = call.getCalledOperand();
#else
        auto callval = call.getCalledValue();
#endif
        Value *args[] = {
            lookup(gutils->getNewFromOriginal(call.getOperand(0)), Builder2)};
        Builder2.CreateCall(call.getFunctionType(), callval, args);
      }
      if (Mode == DerivativeMode::ReverseModeGradient)
        eraseIfUnused(call, /*erase*/ true, /*check*/ false);
      return;
    }

    // Remove free's in forward pass so the comm can be used in the reverse
    // pass
    if (funcName == "MPI_Comm_free" || funcName == "MPI_Comm_disconnect") {
      eraseIfUnused(call, /*erase*/ true, /*check*/ false);
      return;
    }

    // Adjoint of MPI_Comm_split / MPI_Graph_create (which allocates a comm in a
    // pointer) is to free the created comm at the corresponding place in the
    // reverse pass
    auto commFound = MPIInactiveCommAllocators.find(funcName.str());
    if (commFound != MPIInactiveCommAllocators.end()) {
      if (Mode == DerivativeMode::ReverseModeGradient ||
          Mode == DerivativeMode::ReverseModeCombined) {
        IRBuilder<> Builder2(call.getParent());
        getReverseBuilder(Builder2);

        Value *args[] = {lookup(call.getOperand(commFound->second), Builder2)};
        Type *types[] = {args[0]->getType()};

        FunctionType *FT = FunctionType::get(call.getType(), types, false);
        Builder2.CreateCall(
            called->getParent()->getOrInsertFunction("MPI_Comm_free", FT),
            args);
      }
      if (Mode == DerivativeMode::ReverseModeGradient)
        eraseIfUnused(call, /*erase*/ true, /*check*/ false);
      return;
    }

    llvm::errs() << *gutils->oldFunc->getParent() << "\n";
    llvm::errs() << *gutils->oldFunc << "\n";
    llvm::errs() << call << "\n";
    llvm::errs() << called << "\n";
    llvm_unreachable("Unhandled MPI FUNCTION");
  }

  void recursivelyHandleSubfunction(llvm::CallInst &call,
                                    llvm::Function *called,
                                    const std::vector<bool> &overwritten_args,
                                    bool shadowReturnUsed,
                                    DIFFE_TYPE subretType, bool subretused) {
    using namespace llvm;

    IRBuilder<> BuilderZ(gutils->getNewFromOriginal(&call));
    BuilderZ.setFastMathFlags(getFast());

    CallInst *newCall = cast<CallInst>(gutils->getNewFromOriginal(&call));

    bool foreignFunction = called == nullptr;

    FnTypeInfo nextTypeInfo(called);

    if (called) {
      nextTypeInfo = TR.getCallInfo(call, *called);
    }

    const AugmentedReturn *subdata = nullptr;
    if (Mode == DerivativeMode::ReverseModeGradient ||
        Mode == DerivativeMode::ForwardModeSplit) {
      assert(augmentedReturn);
      if (augmentedReturn) {
        auto fd = augmentedReturn->subaugmentations.find(&call);
        if (fd != augmentedReturn->subaugmentations.end()) {
          subdata = fd->second;
        }
      }
    }

    if (Mode == DerivativeMode::ForwardMode ||
        Mode == DerivativeMode::ForwardModeSplit) {
      IRBuilder<> Builder2(&call);
      getForwardBuilder(Builder2);

      SmallVector<Value *, 8> args;
      std::vector<DIFFE_TYPE> argsInverted;
      std::map<int, Type *> gradByVal;
      std::map<int, std::vector<Attribute>> structAttrs;

#if LLVM_VERSION_MAJOR >= 14
      for (unsigned i = 0; i < call.arg_size(); ++i)
#else
      for (unsigned i = 0; i < call.getNumArgOperands(); ++i)
#endif
      {

        if (call.paramHasAttr(i, Attribute::StructRet)) {
          structAttrs[args.size()].push_back(
#if LLVM_VERSION_MAJOR >= 12
              // TODO persist types
              Attribute::get(call.getContext(), "enzyme_sret")
          // Attribute::get(orig->getContext(), "enzyme_sret",
          // orig->getParamAttr(i, Attribute::StructRet).getValueAsType());
#else
              Attribute::get(call.getContext(), "enzyme_sret")
#endif
          );
        }
        if (call.getAttributes().hasParamAttr(i, "enzymejl_returnRoots")) {
          structAttrs[args.size()].push_back(
              call.getParamAttr(i, "enzymejl_returnRoots"));
        }
        for (auto ty : PrimalParamAttrsToPreserve)
          if (call.getAttributes().hasParamAttr(i, ty)) {
            auto attr = call.getAttributes().getParamAttr(i, ty);
            structAttrs[args.size()].push_back(attr);
          }

        auto argi = gutils->getNewFromOriginal(call.getArgOperand(i));

#if LLVM_VERSION_MAJOR >= 9
        if (call.isByValArgument(i)) {
          gradByVal[args.size()] = call.getParamByValType(i);
        }
#endif
        bool writeOnlyNoCapture = true;
        bool readOnly = true;
        if (!isNoCapture(&call, i)) {
          writeOnlyNoCapture = false;
        }
        if (!isWriteOnly(&call, i)) {
          writeOnlyNoCapture = false;
        }
        if (!isReadOnly(&call, i)) {
          readOnly = false;
        }

        if (shouldDisableNoWrite(&call))
          writeOnlyNoCapture = false;

        auto argTy =
            gutils->getDiffeType(call.getArgOperand(i), foreignFunction);

        bool replace =
            (argTy == DIFFE_TYPE::DUP_NONEED &&
             (writeOnlyNoCapture ||
              !isa<Argument>(getBaseObject(call.getArgOperand(i))))) ||
            (writeOnlyNoCapture && Mode == DerivativeMode::ForwardModeSplit) ||
            (writeOnlyNoCapture && readOnly);

        if (replace) {
          argi = getUndefinedValueForType(argi->getType());
        }
        argsInverted.push_back(argTy);
        args.push_back(argi);

        if (argTy == DIFFE_TYPE::CONSTANT) {
          continue;
        }

        if (gutils->getWidth() == 1)
          for (auto ty : ShadowParamAttrsToPreserve)
            if (call.getAttributes().hasParamAttr(i, ty)) {
              auto attr = call.getAttributes().getParamAttr(i, ty);
              structAttrs[args.size()].push_back(attr);
            }

        if (call.getAttributes().hasParamAttr(i, "enzymejl_returnRoots")) {
          if (gutils->getWidth() == 1) {
            structAttrs[args.size()].push_back(
                call.getParamAttr(i, "enzymejl_returnRoots"));
          } else {
            structAttrs[args.size()].push_back(
                Attribute::get(call.getContext(), "enzyme_sret_v"));
          }
        }
        if (call.paramHasAttr(i, Attribute::StructRet)) {
          if (gutils->getWidth() == 1) {
            structAttrs[args.size()].push_back(
#if LLVM_VERSION_MAJOR >= 12
                // TODO persist types
                Attribute::get(call.getContext(), "enzyme_sret")
            // Attribute::get(orig->getContext(), "enzyme_sret",
            // orig->getParamAttr(i, Attribute::StructRet).getValueAsType());
#else
                Attribute::get(call.getContext(), "enzyme_sret")
#endif
            );
          } else {
            structAttrs[args.size()].push_back(
#if LLVM_VERSION_MAJOR >= 12
                // TODO persist types
                Attribute::get(call.getContext(), "enzyme_sret")
            // Attribute::get(orig->getContext(), "enzyme_sret_v",
            // gutils->getShadowType(orig->getParamAttr(ii,
            // Attribute::StructRet).getValueAsType()));
#else
                Attribute::get(call.getContext(), "enzyme_sret_v")
#endif
            );
          }
        }

        assert(argTy == DIFFE_TYPE::DUP_ARG || argTy == DIFFE_TYPE::DUP_NONEED);

        args.push_back(gutils->invertPointerM(call.getArgOperand(i), Builder2));
      }
#if LLVM_VERSION_MAJOR >= 16
      std::optional<int> tapeIdx;
#else
      Optional<int> tapeIdx;
#endif
      if (subdata) {
        auto found = subdata->returns.find(AugmentedStruct::Tape);
        if (found != subdata->returns.end()) {
          tapeIdx = found->second;
        }
      }
      Value *tape = nullptr;
#if LLVM_VERSION_MAJOR >= 16
      if (tapeIdx.has_value())
#else
      if (tapeIdx.hasValue())
#endif
      {

#if LLVM_VERSION_MAJOR >= 16
        auto idx = tapeIdx.value();
#else
        auto idx = tapeIdx.getValue();
#endif
        FunctionType *FT = subdata->fn->getFunctionType();

        tape = BuilderZ.CreatePHI(
            (tapeIdx == -1)
                ? FT->getReturnType()
                : cast<StructType>(FT->getReturnType())->getElementType(idx),
            1, "tapeArg");

        assert(!tape->getType()->isEmptyTy());
        gutils->TapesToPreventRecomputation.insert(cast<Instruction>(tape));
        tape = gutils->cacheForReverse(BuilderZ, tape,
                                       getIndex(&call, CacheType::Tape));
        args.push_back(tape);
      }

      Value *newcalled = nullptr;
      FunctionType *FT = nullptr;

      if (called) {
        newcalled = gutils->Logic.CreateForwardDiff(
            cast<Function>(called), subretType, argsInverted,
            TR.analyzer.interprocedural, /*returnValue*/ subretused, Mode,
            ((DiffeGradientUtils *)gutils)->FreeMemory, gutils->getWidth(),
            tape ? tape->getType() : nullptr, nextTypeInfo, overwritten_args,
            /*augmented*/ subdata);
        FT = cast<Function>(newcalled)->getFunctionType();
      } else {
#if LLVM_VERSION_MAJOR >= 11
        auto callval = call.getCalledOperand();
#else
        auto callval = call.getCalledValue();
#endif
        newcalled = gutils->invertPointerM(callval, BuilderZ);

        if (gutils->getWidth() > 1) {
          newcalled = BuilderZ.CreateExtractValue(newcalled, {0});
        }

        ErrorIfRuntimeInactive(
            BuilderZ, gutils->getNewFromOriginal(callval), newcalled,
            "Attempting to call an indirect active function "
            "whose runtime value is inactive",
            gutils->getNewFromOriginal(call.getDebugLoc()), &call);

        auto ft = call.getFunctionType();
        bool retActive = subretType != DIFFE_TYPE::CONSTANT;

        ReturnType subretVal =
            subretused
                ? (retActive ? ReturnType::TwoReturns : ReturnType::Return)
                : (retActive ? ReturnType::Return : ReturnType::Void);

        FT = getFunctionTypeForClone(
            ft, Mode, gutils->getWidth(), tape ? tape->getType() : nullptr,
            argsInverted, false, subretVal, subretType);
        PointerType *fptype = PointerType::getUnqual(FT);
        newcalled = BuilderZ.CreatePointerCast(newcalled,
                                               PointerType::getUnqual(fptype));
#if LLVM_VERSION_MAJOR > 7
        newcalled = BuilderZ.CreateLoad(fptype, newcalled);
#else
        newcalled = BuilderZ.CreateLoad(newcalled);
#endif
      }

      assert(newcalled);
      assert(FT);

      SmallVector<ValueType, 2> BundleTypes;
      for (auto A : argsInverted)
        if (A == DIFFE_TYPE::CONSTANT)
          BundleTypes.push_back(ValueType::Primal);
        else
          BundleTypes.push_back(ValueType::Both);

      auto Defs = gutils->getInvertedBundles(&call, BundleTypes, Builder2,
                                             /*lookup*/ false);

#if LLVM_VERSION_MAJOR > 7
      CallInst *diffes = Builder2.CreateCall(FT, newcalled, args, Defs);
#else
      CallInst *diffes = Builder2.CreateCall(newcalled, args, Defs);
#endif
      diffes->setCallingConv(call.getCallingConv());
      diffes->setDebugLoc(gutils->getNewFromOriginal(call.getDebugLoc()));
#if LLVM_VERSION_MAJOR >= 9
      for (auto pair : gradByVal) {
        diffes->addParamAttr(
            pair.first,
            Attribute::getWithByValType(diffes->getContext(), pair.second));
      }
#endif
      for (auto &pair : structAttrs) {
        for (auto val : pair.second)
          diffes->addParamAttr(pair.first, val);
      }

      auto newcall = gutils->getNewFromOriginal(&call);
      auto ifound = gutils->invertedPointers.find(&call);
      Value *primal = nullptr;
      Value *diffe = nullptr;

      if (subretused && subretType != DIFFE_TYPE::CONSTANT) {
        primal = Builder2.CreateExtractValue(diffes, 0);
        diffe = Builder2.CreateExtractValue(diffes, 1);
      } else if (subretType != DIFFE_TYPE::CONSTANT) {
        diffe = diffes;
      } else if (!FT->getReturnType()->isVoidTy()) {
        primal = diffes;
      }

      if (ifound != gutils->invertedPointers.end()) {
        auto placeholder = cast<PHINode>(&*ifound->second);
        if (primal) {
          gutils->replaceAWithB(newcall, primal);
          gutils->erase(newcall);
        } else {
          eraseIfUnused(call, /*erase*/ true, /*check*/ false);
        }
        if (diffe) {
          gutils->replaceAWithB(placeholder, diffe);
        } else {
          gutils->invertedPointers.erase(ifound);
        }
        gutils->erase(placeholder);
      } else {
        if (primal && diffe) {
          gutils->replaceAWithB(newcall, primal);
          if (!gutils->isConstantValue(&call)) {
            setDiffe(&call, diffe, Builder2);
          }
          gutils->erase(newcall);
        } else if (diffe) {
          setDiffe(&call, diffe, Builder2);
          eraseIfUnused(call, /*erase*/ true, /*check*/ false);
        } else if (primal) {
          gutils->replaceAWithB(newcall, primal);
          gutils->erase(newcall);
        } else {
          eraseIfUnused(call, /*erase*/ true, /*check*/ false);
        }
      }

      return;
    }

    bool modifyPrimal = shouldAugmentCall(&call, gutils);

    SmallVector<Value *, 8> args;
    SmallVector<Value *, 8> pre_args;
    std::vector<DIFFE_TYPE> argsInverted;
    SmallVector<Instruction *, 4> postCreate;
    SmallVector<Instruction *, 4> userReplace;
    std::map<int, Type *> preByVal;
    std::map<int, Type *> gradByVal;
    std::map<int, std::vector<Attribute>> structAttrs;

    bool replaceFunction = false;

    if (Mode == DerivativeMode::ReverseModeCombined && !foreignFunction) {
      replaceFunction = legalCombinedForwardReverse(
          &call, *replacedReturns, postCreate, userReplace, gutils,
          unnecessaryInstructions, oldUnreachable, subretused);
      if (replaceFunction) {
        modifyPrimal = false;
      }
    }

#if LLVM_VERSION_MAJOR >= 14
    for (unsigned i = 0; i < call.arg_size(); ++i)
#else
    for (unsigned i = 0; i < call.getNumArgOperands(); ++i)
#endif
    {

      auto argi = gutils->getNewFromOriginal(call.getArgOperand(i));

#if LLVM_VERSION_MAJOR >= 9
      if (call.isByValArgument(i)) {
        preByVal[pre_args.size()] = call.getParamByValType(i);
      }
#endif
      if (call.getAttributes().hasParamAttr(i, "enzymejl_returnRoots")) {
        structAttrs[pre_args.size()].push_back(
            call.getParamAttr(i, "enzymejl_returnRoots"));
      }
      if (call.paramHasAttr(i, Attribute::StructRet)) {
        structAttrs[pre_args.size()].push_back(
#if LLVM_VERSION_MAJOR >= 12
            // TODO persist types
            Attribute::get(call.getContext(), "enzyme_sret")
        // Attribute::get(orig->getContext(), "enzyme_sret",
        // orig->getParamAttr(ii, Attribute::StructRet).getValueAsType());
#else
            // TODO persist types
            Attribute::get(call.getContext(), "enzyme_sret")
        // Attribute::get(orig->getContext(), "enzyme_sret");
#endif
        );
      }
      for (auto ty : PrimalParamAttrsToPreserve)
        if (call.getAttributes().hasParamAttr(i, ty)) {
          auto attr = call.getAttributes().getParamAttr(i, ty);
          structAttrs[pre_args.size()].push_back(attr);
        }

      auto argTy = gutils->getDiffeType(call.getArgOperand(i), foreignFunction);

      bool writeOnlyNoCapture = true;
      bool readNoneNoCapture = false;
      if (!isNoCapture(&call, i)) {
        writeOnlyNoCapture = false;
        readNoneNoCapture = false;
      }
      if (!isWriteOnly(&call, i)) {
        writeOnlyNoCapture = false;
      }
      if (!(isReadOnly(&call, i) && isWriteOnly(&call, i))) {
        readNoneNoCapture = false;
      }

      if (shouldDisableNoWrite(&call)) {
        writeOnlyNoCapture = false;
        readNoneNoCapture = false;
      }

      Value *prearg = argi;
      // Keep the existing passed value if coming from outside.
      if (readNoneNoCapture ||
          (argTy == DIFFE_TYPE::DUP_NONEED &&
           (writeOnlyNoCapture ||
            !isa<Argument>(getBaseObject(call.getArgOperand(i)))))) {
        prearg = getUndefinedValueForType(argi->getType());
      }
      pre_args.push_back(prearg);

      if (Mode != DerivativeMode::ReverseModePrimal) {
        IRBuilder<> Builder2(call.getParent());
        getReverseBuilder(Builder2);
#if LLVM_VERSION_MAJOR >= 9
        if (call.isByValArgument(i)) {
          gradByVal[args.size()] = call.getParamByValType(i);
        }
#endif

        if ((writeOnlyNoCapture && !replaceFunction) ||
            (readNoneNoCapture ||
             (argTy == DIFFE_TYPE::DUP_NONEED &&
              (writeOnlyNoCapture ||
               !isa<Argument>(getBaseObject(call.getOperand(i))))))) {
          argi = getUndefinedValueForType(argi->getType());
        }
        args.push_back(lookup(argi, Builder2));
      }

      argsInverted.push_back(argTy);

      if (argTy == DIFFE_TYPE::CONSTANT) {
        continue;
      }

      auto argType = argi->getType();

      if (argTy == DIFFE_TYPE::DUP_ARG || argTy == DIFFE_TYPE::DUP_NONEED) {
        if (gutils->getWidth() == 1)
          for (auto ty : ShadowParamAttrsToPreserve)
            if (call.getAttributes().hasParamAttr(i, ty)) {
              auto attr = call.getAttributes().getParamAttr(i, ty);
              structAttrs[pre_args.size()].push_back(attr);
            }

        if (call.getAttributes().hasParamAttr(i, "enzymejl_returnRoots")) {
          if (gutils->getWidth() == 1) {
            structAttrs[pre_args.size()].push_back(
                call.getParamAttr(i, "enzymejl_returnRoots"));
          } else {
            structAttrs[pre_args.size()].push_back(
                Attribute::get(call.getContext(), "enzymejl_returnRoots_v"));
          }
        }
        if (call.paramHasAttr(i, Attribute::StructRet)) {
          if (gutils->getWidth() == 1) {
            structAttrs[pre_args.size()].push_back(
#if LLVM_VERSION_MAJOR >= 12
                // TODO persist types
                Attribute::get(call.getContext(), "enzyme_sret")
            // Attribute::get(orig->getContext(), "enzyme_sret",
            // orig->getParamAttr(ii, Attribute::StructRet).getValueAsType());
#else
                Attribute::get(call.getContext(), "enzyme_sret")
#endif
            );
          } else {
            structAttrs[pre_args.size()].push_back(
#if LLVM_VERSION_MAJOR >= 12
                // TODO persist types
                Attribute::get(call.getContext(), "enzyme_sret_v")
            // Attribute::get(orig->getContext(), "enzyme_sret_v",
            // gutils->getShadowType(orig->getParamAttr(ii,
            // Attribute::StructRet).getValueAsType()));
#else
                Attribute::get(call.getContext(), "enzyme_sret_v")
#endif
            );
          }
        }
        if (Mode != DerivativeMode::ReverseModePrimal) {
          IRBuilder<> Builder2(call.getParent());
          getReverseBuilder(Builder2);

          Value *darg = nullptr;

          if (writeOnlyNoCapture && !replaceFunction &&
              TR.query(call.getArgOperand(i))[{-1, -1}] == BaseType::Pointer) {
            darg = getUndefinedValueForType(argi->getType());
          } else {
            darg = gutils->invertPointerM(call.getArgOperand(i), Builder2);
          }
          args.push_back(lookup(darg, Builder2));
        }
        pre_args.push_back(
            gutils->invertPointerM(call.getArgOperand(i), BuilderZ));

        // Note sometimes whattype mistakenly says something should be
        // constant [because composed of integer pointers alone]
        assert(whatType(argType, Mode) == DIFFE_TYPE::DUP_ARG ||
               whatType(argType, Mode) == DIFFE_TYPE::CONSTANT);
      } else {
        if (foreignFunction)
          assert(!argType->isIntOrIntVectorTy());
        assert(whatType(argType, Mode) == DIFFE_TYPE::OUT_DIFF ||
               whatType(argType, Mode) == DIFFE_TYPE::CONSTANT);
      }
    }
    SmallVector<ValueType, 2> BundleTypes;
    for (auto A : argsInverted)
      if (A == DIFFE_TYPE::CONSTANT)
        BundleTypes.push_back(ValueType::Primal);
      else
        BundleTypes.push_back(ValueType::Both);
    if (called) {
#if LLVM_VERSION_MAJOR >= 14
      if (call.arg_size() !=
          cast<Function>(called)->getFunctionType()->getNumParams())
#else
      if (call.getNumArgOperands() !=
          cast<Function>(called)->getFunctionType()->getNumParams())
#endif
      {
        llvm::errs() << *gutils->oldFunc << "\n";
        llvm::errs() << call << "\n";
        assert(0 && "number of arg operands != function parameters");
      }
      assert(argsInverted.size() ==
             cast<Function>(called)->getFunctionType()->getNumParams());
    }

    Value *tape = nullptr;
    CallInst *augmentcall = nullptr;
    Value *cachereplace = nullptr;

    // std::optional<std::map<std::pair<Instruction*, std::string>,
    // unsigned>> sub_index_map;
#if LLVM_VERSION_MAJOR >= 16
    std::optional<int> tapeIdx;
    std::optional<int> returnIdx;
    std::optional<int> differetIdx;
#else
    Optional<int> tapeIdx;
    Optional<int> returnIdx;
    Optional<int> differetIdx;
#endif
    if (modifyPrimal) {

      Value *newcalled = nullptr;
      FunctionType *FT = nullptr;
      const AugmentedReturn *fnandtapetype = nullptr;

      if (!called) {
#if LLVM_VERSION_MAJOR >= 11
        auto callval = call.getCalledOperand();
#else
        auto callval = call.getCalledValue();
#endif
        Value *uncast = callval;
        while (auto CE = dyn_cast<ConstantExpr>(uncast)) {
          if (CE->isCast()) {
            uncast = CE->getOperand(0);
            continue;
          }
          break;
        }
        if (isa<ConstantInt>(uncast)) {
          std::string str;
          raw_string_ostream ss(str);
          ss << "cannot find shadow for " << *callval;
          if (CustomErrorHandler) {
            CustomErrorHandler(ss.str().c_str(), wrap(&call),
                               ErrorType::NoDerivative, gutils, nullptr);
          } else {
            llvm::errs() << *gutils->oldFunc << "\n";
            llvm::errs() << ss.str() << "\n";
            report_fatal_error("cannot call active int operand");
          }
        }
        newcalled = gutils->invertPointerM(callval, BuilderZ);

        if (Mode != DerivativeMode::ReverseModeGradient)
          ErrorIfRuntimeInactive(
              BuilderZ, gutils->getNewFromOriginal(callval), newcalled,
              "Attempting to call an indirect active function "
              "whose runtime value is inactive",
              gutils->getNewFromOriginal(call.getDebugLoc()), &call);

        FunctionType *ft = call.getFunctionType();

        std::set<llvm::Type *> seen;
        DIFFE_TYPE subretType = whatType(call.getType(), Mode,
                                         /*intAreConstant*/ false, seen);
        auto res = getDefaultFunctionTypeForAugmentation(
            ft, /*returnUsed*/ true, /*subretType*/ subretType);
        FT = FunctionType::get(
            StructType::get(newcalled->getContext(), res.second), res.first,
            ft->isVarArg());
        auto fptype = PointerType::getUnqual(FT);
        newcalled = BuilderZ.CreatePointerCast(newcalled,
                                               PointerType::getUnqual(fptype));
#if LLVM_VERSION_MAJOR > 7
        newcalled = BuilderZ.CreateLoad(fptype, newcalled);
#else
        newcalled = BuilderZ.CreateLoad(newcalled);
#endif
        tapeIdx = 0;

        if (!call.getType()->isVoidTy()) {
          returnIdx = 1;
          if (subretType == DIFFE_TYPE::DUP_ARG ||
              subretType == DIFFE_TYPE::DUP_NONEED) {
            differetIdx = 2;
          }
        }
      } else {
        if (Mode == DerivativeMode::ReverseModePrimal ||
            Mode == DerivativeMode::ReverseModeCombined) {
          subdata = &gutils->Logic.CreateAugmentedPrimal(
              cast<Function>(called), subretType, argsInverted,
              TR.analyzer.interprocedural, /*return is used*/ subretused,
              shadowReturnUsed, nextTypeInfo, overwritten_args, false,
              gutils->getWidth(), gutils->AtomicAdd);
          if (Mode == DerivativeMode::ReverseModePrimal) {
            assert(augmentedReturn);
            auto subaugmentations =
                (std::map<const llvm::CallInst *, AugmentedReturn *>
                     *)&augmentedReturn->subaugmentations;
            insert_or_assign2<const llvm::CallInst *, AugmentedReturn *>(
                *subaugmentations, &call, (AugmentedReturn *)subdata);
          }
        }
        if (!subdata) {
          llvm::errs() << *gutils->oldFunc->getParent() << "\n";
          llvm::errs() << *gutils->oldFunc << "\n";
          llvm::errs() << *gutils->newFunc << "\n";
          llvm::errs() << *called << "\n";
        }
        assert(subdata);
        fnandtapetype = subdata;
        newcalled = subdata->fn;
        FT = cast<Function>(newcalled)->getFunctionType();

        auto found = subdata->returns.find(AugmentedStruct::DifferentialReturn);
        if (found != subdata->returns.end()) {
          differetIdx = found->second;
        } else {
          assert(!shadowReturnUsed);
        }

        found = subdata->returns.find(AugmentedStruct::Return);
        if (found != subdata->returns.end()) {
          returnIdx = found->second;
        } else {
          assert(!subretused);
        }

        found = subdata->returns.find(AugmentedStruct::Tape);
        if (found != subdata->returns.end()) {
          tapeIdx = found->second;
        }
      }
      // sub_index_map = fnandtapetype.tapeIndices;

      assert(newcalled);
      assert(FT);

      // llvm::errs() << "seeing sub_index_map of " << sub_index_map->size()
      // << " in ap " << cast<Function>(called)->getName() << "\n";
      if (Mode == DerivativeMode::ReverseModeCombined ||
          Mode == DerivativeMode::ReverseModePrimal) {

        if (false) {
        badaugmentedfn:;
          auto NC = dyn_cast<Function>(newcalled);
          llvm::errs() << *gutils->oldFunc << "\n";
          llvm::errs() << *gutils->newFunc << "\n";
          if (NC)
            llvm::errs() << " trying to call " << NC->getName() << " " << *FT
                         << "\n";
          else
            llvm::errs() << " trying to call " << *newcalled << " " << *FT
                         << "\n";

          for (unsigned i = 0; i < pre_args.size(); ++i) {
            assert(pre_args[i]);
            assert(pre_args[i]->getType());
            llvm::errs() << "args[" << i << "] = " << *pre_args[i]
                         << " FT:" << *FT->getParamType(i) << "\n";
          }
          assert(0 && "calling with wrong number of arguments");
          exit(1);
        }

        if (pre_args.size() != FT->getNumParams())
          goto badaugmentedfn;

        for (unsigned i = 0; i < pre_args.size(); ++i) {
          if (pre_args[i]->getType() == FT->getParamType(i))
            continue;
          else if (!call.getCalledFunction())
            pre_args[i] =
                BuilderZ.CreateBitCast(pre_args[i], FT->getParamType(i));
          else
            goto badaugmentedfn;
        }

#if LLVM_VERSION_MAJOR > 7
        augmentcall = BuilderZ.CreateCall(
            FT, newcalled, pre_args,
            gutils->getInvertedBundles(&call, BundleTypes, BuilderZ,
                                       /*lookup*/ false));
#else
        augmentcall = BuilderZ.CreateCall(
            newcalled, pre_args,
            gutils->getInvertedBundles(&call, BundleTypes, BuilderZ,
                                       /*lookup*/ false));
#endif
        augmentcall->setCallingConv(call.getCallingConv());
        augmentcall->setDebugLoc(
            gutils->getNewFromOriginal(call.getDebugLoc()));
#if LLVM_VERSION_MAJOR >= 9
        for (auto pair : preByVal) {
          augmentcall->addParamAttr(
              pair.first, Attribute::getWithByValType(augmentcall->getContext(),
                                                      pair.second));
        }
#endif
        for (auto &pair : structAttrs) {
          for (auto val : pair.second)
            augmentcall->addParamAttr(pair.first, val);
        }

        if (!augmentcall->getType()->isVoidTy())
          augmentcall->setName(call.getName() + "_augmented");

#if LLVM_VERSION_MAJOR >= 16
        if (tapeIdx.has_value())
#else
        if (tapeIdx.hasValue())
#endif
        {
#if LLVM_VERSION_MAJOR >= 16
          auto tval = tapeIdx.value();
#else
          auto tval = tapeIdx.getValue();
#endif
          tape = (tval == -1) ? augmentcall
                              : BuilderZ.CreateExtractValue(
                                    augmentcall, {(unsigned)tval}, "subcache");
          if (tape->getType()->isEmptyTy()) {
            auto tt = tape->getType();
            gutils->erase(cast<Instruction>(tape));
            tape = UndefValue::get(tt);
          } else {
            gutils->TapesToPreventRecomputation.insert(cast<Instruction>(tape));
          }
          tape = gutils->cacheForReverse(BuilderZ, tape,
                                         getIndex(&call, CacheType::Tape));
        }

        if (subretused) {
          Value *dcall = nullptr;
          assert(returnIdx);
          assert(augmentcall);
#if LLVM_VERSION_MAJOR >= 16
          auto rval = returnIdx.value();
#else
          auto rval = returnIdx.getValue();
#endif
          dcall = (rval < 0) ? augmentcall
                             : BuilderZ.CreateExtractValue(augmentcall,
                                                           {(unsigned)rval});
          gutils->replaceOriginalToNewFn(newCall, dcall);

          assert(dcall->getType() == call.getType());
          assert(dcall);

          if (!gutils->isConstantValue(&call)) {
            if (!call.getType()->isFPOrFPVectorTy() &&
                TR.query(&call).Inner0().isPossiblePointer()) {
            } else if (Mode != DerivativeMode::ReverseModePrimal) {
              ((DiffeGradientUtils *)gutils)->differentials[dcall] =
                  ((DiffeGradientUtils *)gutils)->differentials[newCall];
              ((DiffeGradientUtils *)gutils)->differentials.erase(newCall);
            }
          }
          assert(dcall->getType() == call.getType());
          gutils->replaceAWithB(newCall, dcall);

          if (isa<Instruction>(dcall) && !isa<PHINode>(dcall)) {
            cast<Instruction>(dcall)->takeName(newCall);
          }

          if (Mode == DerivativeMode::ReverseModePrimal &&
              !gutils->unnecessaryIntermediates.count(&call)) {

            std::map<UsageKey, bool> Seen;
            bool primalNeededInReverse = false;
            for (auto pair : gutils->knownRecomputeHeuristic)
              if (!pair.second) {
                if (pair.first == &call) {
                  primalNeededInReverse = true;
                  break;
                } else {
                  Seen[UsageKey(pair.first, ValueType::Primal)] = false;
                }
              }
            if (!primalNeededInReverse) {

              auto minCutMode = (Mode == DerivativeMode::ReverseModePrimal)
                                    ? DerivativeMode::ReverseModeGradient
                                    : Mode;
              primalNeededInReverse =
                  DifferentialUseAnalysis::is_value_needed_in_reverse<
                      ValueType::Primal>(gutils, &call, minCutMode, Seen,
                                         oldUnreachable);
            }
            if (primalNeededInReverse)
              gutils->cacheForReverse(BuilderZ, dcall,
                                      getIndex(&call, CacheType::Self));
          }
          BuilderZ.SetInsertPoint(newCall->getNextNode());
          gutils->erase(newCall);
        } else {
          BuilderZ.SetInsertPoint(BuilderZ.GetInsertPoint()->getNextNode());
          gutils->replaceOriginalToNewFn(gutils->getNewFromOriginal(&call), augmentcall);
          eraseIfUnused(call, /*erase*/ true, /*check*/ false);
        }

      } else {
        if (subdata && subdata->returns.find(AugmentedStruct::Tape) ==
                           subdata->returns.end()) {
        } else {
          // assert(!tape);
          // assert(subdata);
          if (!tape) {
#if LLVM_VERSION_MAJOR >= 16
            assert(tapeIdx.has_value());
            auto tval = tapeIdx.value();
#else
            assert(tapeIdx.hasValue());
            auto tval = tapeIdx.getValue();
#endif
            tape = BuilderZ.CreatePHI(
                (tapeIdx == -1) ? FT->getReturnType()
                                : cast<StructType>(FT->getReturnType())
                                      ->getElementType(tval),
                1, "tapeArg");
          }
          tape = gutils->cacheForReverse(BuilderZ, tape,
                                         getIndex(&call, CacheType::Tape));
        }

        if (subretused) {
          if (DifferentialUseAnalysis::is_value_needed_in_reverse<
                  ValueType::Primal>(gutils, &call, Mode, oldUnreachable) &&
              !gutils->unnecessaryIntermediates.count(&call)) {
            cachereplace = BuilderZ.CreatePHI(call.getType(), 1,
                                              call.getName() + "_tmpcacheB");
            cachereplace = gutils->cacheForReverse(
                BuilderZ, cachereplace, getIndex(&call, CacheType::Self));
          } else {
            auto pn = BuilderZ.CreatePHI(
                call.getType(), 1, (call.getName() + "_replacementE").str());
            gutils->fictiousPHIs[pn] = &call;
            cachereplace = pn;
          }
        } else {
          // TODO move right after newCall for the insertion point of BuilderZ

          BuilderZ.SetInsertPoint(BuilderZ.GetInsertPoint()->getNextNode());
          eraseIfUnused(call, /*erase*/ true, /*check*/ false);
        }
      }

      auto ifound = gutils->invertedPointers.find(&call);
      if (ifound != gutils->invertedPointers.end()) {
        auto placeholder = cast<PHINode>(&*ifound->second);

        bool subcheck = (subretType == DIFFE_TYPE::DUP_ARG ||
                         subretType == DIFFE_TYPE::DUP_NONEED);

        //! We only need the shadow pointer for non-forward Mode if it is used
        //! in a non return setting
        bool hasNonReturnUse = false;
        for (auto use : call.users()) {
          if (Mode == DerivativeMode::ReverseModePrimal ||
              !isa<ReturnInst>(
                  use)) { // || returnuses.find(cast<Instruction>(use)) ==
                          // returnuses.end()) {
            hasNonReturnUse = true;
          }
        }

        if (subcheck && hasNonReturnUse) {

          Value *newip = nullptr;
          if (Mode == DerivativeMode::ReverseModeCombined ||
              Mode == DerivativeMode::ReverseModePrimal) {

#if LLVM_VERSION_MAJOR >= 16
            auto drval = differetIdx.value();
#else
            auto drval = differetIdx.getValue();
#endif
            newip = (drval < 0)
                        ? augmentcall
                        : BuilderZ.CreateExtractValue(augmentcall,
                                                      {(unsigned)drval},
                                                      call.getName() + "'ac");
            assert(newip->getType() == call.getType());
            placeholder->replaceAllUsesWith(newip);
            if (placeholder == &*BuilderZ.GetInsertPoint()) {
              BuilderZ.SetInsertPoint(placeholder->getNextNode());
            }
            gutils->erase(placeholder);
          } else {
            newip = placeholder;
          }

          newip = gutils->cacheForReverse(BuilderZ, newip,
                                          getIndex(&call, CacheType::Shadow));

          gutils->invertedPointers.insert(std::make_pair(
              (const Value *)&call, InvertedPointerVH(gutils, newip)));
        } else {
          gutils->invertedPointers.erase(ifound);
          if (placeholder == &*BuilderZ.GetInsertPoint()) {
            BuilderZ.SetInsertPoint(placeholder->getNextNode());
          }
          gutils->erase(placeholder);
        }
      }

      if (fnandtapetype && fnandtapetype->tapeType &&
          (Mode == DerivativeMode::ReverseModeCombined ||
           Mode == DerivativeMode::ReverseModeGradient ||
           Mode == DerivativeMode::ForwardModeSplit) &&
          shouldFree()) {
        assert(tape);
        auto tapep = BuilderZ.CreatePointerCast(
            tape, PointerType::get(
                      fnandtapetype->tapeType,
                      cast<PointerType>(tape->getType())->getAddressSpace()));
#if LLVM_VERSION_MAJOR > 7
        auto truetape =
            BuilderZ.CreateLoad(fnandtapetype->tapeType, tapep, "tapeld");
#else
        auto truetape = BuilderZ.CreateLoad(tapep, "tapeld");
#endif
        truetape->setMetadata("enzyme_mustcache",
                              MDNode::get(truetape->getContext(), {}));

        CreateDealloc(BuilderZ, tape);
        tape = truetape;
      }
    } else {
      auto ifound = gutils->invertedPointers.find(&call);
      if (ifound != gutils->invertedPointers.end()) {
        auto placeholder = cast<PHINode>(&*ifound->second);
        gutils->invertedPointers.erase(ifound);
        gutils->erase(placeholder);
      }
      if (/*!topLevel*/ Mode != DerivativeMode::ReverseModeCombined &&
          subretused && !call.doesNotAccessMemory()) {
        if (DifferentialUseAnalysis::is_value_needed_in_reverse<
                ValueType::Primal>(gutils, &call, Mode, oldUnreachable) &&
            !gutils->unnecessaryIntermediates.count(&call)) {
          assert(!replaceFunction);
          cachereplace = BuilderZ.CreatePHI(call.getType(), 1,
                                            call.getName() + "_cachereplace2");
          cachereplace = gutils->cacheForReverse(
              BuilderZ, cachereplace, getIndex(&call, CacheType::Self));
        } else {
          auto pn = BuilderZ.CreatePHI(
              call.getType(), 1, (call.getName() + "_replacementC").str());
          gutils->fictiousPHIs[pn] = &call;
          cachereplace = pn;
        }
      }

      if (!subretused && !replaceFunction)
        eraseIfUnused(call, /*erase*/ true, /*check*/ false);
    }

    // Note here down only contains the reverse bits
    if (Mode == DerivativeMode::ReverseModePrimal) {
      return;
    }

    IRBuilder<> Builder2(call.getParent());
    getReverseBuilder(Builder2);

    Value *newcalled = nullptr;
    FunctionType *FT = nullptr;

    DerivativeMode subMode = (replaceFunction || !modifyPrimal)
                                 ? DerivativeMode::ReverseModeCombined
                                 : DerivativeMode::ReverseModeGradient;
    if (called) {
      if (Mode == DerivativeMode::ReverseModeGradient && subdata) {
        for (size_t i = 0; i < argsInverted.size(); i++) {
          if (subdata->constant_args[i] == argsInverted[i])
            continue;
          assert(subdata->constant_args[i] == DIFFE_TYPE::DUP_ARG);
          assert(argsInverted[i] == DIFFE_TYPE::DUP_NONEED);
          argsInverted[i] = DIFFE_TYPE::DUP_ARG;
        }
      }

      newcalled = gutils->Logic.CreatePrimalAndGradient(
          (ReverseCacheKey){.todiff = cast<Function>(called),
                            .retType = subretType,
                            .constant_args = argsInverted,
                            .overwritten_args = overwritten_args,
                            .returnUsed = replaceFunction && subretused,
                            .shadowReturnUsed =
                                shadowReturnUsed && replaceFunction,
                            .mode = subMode,
                            .width = gutils->getWidth(),
                            .freeMemory = true,
                            .AtomicAdd = gutils->AtomicAdd,
                            .additionalType = tape ? tape->getType() : nullptr,
                            .forceAnonymousTape = false,
                            .typeInfo = nextTypeInfo},
          TR.analyzer.interprocedural, subdata);
      if (!newcalled)
        return;
      FT = cast<Function>(newcalled)->getFunctionType();
    } else {

      assert(subMode != DerivativeMode::ReverseModeCombined);

#if LLVM_VERSION_MAJOR >= 11
      auto callval = call.getCalledOperand();
#else
      auto callval = call.getCalledValue();
#endif

      if (gutils->isConstantValue(callval)) {
        llvm::errs() << *gutils->newFunc->getParent() << "\n";
        llvm::errs() << " orig: " << call << " callval: " << *callval << "\n";
      }
      assert(!gutils->isConstantValue(callval));
      newcalled = lookup(gutils->invertPointerM(callval, Builder2), Builder2);

      auto ft = call.getFunctionType();

      auto res =
          getDefaultFunctionTypeForGradient(ft, /*subretType*/ subretType);
      // TODO Note there is empty tape added here, replace with generic
      res.first.push_back(Type::getInt8PtrTy(newcalled->getContext()));
      FT = FunctionType::get(
          StructType::get(newcalled->getContext(), res.second), res.first,
          ft->isVarArg());
      auto fptype = PointerType::getUnqual(FT);
      newcalled =
          Builder2.CreatePointerCast(newcalled, PointerType::getUnqual(fptype));
#if LLVM_VERSION_MAJOR > 7
      newcalled = Builder2.CreateLoad(
          fptype, Builder2.CreateConstGEP1_64(fptype, newcalled, 1));
#else
      newcalled =
          Builder2.CreateLoad(Builder2.CreateConstGEP1_64(newcalled, 1));
#endif
    }

    if (subretType == DIFFE_TYPE::OUT_DIFF) {
      args.push_back(diffe(&call, Builder2));
    }

    if (tape) {
      auto ntape = gutils->lookupM(tape, Builder2);
      assert(ntape);
      assert(ntape->getType());
      args.push_back(ntape);
    }

    assert(newcalled);
    assert(FT);

    if (false) {
    badfn:;
      auto NC = dyn_cast<Function>(newcalled);
      llvm::errs() << *gutils->oldFunc << "\n";
      llvm::errs() << *gutils->newFunc << "\n";
      if (NC)
        llvm::errs() << " trying to call " << NC->getName() << " " << *FT
                     << "\n";
      else
        llvm::errs() << " trying to call " << *newcalled << " " << *FT << "\n";

      for (unsigned i = 0; i < args.size(); ++i) {
        assert(args[i]);
        assert(args[i]->getType());
        llvm::errs() << "args[" << i << "] = " << *args[i]
                     << " FT:" << *FT->getParamType(i) << "\n";
      }
      assert(0 && "calling with wrong number of arguments");
      exit(1);
    }

    if (args.size() != FT->getNumParams())
      goto badfn;

    for (unsigned i = 0; i < args.size(); ++i) {
      if (args[i]->getType() == FT->getParamType(i))
        continue;
      else if (!call.getCalledFunction())
        args[i] = Builder2.CreateBitCast(args[i], FT->getParamType(i));
      else
        goto badfn;
    }

#if LLVM_VERSION_MAJOR > 7
    CallInst *diffes =
        Builder2.CreateCall(FT, newcalled, args,
                            gutils->getInvertedBundles(
                                &call, BundleTypes, Builder2, /*lookup*/ true));
#else
    CallInst *diffes =
        Builder2.CreateCall(newcalled, args,
                            gutils->getInvertedBundles(
                                &call, BundleTypes, Builder2, /*lookup*/ true));
#endif
    diffes->setCallingConv(call.getCallingConv());
    diffes->setDebugLoc(gutils->getNewFromOriginal(call.getDebugLoc()));
#if LLVM_VERSION_MAJOR >= 9
    for (auto pair : gradByVal) {
      diffes->addParamAttr(pair.first, Attribute::getWithByValType(
                                           diffes->getContext(), pair.second));
    }
#endif
    for (auto &pair : structAttrs) {
      for (auto val : pair.second)
        diffes->addParamAttr(pair.first, val);
    }

    unsigned structidx = 0;
    if (replaceFunction) {
      if (subretused)
        structidx++;
      if (shadowReturnUsed)
        structidx++;
    }

#if LLVM_VERSION_MAJOR >= 14
    for (unsigned i = 0; i < call.arg_size(); ++i)
#else
    for (unsigned i = 0; i < call.getNumArgOperands(); ++i)
#endif
    {
      if (argsInverted[i] == DIFFE_TYPE::OUT_DIFF) {
        Value *diffeadd = Builder2.CreateExtractValue(diffes, {structidx});
        ++structidx;

        if (!gutils->isConstantValue(call.getArgOperand(i))) {
          size_t size = 1;
          if (call.getArgOperand(i)->getType()->isSized())
            size = (gutils->newFunc->getParent()
                        ->getDataLayout()
                        .getTypeSizeInBits(call.getArgOperand(i)->getType()) +
                    7) /
                   8;

          addToDiffe(call.getArgOperand(i), diffeadd, Builder2,
                     TR.addingType(size, call.getArgOperand(i)));
        }
      }
    }

    if (diffes->getType()->isVoidTy()) {
      if (structidx != 0) {
        llvm::errs() << *gutils->oldFunc->getParent() << "\n";
        llvm::errs() << "diffes: " << *diffes << " structidx=" << structidx
                     << " subretused=" << subretused
                     << " shadowReturnUsed=" << shadowReturnUsed << "\n";
      }
      assert(structidx == 0);
    } else {
      assert(cast<StructType>(diffes->getType())->getNumElements() ==
             structidx);
    }

    if (subretType == DIFFE_TYPE::OUT_DIFF)
      setDiffe(&call,
               Constant::getNullValue(gutils->getShadowType(call.getType())),
               Builder2);

    if (replaceFunction) {

      // if a function is replaced for joint forward/reverse, handle inverted
      // pointers
      auto ifound = gutils->invertedPointers.find(&call);
      if (ifound != gutils->invertedPointers.end()) {
        auto placeholder = cast<PHINode>(&*ifound->second);
        gutils->invertedPointers.erase(ifound);
        if (shadowReturnUsed) {
          dumpMap(gutils->invertedPointers);
          auto dretval = cast<Instruction>(
              Builder2.CreateExtractValue(diffes, {subretused ? 1U : 0U}));
          /* todo handle this case later */
          assert(!subretused);
          gutils->invertedPointers.insert(std::make_pair(
              (const Value *)&call, InvertedPointerVH(gutils, dretval)));
        }
        gutils->erase(placeholder);
      }

      Instruction *retval = nullptr;

      if (subretused) {
        retval = cast<Instruction>(Builder2.CreateExtractValue(diffes, {0}));
        if (retval) {
          gutils->replaceAndRemoveUnwrapCacheFor(newCall, retval);
        }
        gutils->replaceAWithB(newCall, retval, /*storeInCache*/ true);
      } else {
        eraseIfUnused(call, /*erase*/ false, /*check*/ false);
      }

      for (auto a : postCreate) {
        a->moveBefore(*Builder2.GetInsertBlock(), Builder2.GetInsertPoint());
      }

      gutils->replaceOriginalToNewFn(newCall, retval ? retval : diffes);

      erased.insert(&call);
      gutils->erase(newCall);

      return;
    }

    if (cachereplace) {
      if (subretused) {
        Value *dcall = nullptr;
        assert(cachereplace->getType() == call.getType());
        assert(dcall == nullptr);
        dcall = cachereplace;
        assert(dcall);

        if (!gutils->isConstantValue(&call)) {
          gutils->replaceOriginalToNewFn(newCall, dcall);
          if (!call.getType()->isFPOrFPVectorTy() &&
              TR.query(&call).Inner0().isPossiblePointer()) {
          } else {
            ((DiffeGradientUtils *)gutils)->differentials[dcall] =
                ((DiffeGradientUtils *)gutils)->differentials[newCall];
            ((DiffeGradientUtils *)gutils)->differentials.erase(newCall);
          }
        }
        assert(dcall->getType() == call.getType());
        newCall->replaceAllUsesWith(dcall);
        if (isa<Instruction>(dcall) && !isa<PHINode>(dcall)) {
          cast<Instruction>(dcall)->takeName(&call);
        }
        gutils->erase(newCall);
      } else {
        eraseIfUnused(call, /*erase*/ true, /*check*/ false);
        if (augmentcall) {
          gutils->replaceOriginalToNewFn(newCall, augmentcall);
        }
      }
    }
    return;
  }

  // Return
  void visitCallInst(llvm::CallInst &call) {
    using namespace llvm;

    // When compiling Enzyme against standard LLVM, and not Intel's
    // modified version of LLVM, the intrinsic `llvm.intel.subscript` is
    // not fully understood by LLVM. One of the results of this is that the
    // visitor dispatches to visitCallInst, rather than visitIntrinsicInst, when
    // presented with the intrinsic - hence why we are handling it here.
    if (getFuncNameFromCall(&call).startswith("llvm.intel.subscript")) {
      assert(isa<IntrinsicInst>(call));
      visitIntrinsicInst(cast<IntrinsicInst>(call));
      return;
    }

    CallInst *const newCall = cast<CallInst>(gutils->getNewFromOriginal(&call));
    IRBuilder<> BuilderZ(newCall);
    BuilderZ.setFastMathFlags(getFast());

    if (overwritten_args_map.find(&call) == overwritten_args_map.end() &&
        Mode != DerivativeMode::ForwardMode) {
      llvm::errs() << " call: " << call << "\n";
      for (auto &pair : overwritten_args_map) {
        llvm::errs() << " + " << *pair.first << "\n";
      }
    }

    assert(overwritten_args_map.find(&call) != overwritten_args_map.end() ||
           Mode == DerivativeMode::ForwardMode);
    const std::vector<bool> &overwritten_args =
        Mode == DerivativeMode::ForwardMode
            ? std::vector<bool>()
            : overwritten_args_map.find(&call)->second;

    auto called = getFunctionFromCall(&call);
    StringRef funcName = getFuncNameFromCall(&call);

    bool subretused = false;
    bool shadowReturnUsed = false;
    DIFFE_TYPE subretType =
        gutils->getReturnDiffeType(&call, &subretused, &shadowReturnUsed);

    if (Mode == DerivativeMode::ForwardMode) {
      auto found = customFwdCallHandlers.find(funcName.str());
      if (found != customFwdCallHandlers.end()) {
        Value *invertedReturn = nullptr;
        auto ifound = gutils->invertedPointers.find(&call);
        if (ifound != gutils->invertedPointers.end()) {
          invertedReturn = cast<PHINode>(&*ifound->second);
        }

        Value *normalReturn = subretused ? newCall : nullptr;

        bool noMod = found->second(BuilderZ, &call, *gutils, normalReturn,
                                   invertedReturn);
        if (noMod) {
          if (subretused)
            assert(normalReturn == newCall);
          eraseIfUnused(call);
        }

        if (ifound != gutils->invertedPointers.end()) {
          auto placeholder = cast<PHINode>(&*ifound->second);
          if (invertedReturn && invertedReturn != placeholder) {
            if (invertedReturn->getType() !=
                gutils->getShadowType(call.getType())) {
              llvm::errs() << " o: " << call << "\n";
              llvm::errs() << " ot: " << *call.getType() << "\n";
              llvm::errs() << " ir: " << *invertedReturn << "\n";
              llvm::errs() << " irt: " << *invertedReturn->getType() << "\n";
              llvm::errs() << " p: " << *placeholder << "\n";
              llvm::errs() << " PT: " << *placeholder->getType() << "\n";
              llvm::errs() << " newCall: " << *newCall << "\n";
              llvm::errs() << " newCallT: " << *newCall->getType() << "\n";
            }
            assert(invertedReturn->getType() ==
                   gutils->getShadowType(call.getType()));
            placeholder->replaceAllUsesWith(invertedReturn);
            gutils->erase(placeholder);
            gutils->invertedPointers.insert(
                std::make_pair((const Value *)&call,
                               InvertedPointerVH(gutils, invertedReturn)));
          } else {
            gutils->invertedPointers.erase(&call);
            gutils->erase(placeholder);
          }
        }

        if (normalReturn && normalReturn != newCall) {
          assert(normalReturn->getType() == newCall->getType());
          gutils->replaceAWithB(newCall, normalReturn);
          gutils->erase(newCall);
        }
        return;
      }
    }

    if (Mode == DerivativeMode::ReverseModePrimal ||
        Mode == DerivativeMode::ReverseModeCombined ||
        Mode == DerivativeMode::ReverseModeGradient) {
      auto found = customCallHandlers.find(funcName.str());
      if (found != customCallHandlers.end()) {
        IRBuilder<> Builder2(call.getParent());
        if (Mode == DerivativeMode::ReverseModeGradient ||
            Mode == DerivativeMode::ReverseModeCombined)
          getReverseBuilder(Builder2);

        Value *invertedReturn = nullptr;
        auto ifound = gutils->invertedPointers.find(&call);
        PHINode *placeholder = nullptr;
        if (ifound != gutils->invertedPointers.end()) {
          placeholder = cast<PHINode>(&*ifound->second);
          if (shadowReturnUsed)
            invertedReturn = placeholder;
        }

        Value *normalReturn = subretused ? newCall : nullptr;

        Value *tape = nullptr;

        Type *tapeType = nullptr;

        if (Mode == DerivativeMode::ReverseModePrimal ||
            Mode == DerivativeMode::ReverseModeCombined) {
          bool noMod = found->second.first(BuilderZ, &call, *gutils,
                                           normalReturn, invertedReturn, tape);
          if (noMod) {
            if (subretused)
              assert(normalReturn == newCall);
            eraseIfUnused(call);
          }
          if (tape) {
            tapeType = tape->getType();
            gutils->cacheForReverse(BuilderZ, tape,
                                    getIndex(&call, CacheType::Tape));
          }
          if (Mode == DerivativeMode::ReverseModePrimal) {
            assert(augmentedReturn);
            auto subaugmentations =
                (std::map<const llvm::CallInst *, AugmentedReturn *>
                     *)&augmentedReturn->subaugmentations;
            insert_or_assign2<const llvm::CallInst *, AugmentedReturn *>(
                *subaugmentations, &call, (AugmentedReturn *)tapeType);
          }
        }

        if (Mode == DerivativeMode::ReverseModeGradient ||
            Mode == DerivativeMode::ReverseModeCombined) {
          if (Mode == DerivativeMode::ReverseModeGradient &&
              augmentedReturn->tapeIndices.find(
                  std::make_pair(&call, CacheType::Tape)) !=
                  augmentedReturn->tapeIndices.end()) {
            assert(augmentedReturn);
            auto subaugmentations =
                (std::map<const llvm::CallInst *, AugmentedReturn *>
                     *)&augmentedReturn->subaugmentations;
            auto fd = subaugmentations->find(&call);
            assert(fd != subaugmentations->end());
            // Note we are using the storage space here to persist
            // the LLVM type, as storing a new augmentedReturn has issues
            // regarding persisting the data structure, and when it will
            // be freed, since it will no longer live in the map in
            // EnzymeLogic.
            tapeType = (llvm::Type *)fd->second;

            tape = BuilderZ.CreatePHI(tapeType, 0);
            tape = gutils->cacheForReverse(BuilderZ, tape,
                                           getIndex(&call, CacheType::Tape),
                                           /*ignoreType*/ true);
          }
          if (tape)
            tape = gutils->lookupM(tape, Builder2);
          found->second.second(Builder2, &call, *(DiffeGradientUtils *)gutils,
                               tape);
        }

        if (placeholder) {
          if (!shadowReturnUsed) {
            gutils->invertedPointers.erase(&call);
            gutils->erase(placeholder);
          } else {
            if (invertedReturn && invertedReturn != placeholder) {
              if (invertedReturn->getType() !=
                  gutils->getShadowType(call.getType())) {
                llvm::errs() << " o: " << call << "\n";
                llvm::errs() << " ot: " << *call.getType() << "\n";
                llvm::errs() << " ir: " << *invertedReturn << "\n";
                llvm::errs() << " irt: " << *invertedReturn->getType() << "\n";
                llvm::errs() << " p: " << *placeholder << "\n";
                llvm::errs() << " PT: " << *placeholder->getType() << "\n";
                llvm::errs() << " newCall: " << *newCall << "\n";
                llvm::errs() << " newCallT: " << *newCall->getType() << "\n";
              }
              assert(invertedReturn->getType() ==
                     gutils->getShadowType(call.getType()));
              placeholder->replaceAllUsesWith(invertedReturn);
              gutils->erase(placeholder);
            } else
              invertedReturn = placeholder;

            invertedReturn = gutils->cacheForReverse(
                BuilderZ, invertedReturn, getIndex(&call, CacheType::Shadow));

            gutils->invertedPointers.insert(
                std::make_pair((const Value *)&call,
                               InvertedPointerVH(gutils, invertedReturn)));
          }
        }

        bool primalNeededInReverse;

        if (gutils->knownRecomputeHeuristic.count(&call)) {
          primalNeededInReverse = !gutils->knownRecomputeHeuristic[&call];
        } else {
          std::map<UsageKey, bool> Seen;
          for (auto pair : gutils->knownRecomputeHeuristic)
            if (!pair.second)
              Seen[UsageKey(pair.first, ValueType::Primal)] = false;
          primalNeededInReverse =
              DifferentialUseAnalysis::is_value_needed_in_reverse<
                  ValueType::Primal>(gutils, &call, Mode, Seen, oldUnreachable);
        }
        if (subretused && primalNeededInReverse) {
          if (normalReturn != newCall) {
            assert(normalReturn->getType() == newCall->getType());
            gutils->replaceAWithB(newCall, normalReturn);
            BuilderZ.SetInsertPoint(newCall->getNextNode());
            gutils->erase(newCall);
          }
          normalReturn = gutils->cacheForReverse(
              BuilderZ, normalReturn, getIndex(&call, CacheType::Self));
        } else {
          if (normalReturn && normalReturn != newCall) {
            assert(normalReturn->getType() == newCall->getType());
            assert(Mode != DerivativeMode::ReverseModeGradient);
            gutils->replaceAWithB(newCall, normalReturn);
            BuilderZ.SetInsertPoint(newCall->getNextNode());
            gutils->erase(newCall);
          } else if (Mode == DerivativeMode::ReverseModeGradient &&
                     !call.getType()->isTokenTy())
            eraseIfUnused(call, /*erase*/ true, /*check*/ false);
        }
        return;
      }
    }

    if (Mode != DerivativeMode::ReverseModePrimal && called) {
      if (funcName == "__kmpc_for_static_init_4" ||
          funcName == "__kmpc_for_static_init_4u" ||
          funcName == "__kmpc_for_static_init_8" ||
          funcName == "__kmpc_for_static_init_8u") {
        IRBuilder<> Builder2(call.getParent());
        getReverseBuilder(Builder2);
        auto fini = called->getParent()->getFunction("__kmpc_for_static_fini");
        assert(fini);
        Value *args[] = {
            lookup(gutils->getNewFromOriginal(call.getArgOperand(0)), Builder2),
            lookup(gutils->getNewFromOriginal(call.getArgOperand(1)),
                   Builder2)};
        auto fcall = Builder2.CreateCall(fini->getFunctionType(), fini, args);
        fcall->setCallingConv(fini->getCallingConv());
        return;
      }
    }

    if ((funcName.startswith("MPI_") || funcName.startswith("PMPI_")) &&
        (!gutils->isConstantInstruction(&call) || funcName == "MPI_Barrier" ||
         funcName == "MPI_Comm_free" || funcName == "MPI_Comm_disconnect" ||
         MPIInactiveCommAllocators.find(funcName.str()) !=
             MPIInactiveCommAllocators.end())) {
      handleMPI(call, called, funcName);
      return;
    }

    if (!called || called->empty()) {
      if (auto blas = extractBLAS(funcName)) {
#if LLVM_VERSION_MAJOR >= 16
        if (handleBLAS(call, called, blas.value(), overwritten_args))
#else
        if (handleBLAS(call, called, blas.getValue(), overwritten_args))
#endif
          return;
      }
    }

    if (funcName == "printf" || funcName == "puts" ||
        funcName.startswith("_ZN3std2io5stdio6_print") ||
        funcName.startswith("_ZN4core3fmt")) {
      if (Mode == DerivativeMode::ReverseModeGradient) {
        eraseIfUnused(call, /*erase*/ true, /*check*/ false);
      }
      return;
    }
    if (called && (called->getName().contains("__enzyme_float") ||
                   called->getName().contains("__enzyme_double") ||
                   called->getName().contains("__enzyme_integer") ||
                   called->getName().contains("__enzyme_pointer"))) {
      eraseIfUnused(call, /*erase*/ true, /*check*/ false);
      return;
    }

    // Handle lgamma, safe to recompute so no store/change to forward
    if (called) {
      if (funcName == "__kmpc_fork_call") {
        visitOMPCall(call);
        return;
      }

      if (funcName == "__kmpc_for_static_init_4" ||
          funcName == "__kmpc_for_static_init_4u" ||
          funcName == "__kmpc_for_static_init_8" ||
          funcName == "__kmpc_for_static_init_8u") {
        if (Mode != DerivativeMode::ReverseModePrimal) {
          IRBuilder<> Builder2(call.getParent());
          getReverseBuilder(Builder2);
          auto fini =
              called->getParent()->getFunction("__kmpc_for_static_fini");
          assert(fini);
          Value *args[] = {
              lookup(gutils->getNewFromOriginal(call.getArgOperand(0)),
                     Builder2),
              lookup(gutils->getNewFromOriginal(call.getArgOperand(1)),
                     Builder2)};
          auto fcall = Builder2.CreateCall(fini->getFunctionType(), fini, args);
          fcall->setCallingConv(fini->getCallingConv());
        }
        return;
      }
      if (funcName == "__kmpc_for_static_fini") {
        if (Mode != DerivativeMode::ReverseModePrimal) {
          eraseIfUnused(call, /*erase*/ true, /*check*/ false);
        }
        return;
      }
      // TODO check
      // Adjoint of barrier is to place a barrier at the corresponding
      // location in the reverse.
      if (funcName == "__kmpc_barrier") {
        if (Mode == DerivativeMode::ReverseModeGradient ||
            Mode == DerivativeMode::ReverseModeCombined) {
          IRBuilder<> Builder2(call.getParent());
          getReverseBuilder(Builder2);
#if LLVM_VERSION_MAJOR >= 11
          auto callval = call.getCalledOperand();
#else
          auto callval = call.getCalledValue();
#endif
          Value *args[] = {
              lookup(gutils->getNewFromOriginal(call.getOperand(0)), Builder2),
              lookup(gutils->getNewFromOriginal(call.getOperand(1)), Builder2)};
          Builder2.CreateCall(call.getFunctionType(), callval, args);
        }
        return;
      }
      if (funcName == "__kmpc_critical") {
        if (Mode != DerivativeMode::ReverseModePrimal) {
          IRBuilder<> Builder2(call.getParent());
          getReverseBuilder(Builder2);
          auto crit2 = called->getParent()->getFunction("__kmpc_end_critical");
          assert(crit2);
          Value *args[] = {
              lookup(gutils->getNewFromOriginal(call.getArgOperand(0)),
                     Builder2),
              lookup(gutils->getNewFromOriginal(call.getArgOperand(1)),
                     Builder2),
              lookup(gutils->getNewFromOriginal(call.getArgOperand(2)),
                     Builder2)};
          auto fcall =
              Builder2.CreateCall(crit2->getFunctionType(), crit2, args);
          fcall->setCallingConv(crit2->getCallingConv());
        }
        return;
      }
      if (funcName == "__kmpc_end_critical") {
        if (Mode != DerivativeMode::ReverseModePrimal) {
          IRBuilder<> Builder2(call.getParent());
          getReverseBuilder(Builder2);
          auto crit2 = called->getParent()->getFunction("__kmpc_critical");
          assert(crit2);
          Value *args[] = {
              lookup(gutils->getNewFromOriginal(call.getArgOperand(0)),
                     Builder2),
              lookup(gutils->getNewFromOriginal(call.getArgOperand(1)),
                     Builder2),
              lookup(gutils->getNewFromOriginal(call.getArgOperand(2)),
                     Builder2)};
          auto fcall =
              Builder2.CreateCall(crit2->getFunctionType(), crit2, args);
          fcall->setCallingConv(crit2->getCallingConv());
        }
        return;
      }

      if (funcName.startswith("__kmpc") &&
          funcName != "__kmpc_global_thread_num") {
        llvm::errs() << *gutils->oldFunc << "\n";
        llvm::errs() << call << "\n";
        assert(0 && "unhandled openmp function");
        llvm_unreachable("unhandled openmp function");
      }

#include "InstructionDerivatives.inc"

      // Functions that only modify pointers and don't allocate memory,
      // needs to be run on shadow in primal
      if (funcName == "_ZSt29_Rb_tree_insert_and_rebalancebPSt18_Rb_tree_"
                      "node_baseS0_RS_") {
        if (Mode == DerivativeMode::ReverseModeGradient) {
          eraseIfUnused(call, /*erase*/ true, /*check*/ false);
          return;
        }
        if (gutils->isConstantValue(call.getArgOperand(3)))
          return;
        SmallVector<Value *, 2> args;
#if LLVM_VERSION_MAJOR >= 14
        for (auto &arg : call.args())
#else
        for (auto &arg : call.arg_operands())
#endif
        {
          if (gutils->isConstantValue(arg))
            args.push_back(gutils->getNewFromOriginal(arg));
          else
            args.push_back(gutils->invertPointerM(arg, BuilderZ));
        }
        BuilderZ.CreateCall(called, args);
        return;
      }

      // Functions that initialize a shadow data structure (with no
      // other arguments) needs to be run on shadow in primal.
      if (funcName == "_ZNSt8ios_baseC2Ev" ||
          funcName == "_ZNSt8ios_baseD2Ev" || funcName == "_ZNSt6localeC1Ev" ||
          funcName == "_ZNSt6localeD1Ev" ||
          funcName == "_ZNKSt5ctypeIcE13_M_widen_initEv") {
        if (Mode == DerivativeMode::ReverseModeGradient ||
            Mode == DerivativeMode::ForwardModeSplit) {
          eraseIfUnused(call, /*erase*/ true, /*check*/ false);
          return;
>>>>>>> 7a8d71e5
        }

        Value *OutAlloc = nullptr;
        auto ST = StructType::get(newcalled->getContext(), OutFPTypes);
        if (OutTypes.size()) {
          OutAlloc = IRBuilder<>(gutils->inversionAllocs).CreateAlloca(ST);
          args.push_back(OutAlloc);

          SmallVector<Type *, 3> MetaTypes;
          for (auto P :
               cast<Function>(newcalled)->getFunctionType()->params()) {
            MetaTypes.push_back(P);
          }
          MetaTypes.push_back(PointerType::getUnqual(ST));
          auto FT = FunctionType::get(Type::getVoidTy(newcalled->getContext()),
                                      MetaTypes, false);
          Function *F =
              Function::Create(FT, GlobalVariable::InternalLinkage,
                               cast<Function>(newcalled)->getName() + "#out",
                               *task->getParent());
          BasicBlock *entry =
              BasicBlock::Create(newcalled->getContext(), "entry", F);
          IRBuilder<> B(entry);
          SmallVector<Value *, 2> SubArgs;
          for (auto &arg : F->args())
            SubArgs.push_back(&arg);
          Value *cacheArg = SubArgs.back();
          SubArgs.pop_back();
          Value *outdiff = B.CreateCall(newcalled, SubArgs);
          for (size_t ee = 0; ee < OutTypes.size(); ee++) {
            Value *dif = B.CreateExtractValue(outdiff, ee);
            Value *Idxs[] = {
                ConstantInt::get(Type::getInt64Ty(ST->getContext()), 0),
                ConstantInt::get(Type::getInt32Ty(ST->getContext()), ee)};
            Value *ptr = B.CreateInBoundsGEP(ST, cacheArg, Idxs);

            if (dif->getType()->isIntOrIntVectorTy()) {

              ptr = B.CreateBitCast(
                  ptr,
                  PointerType::get(
                      IntToFloatTy(dif->getType()),
                      cast<PointerType>(ptr->getType())->getAddressSpace()));
              dif = B.CreateBitCast(dif, IntToFloatTy(dif->getType()));
            }

            MaybeAlign align;
            AtomicRMWInst::BinOp op = AtomicRMWInst::FAdd;
            if (auto vt = dyn_cast<VectorType>(dif->getType())) {
#if LLVM_VERSION_MAJOR >= 12
              assert(!vt->getElementCount().isScalable());
              size_t numElems = vt->getElementCount().getKnownMinValue();
#else
              size_t numElems = vt->getNumElements();
#endif
              for (size_t i = 0; i < numElems; ++i) {
                auto vdif = B.CreateExtractElement(dif, i);
                Value *Idxs[] = {
                    ConstantInt::get(Type::getInt64Ty(vt->getContext()), 0),
                    ConstantInt::get(Type::getInt32Ty(vt->getContext()), i)};
                auto vptr = B.CreateInBoundsGEP(vt, ptr, Idxs);
#if LLVM_VERSION_MAJOR >= 13
                B.CreateAtomicRMW(op, vptr, vdif, align,
                                  AtomicOrdering::Monotonic, SyncScope::System);
#else
                AtomicRMWInst *rmw =
                    B.CreateAtomicRMW(op, vptr, vdif, AtomicOrdering::Monotonic,
                                      SyncScope::System);
                if (align)
                  rmw->setAlignment(align.getValue());
#endif
              }
            } else {
#if LLVM_VERSION_MAJOR >= 13
              B.CreateAtomicRMW(op, ptr, dif, align, AtomicOrdering::Monotonic,
                                SyncScope::System);
#else
              AtomicRMWInst *rmw = B.CreateAtomicRMW(
                  op, ptr, dif, AtomicOrdering::Monotonic, SyncScope::System);
              if (align)
                rmw->setAlignment(align.getValue());
#endif
            }
          }
          B.CreateRetVoid();
          newcalled = F;
        }

        auto numargs = ConstantInt::get(Type::getInt32Ty(call.getContext()),
                                        args.size() - 3);
        args[0] =
            lookup(gutils->getNewFromOriginal(call.getArgOperand(0)), Builder2);
        args[1] = numargs;
        args[2] = Builder2.CreatePointerCast(
            newcalled, kmpc->getFunctionType()->getParamType(2));

        CallInst *diffes =
            Builder2.CreateCall(kmpc->getFunctionType(), kmpc, args);
        diffes->setCallingConv(call.getCallingConv());
        diffes->setDebugLoc(gutils->getNewFromOriginal(call.getDebugLoc()));

        for (size_t i = 0; i < OutTypes.size(); i++) {

          size_t size = 1;
          if (OutTypes[i]->getType()->isSized())
            size = (gutils->newFunc->getParent()
                        ->getDataLayout()
                        .getTypeSizeInBits(OutTypes[i]->getType()) +
                    7) /
                   8;
          Value *Idxs[] = {
              ConstantInt::get(Type::getInt64Ty(call.getContext()), 0),
              ConstantInt::get(Type::getInt32Ty(call.getContext()), i)};
          ((DiffeGradientUtils *)gutils)
              ->addToDiffe(OutTypes[i],
                           Builder2.CreateLoad(
                               OutFPTypes[i],
                               Builder2.CreateInBoundsGEP(ST, OutAlloc, Idxs)),
                           Builder2, TR.addingType(size, OutTypes[i]));
        }

        if (tape && shouldFree()) {
          for (auto idx : subdata->tapeIndiciesToFree) {
            CreateDealloc(Builder2,
                          idx == -1 ? tape
                                    : Builder2.CreateExtractValue(tape, idx));
          }
        }
      } else {
        assert(0 && "openmp indirect unhandled");
      }
    }
  }

  void DifferentiableMemCopyFloats(
      llvm::CallInst &call, llvm::Value *origArg, llvm::Value *dsto,
      llvm::Value *srco, llvm::Value *len_arg, llvm::IRBuilder<> &Builder2,
      llvm::ArrayRef<llvm::OperandBundleDef> ReverseDefs) {
    using namespace llvm;

    size_t size = 1;
    if (auto ci = dyn_cast<ConstantInt>(len_arg)) {
      size = ci->getLimitedValue();
    }
    auto &DL = gutils->newFunc->getParent()->getDataLayout();
    auto vd = TR.query(origArg).Data0().ShiftIndices(DL, 0, size, 0);
    if (!vd.isKnownPastPointer()) {
#if LLVM_VERSION_MAJOR < 18
      if (looseTypeAnalysis) {
        if (isa<CastInst>(origArg) &&
            cast<CastInst>(origArg)->getSrcTy()->isPointerTy() &&
            cast<CastInst>(origArg)
                ->getSrcTy()
                ->getPointerElementType()
                ->isFPOrFPVectorTy()) {
          vd = TypeTree(ConcreteType(cast<CastInst>(origArg)
                                         ->getSrcTy()
                                         ->getPointerElementType()
                                         ->getScalarType()))
                   .Only(0, &call);
          goto knownF;
        }
      }
#endif
      TR.dump();
      EmitFailure("CannotDeduceType", call.getDebugLoc(), &call,
                  "failed to deduce type of copy ", call);
    }
  knownF:;
    unsigned start = 0;
    while (1) {
      unsigned nextStart = size;

      auto dt = vd[{-1}];
      for (size_t i = start; i < size; ++i) {
        bool Legal = true;
        dt.checkedOrIn(vd[{(int)i}], /*PointerIntSame*/ true, Legal);
        if (!Legal) {
          nextStart = i;
          break;
        }
      }
      if (!dt.isKnown()) {
        TR.dump();
        llvm::errs() << " vd:" << vd.str() << " start:" << start
                     << " size: " << size << " dt:" << dt.str() << "\n";
      }
      assert(dt.isKnown());

      Value *length = len_arg;
      if (nextStart != size) {
        length = ConstantInt::get(len_arg->getType(), nextStart);
      }
      if (start != 0)
        length = Builder2.CreateSub(
            length, ConstantInt::get(len_arg->getType(), start));

      if (auto secretty = dt.isFloat()) {
        auto offset = start;
        if (dsto->getType()->isIntegerTy())
          dsto = Builder2.CreateIntToPtr(
              dsto, Type::getInt8PtrTy(dsto->getContext()));
        unsigned dstaddr =
            cast<PointerType>(dsto->getType())->getAddressSpace();
        auto secretpt = PointerType::get(secretty, dstaddr);
        if (offset != 0) {
          dsto = Builder2.CreateConstInBoundsGEP1_64(
              Type::getInt8Ty(dsto->getContext()), dsto, offset);
        }
        if (srco->getType()->isIntegerTy())
          srco = Builder2.CreateIntToPtr(
              srco, Type::getInt8PtrTy(dsto->getContext()));
        unsigned srcaddr =
            cast<PointerType>(srco->getType())->getAddressSpace();
        secretpt = PointerType::get(secretty, srcaddr);

        if (offset != 0) {
          srco = Builder2.CreateConstInBoundsGEP1_64(
              Type::getInt8Ty(srco->getContext()), srco, offset);
        }
        Value *args[3] = {
            Builder2.CreatePointerCast(dsto, secretpt),
            Builder2.CreatePointerCast(srco, secretpt),
            Builder2.CreateUDiv(
                length,

                ConstantInt::get(length->getType(),
                                 Builder2.GetInsertBlock()
                                         ->getParent()
                                         ->getParent()
                                         ->getDataLayout()
                                         .getTypeAllocSizeInBits(secretty) /
                                     8))};

        auto dmemcpy = getOrInsertDifferentialFloatMemcpy(
            *Builder2.GetInsertBlock()->getParent()->getParent(), secretty,
            /*dstalign*/ 1, /*srcalign*/ 1, dstaddr, srcaddr,
            cast<IntegerType>(length->getType())->getBitWidth());

        Builder2.CreateCall(dmemcpy, args, ReverseDefs);
      }

      if (nextStart == size)
        break;
      start = nextStart;
    }
  }

  void recursivelyHandleSubfunction(llvm::CallInst &call,
                                    llvm::Function *called,
                                    const std::vector<bool> &overwritten_args,
                                    bool shadowReturnUsed,
                                    DIFFE_TYPE subretType, bool subretused) {
    using namespace llvm;

    IRBuilder<> BuilderZ(gutils->getNewFromOriginal(&call));
    BuilderZ.setFastMathFlags(getFast());

    CallInst *newCall = cast<CallInst>(gutils->getNewFromOriginal(&call));

    bool foreignFunction = called == nullptr;

    FnTypeInfo nextTypeInfo(called);

    if (called) {
      nextTypeInfo = TR.getCallInfo(call, *called);
    }

    const AugmentedReturn *subdata = nullptr;
    if (Mode == DerivativeMode::ReverseModeGradient ||
        Mode == DerivativeMode::ForwardModeSplit) {
      assert(augmentedReturn);
      if (augmentedReturn) {
        auto fd = augmentedReturn->subaugmentations.find(&call);
        if (fd != augmentedReturn->subaugmentations.end()) {
          subdata = fd->second;
        }
      }
    }

    if (Mode == DerivativeMode::ForwardMode ||
        Mode == DerivativeMode::ForwardModeSplit) {
      IRBuilder<> Builder2(&call);
      getForwardBuilder(Builder2);

      SmallVector<Value *, 8> args;
      std::vector<DIFFE_TYPE> argsInverted;
      std::map<int, Type *> gradByVal;
      std::map<int, std::vector<Attribute>> structAttrs;

#if LLVM_VERSION_MAJOR >= 14
      for (unsigned i = 0; i < call.arg_size(); ++i)
#else
      for (unsigned i = 0; i < call.getNumArgOperands(); ++i)
#endif
      {

        if (call.paramHasAttr(i, Attribute::StructRet)) {
          structAttrs[args.size()].push_back(
#if LLVM_VERSION_MAJOR >= 12
              Attribute::get(call.getContext(), "enzyme_sret")
#else
              Attribute::get(call.getContext(), "enzyme_sret")
#endif
          );
#if LLVM_VERSION_MAJOR >= 13
          // TODO
          // structAttrs[args.size()].push_back(Attribute::get(
          //     call.getContext(), Attribute::AttrKind::ElementType,
          //     call.getParamAttr(i, Attribute::StructRet).getValueAsType()));
#endif
        }
        if (call.getAttributes().hasParamAttr(i, "enzymejl_returnRoots")) {
          structAttrs[args.size()].push_back(
              call.getParamAttr(i, "enzymejl_returnRoots"));
        }
        for (auto ty : PrimalParamAttrsToPreserve)
          if (call.getAttributes().hasParamAttr(i, ty)) {
            auto attr = call.getAttributes().getParamAttr(i, ty);
            structAttrs[args.size()].push_back(attr);
          }

        auto argi = gutils->getNewFromOriginal(call.getArgOperand(i));

        if (call.isByValArgument(i)) {
          gradByVal[args.size()] = call.getParamByValType(i);
        }

        bool writeOnlyNoCapture = true;
        bool readOnly = true;
        if (!isNoCapture(&call, i)) {
          writeOnlyNoCapture = false;
        }
        if (!isWriteOnly(&call, i)) {
          writeOnlyNoCapture = false;
        }
        if (!isReadOnly(&call, i)) {
          readOnly = false;
        }

        if (shouldDisableNoWrite(&call))
          writeOnlyNoCapture = false;

        auto argTy =
            gutils->getDiffeType(call.getArgOperand(i), foreignFunction);

        bool replace =
            (argTy == DIFFE_TYPE::DUP_NONEED &&
             (writeOnlyNoCapture ||
              !isa<Argument>(getBaseObject(call.getArgOperand(i))))) ||
            (writeOnlyNoCapture && Mode == DerivativeMode::ForwardModeSplit) ||
            (writeOnlyNoCapture && readOnly);

        if (replace) {
          argi = getUndefinedValueForType(argi->getType());
        }
        argsInverted.push_back(argTy);
        args.push_back(argi);

        if (argTy == DIFFE_TYPE::CONSTANT) {
          continue;
        }

        if (gutils->getWidth() == 1)
          for (auto ty : ShadowParamAttrsToPreserve)
            if (call.getAttributes().hasParamAttr(i, ty)) {
              auto attr = call.getAttributes().getParamAttr(i, ty);
              structAttrs[args.size()].push_back(attr);
            }

        if (call.getAttributes().hasParamAttr(i, "enzymejl_returnRoots")) {
          if (gutils->getWidth() == 1) {
            structAttrs[args.size()].push_back(
                call.getParamAttr(i, "enzymejl_returnRoots"));
          } else {
            structAttrs[args.size()].push_back(
                Attribute::get(call.getContext(), "enzyme_sret_v"));
          }
        }
        if (call.paramHasAttr(i, Attribute::StructRet)) {
          if (gutils->getWidth() == 1) {
            structAttrs[args.size()].push_back(
#if LLVM_VERSION_MAJOR >= 12
                Attribute::get(call.getContext(), "enzyme_sret")
            // orig->getParamAttr(i, Attribute::StructRet).getValueAsType());
#else
                Attribute::get(call.getContext(), "enzyme_sret")
#endif
            );
#if LLVM_VERSION_MAJOR >= 13
            // TODO
            // structAttrs[args.size()].push_back(Attribute::get(
            //     call.getContext(), Attribute::AttrKind::ElementType,
            //     call.getParamAttr(i,
            //     Attribute::StructRet).getValueAsType()));
#endif
          } else {
            structAttrs[args.size()].push_back(
#if LLVM_VERSION_MAJOR >= 12
                Attribute::get(call.getContext(), "enzyme_sret")
#else
                Attribute::get(call.getContext(), "enzyme_sret_v")
#endif
            );
#if LLVM_VERSION_MAJOR >= 13
            // TODO
            // structAttrs[args.size()].push_back(Attribute::get(
            //     call.getContext(), Attribute::AttrKind::ElementType,
            //     call.getParamAttr(i,
            //     Attribute::StructRet).getValueAsType()));
#endif
          }
        }

        assert(argTy == DIFFE_TYPE::DUP_ARG || argTy == DIFFE_TYPE::DUP_NONEED);

        args.push_back(gutils->invertPointerM(call.getArgOperand(i), Builder2));
      }
#if LLVM_VERSION_MAJOR >= 16
      std::optional<int> tapeIdx;
#else
      Optional<int> tapeIdx;
#endif
      if (subdata) {
        auto found = subdata->returns.find(AugmentedStruct::Tape);
        if (found != subdata->returns.end()) {
          tapeIdx = found->second;
        }
      }
      Value *tape = nullptr;
#if LLVM_VERSION_MAJOR >= 16
      if (tapeIdx.has_value())
#else
      if (tapeIdx.hasValue())
#endif
      {

#if LLVM_VERSION_MAJOR >= 16
        auto idx = tapeIdx.value();
#else
        auto idx = tapeIdx.getValue();
#endif
        FunctionType *FT = subdata->fn->getFunctionType();

        tape = BuilderZ.CreatePHI(
            (tapeIdx == -1)
                ? FT->getReturnType()
                : cast<StructType>(FT->getReturnType())->getElementType(idx),
            1, "tapeArg");

        assert(!tape->getType()->isEmptyTy());
        gutils->TapesToPreventRecomputation.insert(cast<Instruction>(tape));
        tape = gutils->cacheForReverse(BuilderZ, tape,
                                       getIndex(&call, CacheType::Tape));
        args.push_back(tape);
      }

      Value *newcalled = nullptr;
      FunctionType *FT = nullptr;

      if (called) {
        newcalled = gutils->Logic.CreateForwardDiff(
            RequestContext(&call, &BuilderZ), cast<Function>(called),
            subretType, argsInverted, TR.analyzer.interprocedural,
            /*returnValue*/ subretused, Mode,
            ((DiffeGradientUtils *)gutils)->FreeMemory, gutils->getWidth(),
            tape ? tape->getType() : nullptr, nextTypeInfo, overwritten_args,
            /*augmented*/ subdata);
        FT = cast<Function>(newcalled)->getFunctionType();
      } else {
        auto callval = call.getCalledOperand();
        newcalled = gutils->invertPointerM(callval, BuilderZ);

        if (gutils->getWidth() > 1) {
          newcalled = BuilderZ.CreateExtractValue(newcalled, {0});
        }

        ErrorIfRuntimeInactive(
            BuilderZ, gutils->getNewFromOriginal(callval), newcalled,
            "Attempting to call an indirect active function "
            "whose runtime value is inactive",
            gutils->getNewFromOriginal(call.getDebugLoc()), &call);

        auto ft = call.getFunctionType();
        bool retActive = subretType != DIFFE_TYPE::CONSTANT;

        ReturnType subretVal =
            subretused
                ? (retActive ? ReturnType::TwoReturns : ReturnType::Return)
                : (retActive ? ReturnType::Return : ReturnType::Void);

        FT = getFunctionTypeForClone(
            ft, Mode, gutils->getWidth(), tape ? tape->getType() : nullptr,
            argsInverted, false, subretVal, subretType);
        PointerType *fptype = PointerType::getUnqual(FT);
        newcalled = BuilderZ.CreatePointerCast(newcalled,
                                               PointerType::getUnqual(fptype));
        newcalled = BuilderZ.CreateLoad(fptype, newcalled);
      }

      assert(newcalled);
      assert(FT);

      SmallVector<ValueType, 2> BundleTypes;
      for (auto A : argsInverted)
        if (A == DIFFE_TYPE::CONSTANT)
          BundleTypes.push_back(ValueType::Primal);
        else
          BundleTypes.push_back(ValueType::Both);

      auto Defs = gutils->getInvertedBundles(&call, BundleTypes, Builder2,
                                             /*lookup*/ false);

      CallInst *diffes = Builder2.CreateCall(FT, newcalled, args, Defs);
      diffes->setCallingConv(call.getCallingConv());
      diffes->setDebugLoc(gutils->getNewFromOriginal(call.getDebugLoc()));

      for (auto pair : gradByVal) {
        diffes->addParamAttr(
            pair.first,
            Attribute::getWithByValType(diffes->getContext(), pair.second));
      }

      for (auto &pair : structAttrs) {
        for (auto val : pair.second)
          diffes->addParamAttr(pair.first, val);
      }

      auto newcall = gutils->getNewFromOriginal(&call);
      auto ifound = gutils->invertedPointers.find(&call);
      Value *primal = nullptr;
      Value *diffe = nullptr;

      if (subretused && subretType != DIFFE_TYPE::CONSTANT) {
        primal = Builder2.CreateExtractValue(diffes, 0);
        diffe = Builder2.CreateExtractValue(diffes, 1);
      } else if (subretType != DIFFE_TYPE::CONSTANT) {
        diffe = diffes;
      } else if (!FT->getReturnType()->isVoidTy()) {
        primal = diffes;
      }

      if (ifound != gutils->invertedPointers.end()) {
        auto placeholder = cast<PHINode>(&*ifound->second);
        if (primal) {
          gutils->replaceAWithB(newcall, primal);
          gutils->erase(newcall);
        } else {
          eraseIfUnused(call, /*erase*/ true, /*check*/ false);
        }
        if (diffe) {
          gutils->replaceAWithB(placeholder, diffe);
        } else {
          gutils->invertedPointers.erase(ifound);
        }
        gutils->erase(placeholder);
      } else {
        if (primal && diffe) {
          gutils->replaceAWithB(newcall, primal);
          if (!gutils->isConstantValue(&call)) {
            setDiffe(&call, diffe, Builder2);
          }
          gutils->erase(newcall);
        } else if (diffe) {
          setDiffe(&call, diffe, Builder2);
          eraseIfUnused(call, /*erase*/ true, /*check*/ false);
        } else if (primal) {
          gutils->replaceAWithB(newcall, primal);
          gutils->erase(newcall);
        } else {
          eraseIfUnused(call, /*erase*/ true, /*check*/ false);
        }
      }

      return;
    }

    bool modifyPrimal = shouldAugmentCall(&call, gutils);

    SmallVector<Value *, 8> args;
    SmallVector<Value *, 8> pre_args;
    std::vector<DIFFE_TYPE> argsInverted;
    SmallVector<Instruction *, 4> postCreate;
    SmallVector<Instruction *, 4> userReplace;
    std::map<int, Type *> preByVal;
    std::map<int, Type *> gradByVal;
    std::map<int, std::vector<Attribute>> structAttrs;

    bool replaceFunction = false;

    if (Mode == DerivativeMode::ReverseModeCombined && !foreignFunction) {
      replaceFunction = legalCombinedForwardReverse(
          &call, *replacedReturns, postCreate, userReplace, gutils,
          unnecessaryInstructions, oldUnreachable, subretused);
      if (replaceFunction) {
        modifyPrimal = false;
      }
    }

#if LLVM_VERSION_MAJOR >= 14
    for (unsigned i = 0; i < call.arg_size(); ++i)
#else
    for (unsigned i = 0; i < call.getNumArgOperands(); ++i)
#endif
    {

      auto argi = gutils->getNewFromOriginal(call.getArgOperand(i));

      if (call.isByValArgument(i)) {
        preByVal[pre_args.size()] = call.getParamByValType(i);
      }
      if (call.getAttributes().hasParamAttr(i, "enzymejl_returnRoots")) {
        structAttrs[pre_args.size()].push_back(
            call.getParamAttr(i, "enzymejl_returnRoots"));
      }
      if (call.paramHasAttr(i, Attribute::StructRet)) {
        structAttrs[pre_args.size()].push_back(
#if LLVM_VERSION_MAJOR >= 12
            // TODO persist types
            Attribute::get(call.getContext(), "enzyme_sret")
        // Attribute::get(orig->getContext(), "enzyme_sret",
        // orig->getParamAttr(ii, Attribute::StructRet).getValueAsType());
#else
            // TODO persist types
            Attribute::get(call.getContext(), "enzyme_sret")
        // Attribute::get(orig->getContext(), "enzyme_sret");
#endif
        );
      }
      for (auto ty : PrimalParamAttrsToPreserve)
        if (call.getAttributes().hasParamAttr(i, ty)) {
          auto attr = call.getAttributes().getParamAttr(i, ty);
          structAttrs[pre_args.size()].push_back(attr);
        }

      auto argTy = gutils->getDiffeType(call.getArgOperand(i), foreignFunction);

      bool writeOnlyNoCapture = true;
      bool readNoneNoCapture = false;
      if (!isNoCapture(&call, i)) {
        writeOnlyNoCapture = false;
        readNoneNoCapture = false;
      }
      if (!isWriteOnly(&call, i)) {
        writeOnlyNoCapture = false;
      }
      if (!(isReadOnly(&call, i) && isWriteOnly(&call, i))) {
        readNoneNoCapture = false;
      }

      if (shouldDisableNoWrite(&call)) {
        writeOnlyNoCapture = false;
        readNoneNoCapture = false;
      }

      Value *prearg = argi;
      // Keep the existing passed value if coming from outside.
      if (readNoneNoCapture ||
          (argTy == DIFFE_TYPE::DUP_NONEED &&
           (writeOnlyNoCapture ||
            !isa<Argument>(getBaseObject(call.getArgOperand(i)))))) {
        prearg = getUndefinedValueForType(argi->getType());
      }
      pre_args.push_back(prearg);

      if (Mode != DerivativeMode::ReverseModePrimal) {
        IRBuilder<> Builder2(&call);
        getReverseBuilder(Builder2);

        if (call.isByValArgument(i)) {
          gradByVal[args.size()] = call.getParamByValType(i);
        }

        if ((writeOnlyNoCapture && !replaceFunction) ||
            (readNoneNoCapture ||
             (argTy == DIFFE_TYPE::DUP_NONEED &&
              (writeOnlyNoCapture ||
               !isa<Argument>(getBaseObject(call.getOperand(i))))))) {
          argi = getUndefinedValueForType(argi->getType());
        }
        args.push_back(lookup(argi, Builder2));
      }

      argsInverted.push_back(argTy);

      if (argTy == DIFFE_TYPE::CONSTANT) {
        continue;
      }

      auto argType = argi->getType();

      if (argTy == DIFFE_TYPE::DUP_ARG || argTy == DIFFE_TYPE::DUP_NONEED) {
        if (gutils->getWidth() == 1)
          for (auto ty : ShadowParamAttrsToPreserve)
            if (call.getAttributes().hasParamAttr(i, ty)) {
              auto attr = call.getAttributes().getParamAttr(i, ty);
              structAttrs[pre_args.size()].push_back(attr);
            }

        if (call.getAttributes().hasParamAttr(i, "enzymejl_returnRoots")) {
          if (gutils->getWidth() == 1) {
            structAttrs[pre_args.size()].push_back(
                call.getParamAttr(i, "enzymejl_returnRoots"));
          } else {
            structAttrs[pre_args.size()].push_back(
                Attribute::get(call.getContext(), "enzymejl_returnRoots_v"));
          }
        }
        if (call.paramHasAttr(i, Attribute::StructRet)) {
          if (gutils->getWidth() == 1) {
            structAttrs[pre_args.size()].push_back(
#if LLVM_VERSION_MAJOR >= 12
                // TODO persist types
                Attribute::get(call.getContext(), "enzyme_sret")
            // Attribute::get(orig->getContext(), "enzyme_sret",
            // orig->getParamAttr(ii, Attribute::StructRet).getValueAsType());
#else
                Attribute::get(call.getContext(), "enzyme_sret")
#endif
            );
          } else {
            structAttrs[pre_args.size()].push_back(
#if LLVM_VERSION_MAJOR >= 12
                // TODO persist types
                Attribute::get(call.getContext(), "enzyme_sret_v")
            // Attribute::get(orig->getContext(), "enzyme_sret_v",
            // gutils->getShadowType(orig->getParamAttr(ii,
            // Attribute::StructRet).getValueAsType()));
#else
                Attribute::get(call.getContext(), "enzyme_sret_v")
#endif
            );
          }
        }
        if (Mode != DerivativeMode::ReverseModePrimal) {
          IRBuilder<> Builder2(&call);
          getReverseBuilder(Builder2);

          Value *darg = nullptr;

          if (writeOnlyNoCapture && !replaceFunction &&
              TR.query(call.getArgOperand(i))[{-1, -1}] == BaseType::Pointer) {
            darg = getUndefinedValueForType(argi->getType());
          } else {
            darg = gutils->invertPointerM(call.getArgOperand(i), Builder2);
          }
          args.push_back(lookup(darg, Builder2));
        }
        pre_args.push_back(
            gutils->invertPointerM(call.getArgOperand(i), BuilderZ));

        // Note sometimes whattype mistakenly says something should be
        // constant [because composed of integer pointers alone]
        assert(whatType(argType, Mode) == DIFFE_TYPE::DUP_ARG ||
               whatType(argType, Mode) == DIFFE_TYPE::CONSTANT);
      } else {
        if (foreignFunction)
          assert(!argType->isIntOrIntVectorTy());
        assert(whatType(argType, Mode) == DIFFE_TYPE::OUT_DIFF ||
               whatType(argType, Mode) == DIFFE_TYPE::CONSTANT);
      }
    }
    SmallVector<ValueType, 2> BundleTypes;
    for (auto A : argsInverted)
      if (A == DIFFE_TYPE::CONSTANT)
        BundleTypes.push_back(ValueType::Primal);
      else
        BundleTypes.push_back(ValueType::Both);
    if (called) {
#if LLVM_VERSION_MAJOR >= 14
      if (call.arg_size() !=
          cast<Function>(called)->getFunctionType()->getNumParams())
#else
      if (call.getNumArgOperands() !=
          cast<Function>(called)->getFunctionType()->getNumParams())
#endif
      {
        llvm::errs() << *gutils->oldFunc << "\n";
        llvm::errs() << call << "\n";
        assert(0 && "number of arg operands != function parameters");
      }
      assert(argsInverted.size() ==
             cast<Function>(called)->getFunctionType()->getNumParams());
    }

    Value *tape = nullptr;
    CallInst *augmentcall = nullptr;
    Value *cachereplace = nullptr;

    // std::optional<std::map<std::pair<Instruction*, std::string>,
    // unsigned>> sub_index_map;
#if LLVM_VERSION_MAJOR >= 16
    std::optional<int> tapeIdx;
    std::optional<int> returnIdx;
    std::optional<int> differetIdx;
#else
    Optional<int> tapeIdx;
    Optional<int> returnIdx;
    Optional<int> differetIdx;
#endif
    if (modifyPrimal) {

      Value *newcalled = nullptr;
      FunctionType *FT = nullptr;
      const AugmentedReturn *fnandtapetype = nullptr;

      if (!called) {
        auto callval = call.getCalledOperand();
        Value *uncast = callval;
        while (auto CE = dyn_cast<ConstantExpr>(uncast)) {
          if (CE->isCast()) {
            uncast = CE->getOperand(0);
            continue;
          }
          break;
        }
        if (isa<ConstantInt>(uncast)) {
          std::string str;
          raw_string_ostream ss(str);
          ss << "cannot find shadow for " << *callval
             << " for use as function in " << call;
          if (CustomErrorHandler) {
            CustomErrorHandler(ss.str().c_str(), wrap(&call),
                               ErrorType::NoDerivative, gutils, nullptr,
                               wrap(&BuilderZ));
          } else {
            EmitFailure("NoDerivative", call.getDebugLoc(), &call, ss.str());
            return;
          }
        }
        newcalled = gutils->invertPointerM(callval, BuilderZ);

        if (Mode != DerivativeMode::ReverseModeGradient)
          ErrorIfRuntimeInactive(
              BuilderZ, gutils->getNewFromOriginal(callval), newcalled,
              "Attempting to call an indirect active function "
              "whose runtime value is inactive",
              gutils->getNewFromOriginal(call.getDebugLoc()), &call);

        FunctionType *ft = call.getFunctionType();

        std::set<llvm::Type *> seen;
        DIFFE_TYPE subretType = whatType(call.getType(), Mode,
                                         /*intAreConstant*/ false, seen);
        auto res = getDefaultFunctionTypeForAugmentation(
            ft, /*returnUsed*/ true, /*subretType*/ subretType);
        FT = FunctionType::get(
            StructType::get(newcalled->getContext(), res.second), res.first,
            ft->isVarArg());
        auto fptype = PointerType::getUnqual(FT);
        newcalled = BuilderZ.CreatePointerCast(newcalled,
                                               PointerType::getUnqual(fptype));
        newcalled = BuilderZ.CreateLoad(fptype, newcalled);
        tapeIdx = 0;

        if (!call.getType()->isVoidTy()) {
          returnIdx = 1;
          if (subretType == DIFFE_TYPE::DUP_ARG ||
              subretType == DIFFE_TYPE::DUP_NONEED) {
            differetIdx = 2;
          }
        }
      } else {
        if (Mode == DerivativeMode::ReverseModePrimal ||
            Mode == DerivativeMode::ReverseModeCombined) {
          subdata = &gutils->Logic.CreateAugmentedPrimal(
              RequestContext(&call, &BuilderZ), cast<Function>(called),
              subretType, argsInverted, TR.analyzer.interprocedural,
              /*return is used*/ subretused, shadowReturnUsed, nextTypeInfo,
              overwritten_args, false, gutils->getWidth(), gutils->AtomicAdd);
          if (Mode == DerivativeMode::ReverseModePrimal) {
            assert(augmentedReturn);
            auto subaugmentations =
                (std::map<const llvm::CallInst *, AugmentedReturn *>
                     *)&augmentedReturn->subaugmentations;
            insert_or_assign2<const llvm::CallInst *, AugmentedReturn *>(
                *subaugmentations, &call, (AugmentedReturn *)subdata);
          }
        }
        if (!subdata) {
          llvm::errs() << *gutils->oldFunc->getParent() << "\n";
          llvm::errs() << *gutils->oldFunc << "\n";
          llvm::errs() << *gutils->newFunc << "\n";
          llvm::errs() << *called << "\n";
        }
        assert(subdata);
        fnandtapetype = subdata;
        newcalled = subdata->fn;
        FT = cast<Function>(newcalled)->getFunctionType();

        auto found = subdata->returns.find(AugmentedStruct::DifferentialReturn);
        if (found != subdata->returns.end()) {
          differetIdx = found->second;
        } else {
          assert(!shadowReturnUsed);
        }

        found = subdata->returns.find(AugmentedStruct::Return);
        if (found != subdata->returns.end()) {
          returnIdx = found->second;
        } else {
          assert(!subretused);
        }

        found = subdata->returns.find(AugmentedStruct::Tape);
        if (found != subdata->returns.end()) {
          tapeIdx = found->second;
        }
      }
      // sub_index_map = fnandtapetype.tapeIndices;

      assert(newcalled);
      assert(FT);

      // llvm::errs() << "seeing sub_index_map of " << sub_index_map->size()
      // << " in ap " << cast<Function>(called)->getName() << "\n";
      if (Mode == DerivativeMode::ReverseModeCombined ||
          Mode == DerivativeMode::ReverseModePrimal) {

        if (false) {
        badaugmentedfn:;
          auto NC = dyn_cast<Function>(newcalled);
          llvm::errs() << *gutils->oldFunc << "\n";
          llvm::errs() << *gutils->newFunc << "\n";
          if (NC)
            llvm::errs() << " trying to call " << NC->getName() << " " << *FT
                         << "\n";
          else
            llvm::errs() << " trying to call " << *newcalled << " " << *FT
                         << "\n";

          for (unsigned i = 0; i < pre_args.size(); ++i) {
            assert(pre_args[i]);
            assert(pre_args[i]->getType());
            llvm::errs() << "args[" << i << "] = " << *pre_args[i]
                         << " FT:" << *FT->getParamType(i) << "\n";
          }
          assert(0 && "calling with wrong number of arguments");
          exit(1);
        }

        if (pre_args.size() != FT->getNumParams())
          goto badaugmentedfn;

        for (unsigned i = 0; i < pre_args.size(); ++i) {
          if (pre_args[i]->getType() == FT->getParamType(i))
            continue;
          else if (!call.getCalledFunction())
            pre_args[i] =
                BuilderZ.CreateBitCast(pre_args[i], FT->getParamType(i));
          else
            goto badaugmentedfn;
        }

        augmentcall = BuilderZ.CreateCall(
            FT, newcalled, pre_args,
            gutils->getInvertedBundles(&call, BundleTypes, BuilderZ,
                                       /*lookup*/ false));
        augmentcall->setCallingConv(call.getCallingConv());
        augmentcall->setDebugLoc(
            gutils->getNewFromOriginal(call.getDebugLoc()));

        for (auto pair : preByVal) {
          augmentcall->addParamAttr(
              pair.first, Attribute::getWithByValType(augmentcall->getContext(),
                                                      pair.second));
        }

        for (auto &pair : structAttrs) {
          for (auto val : pair.second)
            augmentcall->addParamAttr(pair.first, val);
        }

        if (!augmentcall->getType()->isVoidTy())
          augmentcall->setName(call.getName() + "_augmented");

#if LLVM_VERSION_MAJOR >= 16
        if (tapeIdx.has_value())
#else
        if (tapeIdx.hasValue())
#endif
        {
#if LLVM_VERSION_MAJOR >= 16
          auto tval = tapeIdx.value();
#else
          auto tval = tapeIdx.getValue();
#endif
          tape = (tval == -1) ? augmentcall
                              : BuilderZ.CreateExtractValue(
                                    augmentcall, {(unsigned)tval}, "subcache");
          if (tape->getType()->isEmptyTy()) {
            auto tt = tape->getType();
            gutils->erase(cast<Instruction>(tape));
            tape = UndefValue::get(tt);
          } else {
            gutils->TapesToPreventRecomputation.insert(cast<Instruction>(tape));
          }
          tape = gutils->cacheForReverse(BuilderZ, tape,
                                         getIndex(&call, CacheType::Tape));
        }

        if (subretused) {
          Value *dcall = nullptr;
          assert(returnIdx);
          assert(augmentcall);
#if LLVM_VERSION_MAJOR >= 16
          auto rval = returnIdx.value();
#else
          auto rval = returnIdx.getValue();
#endif
          dcall = (rval < 0) ? augmentcall
                             : BuilderZ.CreateExtractValue(augmentcall,
                                                           {(unsigned)rval});
          gutils->originalToNewFn[&call] = dcall;
          gutils->newToOriginalFn.erase(newCall);
          gutils->newToOriginalFn[dcall] = &call;

          assert(dcall->getType() == call.getType());
          assert(dcall);

          if (!gutils->isConstantValue(&call)) {
            if (!call.getType()->isFPOrFPVectorTy() &&
                TR.query(&call).Inner0().isPossiblePointer()) {
            } else if (Mode != DerivativeMode::ReverseModePrimal) {
              ((DiffeGradientUtils *)gutils)->differentials[dcall] =
                  ((DiffeGradientUtils *)gutils)->differentials[newCall];
              ((DiffeGradientUtils *)gutils)->differentials.erase(newCall);
            }
          }
          assert(dcall->getType() == call.getType());
          gutils->replaceAWithB(newCall, dcall);

          if (isa<Instruction>(dcall) && !isa<PHINode>(dcall)) {
            cast<Instruction>(dcall)->takeName(newCall);
          }

          if (Mode == DerivativeMode::ReverseModePrimal &&
              !gutils->unnecessaryIntermediates.count(&call)) {

            std::map<UsageKey, bool> Seen;
            bool primalNeededInReverse = false;
            for (auto pair : gutils->knownRecomputeHeuristic)
              if (!pair.second) {
                if (pair.first == &call) {
                  primalNeededInReverse = true;
                  break;
                } else {
                  Seen[UsageKey(pair.first, QueryType::Primal)] = false;
                }
              }
            if (!primalNeededInReverse) {

              auto minCutMode = (Mode == DerivativeMode::ReverseModePrimal)
                                    ? DerivativeMode::ReverseModeGradient
                                    : Mode;
              primalNeededInReverse =
                  DifferentialUseAnalysis::is_value_needed_in_reverse<
                      QueryType::Primal>(gutils, &call, minCutMode, Seen,
                                         oldUnreachable);
            }
            if (primalNeededInReverse)
              gutils->cacheForReverse(BuilderZ, dcall,
                                      getIndex(&call, CacheType::Self));
          }
          BuilderZ.SetInsertPoint(newCall->getNextNode());
          gutils->erase(newCall);
        } else {
          BuilderZ.SetInsertPoint(BuilderZ.GetInsertPoint()->getNextNode());
          eraseIfUnused(call, /*erase*/ true, /*check*/ false);
          gutils->originalToNewFn[&call] = augmentcall;
          gutils->newToOriginalFn[augmentcall] = &call;
        }

      } else {
        if (subdata && subdata->returns.find(AugmentedStruct::Tape) ==
                           subdata->returns.end()) {
        } else {
          // assert(!tape);
          // assert(subdata);
          if (!tape) {
#if LLVM_VERSION_MAJOR >= 16
            assert(tapeIdx.has_value());
            auto tval = tapeIdx.value();
#else
            assert(tapeIdx.hasValue());
            auto tval = tapeIdx.getValue();
#endif
            tape = BuilderZ.CreatePHI(
                (tapeIdx == -1) ? FT->getReturnType()
                                : cast<StructType>(FT->getReturnType())
                                      ->getElementType(tval),
                1, "tapeArg");
          }
          tape = gutils->cacheForReverse(BuilderZ, tape,
                                         getIndex(&call, CacheType::Tape));
        }

        if (subretused) {
          if (DifferentialUseAnalysis::is_value_needed_in_reverse<
                  QueryType::Primal>(gutils, &call, Mode, oldUnreachable) &&
              !gutils->unnecessaryIntermediates.count(&call)) {
            cachereplace = BuilderZ.CreatePHI(call.getType(), 1,
                                              call.getName() + "_tmpcacheB");
            cachereplace = gutils->cacheForReverse(
                BuilderZ, cachereplace, getIndex(&call, CacheType::Self));
          } else {
            auto pn = BuilderZ.CreatePHI(
                call.getType(), 1, (call.getName() + "_replacementE").str());
            gutils->fictiousPHIs[pn] = &call;
            cachereplace = pn;
          }
        } else {
          // TODO move right after newCall for the insertion point of BuilderZ

          BuilderZ.SetInsertPoint(BuilderZ.GetInsertPoint()->getNextNode());
          eraseIfUnused(call, /*erase*/ true, /*check*/ false);
        }
      }

      auto ifound = gutils->invertedPointers.find(&call);
      if (ifound != gutils->invertedPointers.end()) {
        auto placeholder = cast<PHINode>(&*ifound->second);

        bool subcheck = (subretType == DIFFE_TYPE::DUP_ARG ||
                         subretType == DIFFE_TYPE::DUP_NONEED);

        //! We only need the shadow pointer for non-forward Mode if it is used
        //! in a non return setting
        bool hasNonReturnUse = false;
        for (auto use : call.users()) {
          if (Mode == DerivativeMode::ReverseModePrimal ||
              !isa<ReturnInst>(
                  use)) { // || returnuses.find(cast<Instruction>(use)) ==
                          // returnuses.end()) {
            hasNonReturnUse = true;
          }
        }

        if (subcheck && hasNonReturnUse) {

          Value *newip = nullptr;
          if (Mode == DerivativeMode::ReverseModeCombined ||
              Mode == DerivativeMode::ReverseModePrimal) {

#if LLVM_VERSION_MAJOR >= 16
            auto drval = differetIdx.value();
#else
            auto drval = differetIdx.getValue();
#endif
            newip = (drval < 0)
                        ? augmentcall
                        : BuilderZ.CreateExtractValue(augmentcall,
                                                      {(unsigned)drval},
                                                      call.getName() + "'ac");
            assert(newip->getType() == placeholder->getType());
            placeholder->replaceAllUsesWith(newip);
            if (placeholder == &*BuilderZ.GetInsertPoint()) {
              BuilderZ.SetInsertPoint(placeholder->getNextNode());
            }
            gutils->erase(placeholder);
          } else {
            newip = placeholder;
          }

          newip = gutils->cacheForReverse(BuilderZ, newip,
                                          getIndex(&call, CacheType::Shadow));

          gutils->invertedPointers.insert(std::make_pair(
              (const Value *)&call, InvertedPointerVH(gutils, newip)));
        } else {
          gutils->invertedPointers.erase(ifound);
          if (placeholder == &*BuilderZ.GetInsertPoint()) {
            BuilderZ.SetInsertPoint(placeholder->getNextNode());
          }
          gutils->erase(placeholder);
        }
      }

      if (fnandtapetype && fnandtapetype->tapeType &&
          (Mode == DerivativeMode::ReverseModeCombined ||
           Mode == DerivativeMode::ReverseModeGradient ||
           Mode == DerivativeMode::ForwardModeSplit) &&
          shouldFree()) {
        assert(tape);
        auto tapep = BuilderZ.CreatePointerCast(
            tape, PointerType::get(
                      fnandtapetype->tapeType,
                      cast<PointerType>(tape->getType())->getAddressSpace()));
        auto truetape =
            BuilderZ.CreateLoad(fnandtapetype->tapeType, tapep, "tapeld");
        truetape->setMetadata("enzyme_mustcache",
                              MDNode::get(truetape->getContext(), {}));

        CreateDealloc(BuilderZ, tape);
        tape = truetape;
      }
    } else {
      auto ifound = gutils->invertedPointers.find(&call);
      if (ifound != gutils->invertedPointers.end()) {
        auto placeholder = cast<PHINode>(&*ifound->second);
        gutils->invertedPointers.erase(ifound);
        gutils->erase(placeholder);
      }
      if (/*!topLevel*/ Mode != DerivativeMode::ReverseModeCombined &&
          subretused && !call.doesNotAccessMemory()) {
        if (DifferentialUseAnalysis::is_value_needed_in_reverse<
                QueryType::Primal>(gutils, &call, Mode, oldUnreachable) &&
            !gutils->unnecessaryIntermediates.count(&call)) {
          assert(!replaceFunction);
          cachereplace = BuilderZ.CreatePHI(call.getType(), 1,
                                            call.getName() + "_cachereplace2");
          cachereplace = gutils->cacheForReverse(
              BuilderZ, cachereplace, getIndex(&call, CacheType::Self));
        } else {
          auto pn = BuilderZ.CreatePHI(call.getType(), 1,
                                       call.getName() + "_replacementC");
          gutils->fictiousPHIs[pn] = &call;
          cachereplace = pn;
        }
      }

      if (!subretused && !replaceFunction)
        eraseIfUnused(call, /*erase*/ true, /*check*/ false);
    }

    // Note here down only contains the reverse bits
    if (Mode == DerivativeMode::ReverseModePrimal) {
      return;
    }

    IRBuilder<> Builder2(&call);
    getReverseBuilder(Builder2);

    Value *newcalled = nullptr;
    FunctionType *FT = nullptr;

    DerivativeMode subMode = (replaceFunction || !modifyPrimal)
                                 ? DerivativeMode::ReverseModeCombined
                                 : DerivativeMode::ReverseModeGradient;
    if (called) {
      if (Mode == DerivativeMode::ReverseModeGradient && subdata) {
        for (size_t i = 0; i < argsInverted.size(); i++) {
          if (subdata->constant_args[i] == argsInverted[i])
            continue;
          assert(subdata->constant_args[i] == DIFFE_TYPE::DUP_ARG);
          assert(argsInverted[i] == DIFFE_TYPE::DUP_NONEED);
          argsInverted[i] = DIFFE_TYPE::DUP_ARG;
        }
      }

      newcalled = gutils->Logic.CreatePrimalAndGradient(
          RequestContext(&call, &Builder2),
          (ReverseCacheKey){.todiff = cast<Function>(called),
                            .retType = subretType,
                            .constant_args = argsInverted,
                            .overwritten_args = overwritten_args,
                            .returnUsed = replaceFunction && subretused,
                            .shadowReturnUsed =
                                shadowReturnUsed && replaceFunction,
                            .mode = subMode,
                            .width = gutils->getWidth(),
                            .freeMemory = true,
                            .AtomicAdd = gutils->AtomicAdd,
                            .additionalType = tape ? tape->getType() : nullptr,
                            .forceAnonymousTape = false,
                            .typeInfo = nextTypeInfo},
          TR.analyzer.interprocedural, subdata);
      if (!newcalled)
        return;
      FT = cast<Function>(newcalled)->getFunctionType();
    } else {

      assert(subMode != DerivativeMode::ReverseModeCombined);

      auto callval = call.getCalledOperand();

      if (gutils->isConstantValue(callval)) {
        llvm::errs() << *gutils->newFunc->getParent() << "\n";
        llvm::errs() << " orig: " << call << " callval: " << *callval << "\n";
      }
      assert(!gutils->isConstantValue(callval));
      newcalled = lookup(gutils->invertPointerM(callval, Builder2), Builder2);

      auto ft = call.getFunctionType();

      auto res =
          getDefaultFunctionTypeForGradient(ft, /*subretType*/ subretType);
      // TODO Note there is empty tape added here, replace with generic
      res.first.push_back(Type::getInt8PtrTy(newcalled->getContext()));
      FT = FunctionType::get(
          StructType::get(newcalled->getContext(), res.second), res.first,
          ft->isVarArg());
      auto fptype = PointerType::getUnqual(FT);
      newcalled =
          Builder2.CreatePointerCast(newcalled, PointerType::getUnqual(fptype));
      newcalled = Builder2.CreateLoad(
          fptype, Builder2.CreateConstGEP1_64(fptype, newcalled, 1));
    }

    if (subretType == DIFFE_TYPE::OUT_DIFF) {
      args.push_back(diffe(&call, Builder2));
    }

    if (tape) {
      auto ntape = gutils->lookupM(tape, Builder2);
      assert(ntape);
      assert(ntape->getType());
      args.push_back(ntape);
    }

    assert(newcalled);
    assert(FT);

    if (false) {
    badfn:;
      auto NC = dyn_cast<Function>(newcalled);
      llvm::errs() << *gutils->oldFunc << "\n";
      llvm::errs() << *gutils->newFunc << "\n";
      if (NC)
        llvm::errs() << " trying to call " << NC->getName() << " " << *FT
                     << "\n";
      else
        llvm::errs() << " trying to call " << *newcalled << " " << *FT << "\n";

      for (unsigned i = 0; i < args.size(); ++i) {
        assert(args[i]);
        assert(args[i]->getType());
        llvm::errs() << "args[" << i << "] = " << *args[i]
                     << " FT:" << *FT->getParamType(i) << "\n";
      }
      assert(0 && "calling with wrong number of arguments");
      exit(1);
    }

    if (args.size() != FT->getNumParams())
      goto badfn;

    for (unsigned i = 0; i < args.size(); ++i) {
      if (args[i]->getType() == FT->getParamType(i))
        continue;
      else if (!call.getCalledFunction())
        args[i] = Builder2.CreateBitCast(args[i], FT->getParamType(i));
      else
        goto badfn;
    }

    CallInst *diffes =
        Builder2.CreateCall(FT, newcalled, args,
                            gutils->getInvertedBundles(
                                &call, BundleTypes, Builder2, /*lookup*/ true));
    diffes->setCallingConv(call.getCallingConv());
    diffes->setDebugLoc(gutils->getNewFromOriginal(call.getDebugLoc()));

    for (auto pair : gradByVal) {
      diffes->addParamAttr(pair.first, Attribute::getWithByValType(
                                           diffes->getContext(), pair.second));
    }

    for (auto &pair : structAttrs) {
      for (auto val : pair.second)
        diffes->addParamAttr(pair.first, val);
    }

    unsigned structidx = 0;
    if (replaceFunction) {
      if (subretused)
        structidx++;
      if (shadowReturnUsed)
        structidx++;
    }

#if LLVM_VERSION_MAJOR >= 14
    for (unsigned i = 0; i < call.arg_size(); ++i)
#else
    for (unsigned i = 0; i < call.getNumArgOperands(); ++i)
#endif
    {
      if (argsInverted[i] == DIFFE_TYPE::OUT_DIFF) {
        Value *diffeadd = Builder2.CreateExtractValue(diffes, {structidx});
        ++structidx;

        if (!gutils->isConstantValue(call.getArgOperand(i))) {
          size_t size = 1;
          if (call.getArgOperand(i)->getType()->isSized())
            size = (gutils->newFunc->getParent()
                        ->getDataLayout()
                        .getTypeSizeInBits(call.getArgOperand(i)->getType()) +
                    7) /
                   8;

          addToDiffe(call.getArgOperand(i), diffeadd, Builder2,
                     TR.addingType(size, call.getArgOperand(i)));
        }
      }
    }

    if (diffes->getType()->isVoidTy()) {
      if (structidx != 0) {
        llvm::errs() << *gutils->oldFunc->getParent() << "\n";
        llvm::errs() << "diffes: " << *diffes << " structidx=" << structidx
                     << " subretused=" << subretused
                     << " shadowReturnUsed=" << shadowReturnUsed << "\n";
      }
      assert(structidx == 0);
    } else {
      assert(cast<StructType>(diffes->getType())->getNumElements() ==
             structidx);
    }

    if (subretType == DIFFE_TYPE::OUT_DIFF)
      setDiffe(&call,
               Constant::getNullValue(gutils->getShadowType(call.getType())),
               Builder2);

    if (replaceFunction) {

      // if a function is replaced for joint forward/reverse, handle inverted
      // pointers
      auto ifound = gutils->invertedPointers.find(&call);
      if (ifound != gutils->invertedPointers.end()) {
        auto placeholder = cast<PHINode>(&*ifound->second);
        gutils->invertedPointers.erase(ifound);
        if (shadowReturnUsed) {
          dumpMap(gutils->invertedPointers);
          auto dretval = cast<Instruction>(
              Builder2.CreateExtractValue(diffes, {subretused ? 1U : 0U}));
          /* todo handle this case later */
          assert(!subretused);
          gutils->invertedPointers.insert(std::make_pair(
              (const Value *)&call, InvertedPointerVH(gutils, dretval)));
        }
        gutils->erase(placeholder);
      }

      Instruction *retval = nullptr;

      if (subretused) {
        retval = cast<Instruction>(Builder2.CreateExtractValue(diffes, {0}));
        if (retval) {
          gutils->replaceAndRemoveUnwrapCacheFor(newCall, retval);
        }
        gutils->replaceAWithB(newCall, retval, /*storeInCache*/ true);
      } else {
        eraseIfUnused(call, /*erase*/ false, /*check*/ false);
      }

      for (auto a : postCreate) {
        a->moveBefore(*Builder2.GetInsertBlock(), Builder2.GetInsertPoint());
      }

      gutils->originalToNewFn[&call] = retval ? retval : diffes;
      gutils->newToOriginalFn.erase(newCall);
      gutils->newToOriginalFn[retval ? retval : diffes] = &call;

      gutils->erase(newCall);

      return;
    }

    if (cachereplace) {
      if (subretused) {
        Value *dcall = nullptr;
        assert(cachereplace->getType() == call.getType());
        assert(dcall == nullptr);
        dcall = cachereplace;
        assert(dcall);

        if (!gutils->isConstantValue(&call)) {
          gutils->originalToNewFn[&call] = dcall;
          gutils->newToOriginalFn.erase(newCall);
          gutils->newToOriginalFn[dcall] = &call;
          if (!call.getType()->isFPOrFPVectorTy() &&
              TR.query(&call).Inner0().isPossiblePointer()) {
          } else {
            ((DiffeGradientUtils *)gutils)->differentials[dcall] =
                ((DiffeGradientUtils *)gutils)->differentials[newCall];
            ((DiffeGradientUtils *)gutils)->differentials.erase(newCall);
          }
        }
        assert(dcall->getType() == call.getType());
        newCall->replaceAllUsesWith(dcall);
        if (isa<Instruction>(dcall) && !isa<PHINode>(dcall)) {
          cast<Instruction>(dcall)->takeName(&call);
        }
        gutils->erase(newCall);
      } else {
        eraseIfUnused(call, /*erase*/ true, /*check*/ false);
        if (augmentcall) {
          gutils->originalToNewFn[&call] = augmentcall;
          gutils->newToOriginalFn.erase(newCall);
          gutils->newToOriginalFn[augmentcall] = &call;
        }
      }
    }
    return;
  }

  void handleMPI(llvm::CallInst &call, llvm::Function *called,
                 llvm::StringRef funcName);

  bool handleKnownCallDerivatives(llvm::CallInst &call, llvm::Function *called,
                                  llvm::StringRef funcName,
                                  const std::vector<bool> &overwritten_args,
                                  llvm::CallInst *const newCall);

  // Return
  void visitCallInst(llvm::CallInst &call) {
    using namespace llvm;

    // When compiling Enzyme against standard LLVM, and not Intel's
    // modified version of LLVM, the intrinsic `llvm.intel.subscript` is
    // not fully understood by LLVM. One of the results of this is that the
    // visitor dispatches to visitCallInst, rather than visitIntrinsicInst, when
    // presented with the intrinsic - hence why we are handling it here.
    if (getFuncNameFromCall(&call).startswith("llvm.intel.subscript")) {
      assert(isa<IntrinsicInst>(call));
      visitIntrinsicInst(cast<IntrinsicInst>(call));
      return;
    }

    CallInst *const newCall = cast<CallInst>(gutils->getNewFromOriginal(&call));
    IRBuilder<> BuilderZ(newCall);
    BuilderZ.setFastMathFlags(getFast());

    if (overwritten_args_map.find(&call) == overwritten_args_map.end() &&
        Mode != DerivativeMode::ForwardMode) {
      llvm::errs() << " call: " << call << "\n";
      for (auto &pair : overwritten_args_map) {
        llvm::errs() << " + " << *pair.first << "\n";
      }
    }

    assert(overwritten_args_map.find(&call) != overwritten_args_map.end() ||
           Mode == DerivativeMode::ForwardMode);
    const std::vector<bool> &overwritten_args =
        Mode == DerivativeMode::ForwardMode
            ? std::vector<bool>()
            : overwritten_args_map.find(&call)->second;

    auto called = getFunctionFromCall(&call);
    StringRef funcName = getFuncNameFromCall(&call);

    bool subretused = false;
    bool shadowReturnUsed = false;
    DIFFE_TYPE subretType =
        gutils->getReturnDiffeType(&call, &subretused, &shadowReturnUsed);

    if (Mode == DerivativeMode::ForwardMode) {
      auto found = customFwdCallHandlers.find(funcName);
      if (found != customFwdCallHandlers.end()) {
        Value *invertedReturn = nullptr;
        auto ifound = gutils->invertedPointers.find(&call);
        if (ifound != gutils->invertedPointers.end()) {
          invertedReturn = cast<PHINode>(&*ifound->second);
        }

        Value *normalReturn = subretused ? newCall : nullptr;

        bool noMod = found->second(BuilderZ, &call, *gutils, normalReturn,
                                   invertedReturn);
        if (noMod) {
          if (subretused)
            assert(normalReturn == newCall);
          eraseIfUnused(call);
        }

        if (ifound != gutils->invertedPointers.end()) {
          auto placeholder = cast<PHINode>(&*ifound->second);
          if (invertedReturn && invertedReturn != placeholder) {
            if (invertedReturn->getType() !=
                gutils->getShadowType(call.getType())) {
              llvm::errs() << " o: " << call << "\n";
              llvm::errs() << " ot: " << *call.getType() << "\n";
              llvm::errs() << " ir: " << *invertedReturn << "\n";
              llvm::errs() << " irt: " << *invertedReturn->getType() << "\n";
              llvm::errs() << " p: " << *placeholder << "\n";
              llvm::errs() << " PT: " << *placeholder->getType() << "\n";
              llvm::errs() << " newCall: " << *newCall << "\n";
              llvm::errs() << " newCallT: " << *newCall->getType() << "\n";
            }
            assert(invertedReturn->getType() ==
                   gutils->getShadowType(call.getType()));
            placeholder->replaceAllUsesWith(invertedReturn);
            gutils->erase(placeholder);
            gutils->invertedPointers.insert(
                std::make_pair((const Value *)&call,
                               InvertedPointerVH(gutils, invertedReturn)));
          } else {
            gutils->invertedPointers.erase(&call);
            gutils->erase(placeholder);
          }
        }

        if (normalReturn && normalReturn != newCall) {
          assert(normalReturn->getType() == newCall->getType());
          gutils->replaceAWithB(newCall, normalReturn);
          gutils->erase(newCall);
        }
        return;
      }
    }

    if (Mode == DerivativeMode::ReverseModePrimal ||
        Mode == DerivativeMode::ReverseModeCombined ||
        Mode == DerivativeMode::ReverseModeGradient) {
      auto found = customCallHandlers.find(funcName);
      if (found != customCallHandlers.end()) {
        IRBuilder<> Builder2(&call);
        if (Mode == DerivativeMode::ReverseModeGradient ||
            Mode == DerivativeMode::ReverseModeCombined)
          getReverseBuilder(Builder2);

        Value *invertedReturn = nullptr;
        auto ifound = gutils->invertedPointers.find(&call);
        PHINode *placeholder = nullptr;
        if (ifound != gutils->invertedPointers.end()) {
          placeholder = cast<PHINode>(&*ifound->second);
          if (shadowReturnUsed)
            invertedReturn = placeholder;
        }

        Value *normalReturn = subretused ? newCall : nullptr;

        Value *tape = nullptr;

        Type *tapeType = nullptr;

        if (Mode == DerivativeMode::ReverseModePrimal ||
            Mode == DerivativeMode::ReverseModeCombined) {
          bool noMod = found->second.first(BuilderZ, &call, *gutils,
                                           normalReturn, invertedReturn, tape);
          if (noMod) {
            if (subretused)
              assert(normalReturn == newCall);
            eraseIfUnused(call);
          }
          if (tape) {
            tapeType = tape->getType();
            gutils->cacheForReverse(BuilderZ, tape,
                                    getIndex(&call, CacheType::Tape));
          }
          if (Mode == DerivativeMode::ReverseModePrimal) {
            assert(augmentedReturn);
            auto subaugmentations =
                (std::map<const llvm::CallInst *, AugmentedReturn *>
                     *)&augmentedReturn->subaugmentations;
            insert_or_assign2<const llvm::CallInst *, AugmentedReturn *>(
                *subaugmentations, &call, (AugmentedReturn *)tapeType);
          }
        }

        if (Mode == DerivativeMode::ReverseModeGradient ||
            Mode == DerivativeMode::ReverseModeCombined) {
          if (Mode == DerivativeMode::ReverseModeGradient &&
              augmentedReturn->tapeIndices.find(
                  std::make_pair(&call, CacheType::Tape)) !=
                  augmentedReturn->tapeIndices.end()) {
            assert(augmentedReturn);
            auto subaugmentations =
                (std::map<const llvm::CallInst *, AugmentedReturn *>
                     *)&augmentedReturn->subaugmentations;
            auto fd = subaugmentations->find(&call);
            assert(fd != subaugmentations->end());
            // Note we are using the storage space here to persist
            // the LLVM type, as storing a new augmentedReturn has issues
            // regarding persisting the data structure, and when it will
            // be freed, since it will no longer live in the map in
            // EnzymeLogic.
            tapeType = (llvm::Type *)fd->second;

            tape = BuilderZ.CreatePHI(tapeType, 0);
            tape = gutils->cacheForReverse(BuilderZ, tape,
                                           getIndex(&call, CacheType::Tape),
                                           /*ignoreType*/ true);
          }
          if (tape)
            tape = gutils->lookupM(tape, Builder2);
          found->second.second(Builder2, &call, *(DiffeGradientUtils *)gutils,
                               tape);
        }

        if (placeholder) {
          if (!shadowReturnUsed) {
            gutils->invertedPointers.erase(&call);
            gutils->erase(placeholder);
          } else {
            if (invertedReturn && invertedReturn != placeholder) {
              if (invertedReturn->getType() !=
                  gutils->getShadowType(call.getType())) {
                llvm::errs() << " o: " << call << "\n";
                llvm::errs() << " ot: " << *call.getType() << "\n";
                llvm::errs() << " ir: " << *invertedReturn << "\n";
                llvm::errs() << " irt: " << *invertedReturn->getType() << "\n";
                llvm::errs() << " p: " << *placeholder << "\n";
                llvm::errs() << " PT: " << *placeholder->getType() << "\n";
                llvm::errs() << " newCall: " << *newCall << "\n";
                llvm::errs() << " newCallT: " << *newCall->getType() << "\n";
              }
              assert(invertedReturn->getType() ==
                     gutils->getShadowType(call.getType()));
              placeholder->replaceAllUsesWith(invertedReturn);
              gutils->erase(placeholder);
            } else
              invertedReturn = placeholder;

            invertedReturn = gutils->cacheForReverse(
                BuilderZ, invertedReturn, getIndex(&call, CacheType::Shadow));

            gutils->invertedPointers.insert(
                std::make_pair((const Value *)&call,
                               InvertedPointerVH(gutils, invertedReturn)));
          }
        }

        bool primalNeededInReverse;

        if (gutils->knownRecomputeHeuristic.count(&call)) {
          primalNeededInReverse = !gutils->knownRecomputeHeuristic[&call];
        } else {
          std::map<UsageKey, bool> Seen;
          for (auto pair : gutils->knownRecomputeHeuristic)
            if (!pair.second)
              Seen[UsageKey(pair.first, QueryType::Primal)] = false;
          primalNeededInReverse =
              DifferentialUseAnalysis::is_value_needed_in_reverse<
                  QueryType::Primal>(gutils, &call, Mode, Seen, oldUnreachable);
        }
        if (subretused && primalNeededInReverse) {
          if (normalReturn != newCall) {
            assert(normalReturn->getType() == newCall->getType());
            gutils->replaceAWithB(newCall, normalReturn);
            BuilderZ.SetInsertPoint(newCall->getNextNode());
            gutils->erase(newCall);
          }
          normalReturn = gutils->cacheForReverse(
              BuilderZ, normalReturn, getIndex(&call, CacheType::Self));
        } else {
          if (normalReturn && normalReturn != newCall) {
            assert(normalReturn->getType() == newCall->getType());
            assert(Mode != DerivativeMode::ReverseModeGradient);
            gutils->replaceAWithB(newCall, normalReturn);
            BuilderZ.SetInsertPoint(newCall->getNextNode());
            gutils->erase(newCall);
          } else if (Mode == DerivativeMode::ReverseModeGradient)
            eraseIfUnused(call, /*erase*/ true, /*check*/ false);
        }
        return;
      }
    }

    if (called) {
      if (funcName == "__kmpc_fork_call") {
        visitOMPCall(call);
        return;
      }
    }

    if (handleKnownCallDerivatives(call, called, funcName, overwritten_args,
                                   newCall))
      return;

    if (gutils->isConstantInstruction(&call) &&
        gutils->isConstantValue(&call)) {
      bool noFree = Mode == DerivativeMode::ForwardMode;
      noFree |= call.hasFnAttr(Attribute::NoFree);
      if (!noFree && called) {
        noFree |= called->hasFnAttribute(Attribute::NoFree);
      }
      if (!noFree && !EnzymeGlobalActivity) {
        bool mayActiveFree = false;
#if LLVM_VERSION_MAJOR >= 14
        for (unsigned i = 0; i < call.arg_size(); ++i)
#else
        for (unsigned i = 0; i < call.getNumArgOperands(); ++i)
#endif
        {
          Value *a = call.getOperand(i);
          if (gutils->isConstantValue(a))
            continue;
          if (!TR.query(a)[{-1}].isPossiblePointer())
            continue;
          mayActiveFree = true;
          break;
        }
        if (!mayActiveFree)
          noFree = true;
      }
      if (!noFree) {
        auto callval = call.getCalledOperand();
        if (!isa<Constant>(callval))
          callval = gutils->getNewFromOriginal(callval);
        newCall->setCalledOperand(gutils->Logic.CreateNoFree(
            RequestContext(&call, &BuilderZ), callval));
      }
      if (gutils->knownRecomputeHeuristic.find(&call) !=
          gutils->knownRecomputeHeuristic.end()) {
        if (!gutils->knownRecomputeHeuristic[&call]) {
          gutils->cacheForReverse(BuilderZ, newCall,
                                  getIndex(&call, CacheType::Self));
          eraseIfUnused(call);
          return;
        }
      }

      // If we need this value and it is illegal to recompute it (it writes or
      // may load overwritten data)
      //    Store and reload it
      if (Mode != DerivativeMode::ReverseModeCombined &&
          Mode != DerivativeMode::ForwardMode && subretused &&
          (call.mayWriteToMemory() ||
           !gutils->legalRecompute(&call, ValueToValueMapTy(), nullptr))) {
        if (!gutils->unnecessaryIntermediates.count(&call)) {

          std::map<UsageKey, bool> Seen;
          bool primalNeededInReverse = false;
          for (auto pair : gutils->knownRecomputeHeuristic)
            if (!pair.second) {
              if (pair.first == &call) {
                primalNeededInReverse = true;
                break;
              } else {
                Seen[UsageKey(pair.first, QueryType::Primal)] = false;
              }
            }
          if (!primalNeededInReverse) {

            auto minCutMode = (Mode == DerivativeMode::ReverseModePrimal)
                                  ? DerivativeMode::ReverseModeGradient
                                  : Mode;
            primalNeededInReverse =
                DifferentialUseAnalysis::is_value_needed_in_reverse<
                    QueryType::Primal>(gutils, &call, minCutMode, Seen,
                                       oldUnreachable);
          }
          if (primalNeededInReverse)
            gutils->cacheForReverse(BuilderZ, newCall,
                                    getIndex(&call, CacheType::Self));
        }
        eraseIfUnused(call);
        return;
      }

      // If this call may write to memory and is a copy (in the just reverse
      // pass), erase it
      //  Any uses of it should be handled by the case above so it is safe to
      //  RAUW
      if (call.mayWriteToMemory() &&
          (Mode == DerivativeMode::ReverseModeGradient ||
           Mode == DerivativeMode::ForwardModeSplit)) {
        eraseIfUnused(call, /*erase*/ true, /*check*/ false);
        return;
      }

      // if call does not write memory and isn't used, we can erase it
      if (!call.mayWriteToMemory() && !subretused) {
        eraseIfUnused(call, /*erase*/ true, /*check*/ false);
        return;
      }

      return;
    }

    return recursivelyHandleSubfunction(call, called, overwritten_args,
                                        shadowReturnUsed, subretType,
                                        subretused);
  }
};<|MERGE_RESOLUTION|>--- conflicted
+++ resolved
@@ -4202,4403 +4202,6 @@
               freeCount++;
             }
           }
-<<<<<<< HEAD
-=======
-        }
-
-        Value *OutAlloc = nullptr;
-        auto ST = StructType::get(newcalled->getContext(), OutFPTypes);
-        if (OutTypes.size()) {
-          OutAlloc = IRBuilder<>(gutils->inversionAllocs).CreateAlloca(ST);
-          args.push_back(OutAlloc);
-
-          SmallVector<Type *, 3> MetaTypes;
-          for (auto P :
-               cast<Function>(newcalled)->getFunctionType()->params()) {
-            MetaTypes.push_back(P);
-          }
-          MetaTypes.push_back(PointerType::getUnqual(ST));
-          auto FT = FunctionType::get(Type::getVoidTy(newcalled->getContext()),
-                                      MetaTypes, false);
-#if LLVM_VERSION_MAJOR >= 10
-          Function *F =
-              Function::Create(FT, GlobalVariable::InternalLinkage,
-                               cast<Function>(newcalled)->getName() + "#out",
-                               *task->getParent());
-#else
-          Function *F = Function::Create(
-              FT, GlobalVariable::InternalLinkage,
-              cast<Function>(newcalled)->getName() + "#out", task->getParent());
-#endif
-          BasicBlock *entry =
-              BasicBlock::Create(newcalled->getContext(), "entry", F);
-          IRBuilder<> B(entry);
-          SmallVector<Value *, 2> SubArgs;
-          for (auto &arg : F->args())
-            SubArgs.push_back(&arg);
-          Value *cacheArg = SubArgs.back();
-          SubArgs.pop_back();
-          Value *outdiff = B.CreateCall(newcalled, SubArgs);
-          for (size_t ee = 0; ee < OutTypes.size(); ee++) {
-            Value *dif = B.CreateExtractValue(outdiff, ee);
-            Value *Idxs[] = {
-                ConstantInt::get(Type::getInt64Ty(ST->getContext()), 0),
-                ConstantInt::get(Type::getInt32Ty(ST->getContext()), ee)};
-#if LLVM_VERSION_MAJOR > 7
-            Value *ptr = B.CreateInBoundsGEP(ST, cacheArg, Idxs);
-#else
-            Value *ptr = B.CreateInBoundsGEP(cacheArg, Idxs);
-#endif
-
-            if (dif->getType()->isIntOrIntVectorTy()) {
-
-              ptr = B.CreateBitCast(
-                  ptr,
-                  PointerType::get(
-                      IntToFloatTy(dif->getType()),
-                      cast<PointerType>(ptr->getType())->getAddressSpace()));
-              dif = B.CreateBitCast(dif, IntToFloatTy(dif->getType()));
-            }
-
-#if LLVM_VERSION_MAJOR >= 10
-            MaybeAlign align;
-#elif LLVM_VERSION_MAJOR >= 9
-            unsigned align = 0;
-#endif
-
-#if LLVM_VERSION_MAJOR >= 9
-            AtomicRMWInst::BinOp op = AtomicRMWInst::FAdd;
-            if (auto vt = dyn_cast<VectorType>(dif->getType())) {
-#if LLVM_VERSION_MAJOR >= 12
-              assert(!vt->getElementCount().isScalable());
-              size_t numElems = vt->getElementCount().getKnownMinValue();
-#else
-              size_t numElems = vt->getNumElements();
-#endif
-              for (size_t i = 0; i < numElems; ++i) {
-                auto vdif = B.CreateExtractElement(dif, i);
-                Value *Idxs[] = {
-                    ConstantInt::get(Type::getInt64Ty(vt->getContext()), 0),
-                    ConstantInt::get(Type::getInt32Ty(vt->getContext()), i)};
-#if LLVM_VERSION_MAJOR > 7
-                auto vptr = B.CreateInBoundsGEP(
-                    ptr->getType()->getPointerElementType(), ptr, Idxs);
-#else
-                auto vptr = B.CreateInBoundsGEP(ptr, Idxs);
-#endif
-#if LLVM_VERSION_MAJOR >= 13
-                B.CreateAtomicRMW(op, vptr, vdif, align,
-                                  AtomicOrdering::Monotonic, SyncScope::System);
-#elif LLVM_VERSION_MAJOR >= 11
-                AtomicRMWInst *rmw =
-                    B.CreateAtomicRMW(op, vptr, vdif, AtomicOrdering::Monotonic,
-                                      SyncScope::System);
-                if (align)
-                  rmw->setAlignment(align.getValue());
-#else
-              B.CreateAtomicRMW(op, vptr, vdif, AtomicOrdering::Monotonic,
-                                SyncScope::System);
-#endif
-              }
-            } else {
-#if LLVM_VERSION_MAJOR >= 13
-              B.CreateAtomicRMW(op, ptr, dif, align, AtomicOrdering::Monotonic,
-                                SyncScope::System);
-#elif LLVM_VERSION_MAJOR >= 11
-              AtomicRMWInst *rmw = B.CreateAtomicRMW(
-                  op, ptr, dif, AtomicOrdering::Monotonic, SyncScope::System);
-              if (align)
-                rmw->setAlignment(align.getValue());
-#else
-            B.CreateAtomicRMW(op, ptr, dif, AtomicOrdering::Monotonic,
-                              SyncScope::System);
-#endif
-            }
-#else
-            llvm::errs() << "unhandled atomic fadd on llvm version " << *ptr
-                         << " " << *dif << "\n";
-            llvm_unreachable("unhandled atomic fadd");
-#endif
-          }
-          B.CreateRetVoid();
-          newcalled = F;
-        }
-
-        auto numargs = ConstantInt::get(Type::getInt32Ty(call.getContext()),
-                                        args.size() - 3);
-        args[0] =
-            lookup(gutils->getNewFromOriginal(call.getArgOperand(0)), Builder2);
-        args[1] = numargs;
-        args[2] = Builder2.CreatePointerCast(
-            newcalled, kmpc->getFunctionType()->getParamType(2));
-
-        CallInst *diffes =
-            Builder2.CreateCall(kmpc->getFunctionType(), kmpc, args);
-        diffes->setCallingConv(call.getCallingConv());
-        diffes->setDebugLoc(gutils->getNewFromOriginal(call.getDebugLoc()));
-
-        for (size_t i = 0; i < OutTypes.size(); i++) {
-
-          size_t size = 1;
-          if (OutTypes[i]->getType()->isSized())
-            size = (gutils->newFunc->getParent()
-                        ->getDataLayout()
-                        .getTypeSizeInBits(OutTypes[i]->getType()) +
-                    7) /
-                   8;
-          Value *Idxs[] = {
-              ConstantInt::get(Type::getInt64Ty(call.getContext()), 0),
-              ConstantInt::get(Type::getInt32Ty(call.getContext()), i)};
-          ((DiffeGradientUtils *)gutils)
-              ->addToDiffe(OutTypes[i],
-#if LLVM_VERSION_MAJOR > 7
-                           Builder2.CreateLoad(
-                               OutFPTypes[i],
-                               Builder2.CreateInBoundsGEP(ST, OutAlloc, Idxs)),
-#else
-                           Builder2.CreateLoad(
-                               Builder2.CreateInBoundsGEP(OutAlloc, Idxs)),
-#endif
-                           Builder2, TR.addingType(size, OutTypes[i]));
-        }
-
-        if (tape && shouldFree()) {
-          for (auto idx : subdata->tapeIndiciesToFree) {
-            CreateDealloc(Builder2,
-                          idx == -1 ? tape
-                                    : Builder2.CreateExtractValue(tape, idx));
-          }
-        }
-      } else {
-        assert(0 && "openmp indirect unhandled");
-      }
-    }
-  }
-
-  void DifferentiableMemCopyFloats(
-      llvm::CallInst &call, llvm::Value *origArg, llvm::Value *dsto,
-      llvm::Value *srco, llvm::Value *len_arg, llvm::IRBuilder<> &Builder2,
-      llvm::ArrayRef<llvm::OperandBundleDef> ReverseDefs) {
-    using namespace llvm;
-
-    size_t size = 1;
-    if (auto ci = dyn_cast<ConstantInt>(len_arg)) {
-      size = ci->getLimitedValue();
-    }
-    auto &DL = gutils->newFunc->getParent()->getDataLayout();
-    auto vd = TR.query(origArg).Data0().ShiftIndices(DL, 0, size, 0);
-    if (!vd.isKnownPastPointer()) {
-      if (looseTypeAnalysis) {
-        if (isa<CastInst>(origArg) &&
-            cast<CastInst>(origArg)->getSrcTy()->isPointerTy() &&
-            cast<CastInst>(origArg)
-                ->getSrcTy()
-                ->getPointerElementType()
-                ->isFPOrFPVectorTy()) {
-          vd = TypeTree(ConcreteType(cast<CastInst>(origArg)
-                                         ->getSrcTy()
-                                         ->getPointerElementType()
-                                         ->getScalarType()))
-                   .Only(0, &call);
-          goto knownF;
-        }
-      }
-      EmitFailure("CannotDeduceType", call.getDebugLoc(), &call,
-                  "failed to deduce type of copy ", call);
-
-      TR.firstPointer(size, origArg, &call, /*errifnotfound*/ true,
-                      /*pointerIntSame*/ true);
-      llvm_unreachable("bad mti");
-    }
-  knownF:;
-    unsigned start = 0;
-    while (1) {
-      unsigned nextStart = size;
-
-      auto dt = vd[{-1}];
-      for (size_t i = start; i < size; ++i) {
-        bool Legal = true;
-        dt.checkedOrIn(vd[{(int)i}], /*PointerIntSame*/ true, Legal);
-        if (!Legal) {
-          nextStart = i;
-          break;
-        }
-      }
-      if (!dt.isKnown()) {
-        TR.dump();
-        llvm::errs() << " vd:" << vd.str() << " start:" << start
-                     << " size: " << size << " dt:" << dt.str() << "\n";
-      }
-      assert(dt.isKnown());
-
-      Value *length = len_arg;
-      if (nextStart != size) {
-        length = ConstantInt::get(len_arg->getType(), nextStart);
-      }
-      if (start != 0)
-        length = Builder2.CreateSub(
-            length, ConstantInt::get(len_arg->getType(), start));
-
-      if (auto secretty = dt.isFloat()) {
-        auto offset = start;
-        if (dsto->getType()->isIntegerTy())
-          dsto = Builder2.CreateIntToPtr(
-              dsto, Type::getInt8PtrTy(dsto->getContext()));
-        unsigned dstaddr =
-            cast<PointerType>(dsto->getType())->getAddressSpace();
-        auto secretpt = PointerType::get(secretty, dstaddr);
-        if (offset != 0) {
-#if LLVM_VERSION_MAJOR > 7
-          dsto = Builder2.CreateConstInBoundsGEP1_64(
-              Type::getInt8Ty(dsto->getContext()), dsto, offset);
-#else
-          dsto = Builder2.CreateConstInBoundsGEP1_64(dsto, offset);
-#endif
-        }
-        if (srco->getType()->isIntegerTy())
-          srco = Builder2.CreateIntToPtr(
-              srco, Type::getInt8PtrTy(dsto->getContext()));
-        unsigned srcaddr =
-            cast<PointerType>(srco->getType())->getAddressSpace();
-        secretpt = PointerType::get(secretty, srcaddr);
-
-        if (offset != 0) {
-#if LLVM_VERSION_MAJOR > 7
-          srco = Builder2.CreateConstInBoundsGEP1_64(
-              Type::getInt8Ty(srco->getContext()), srco, offset);
-#else
-          srco = Builder2.CreateConstInBoundsGEP1_64(srco, offset);
-#endif
-        }
-        Value *args[3] = {
-            Builder2.CreatePointerCast(dsto, secretpt),
-            Builder2.CreatePointerCast(srco, secretpt),
-            Builder2.CreateUDiv(
-                length,
-
-                ConstantInt::get(length->getType(),
-                                 Builder2.GetInsertBlock()
-                                         ->getParent()
-                                         ->getParent()
-                                         ->getDataLayout()
-                                         .getTypeAllocSizeInBits(secretty) /
-                                     8))};
-
-        auto dmemcpy = getOrInsertDifferentialFloatMemcpy(
-            *Builder2.GetInsertBlock()->getParent()->getParent(), secretty,
-            /*dstalign*/ 1, /*srcalign*/ 1, dstaddr, srcaddr,
-            cast<IntegerType>(length->getType())->getBitWidth());
-
-        Builder2.CreateCall(dmemcpy, args, ReverseDefs);
-      }
-
-      if (nextStart == size)
-        break;
-      start = nextStart;
-    }
-  }
-
-  void handleMPI(llvm::CallInst &call, llvm::Function *called,
-                 llvm::StringRef funcName) {
-    using namespace llvm;
-
-    assert(called);
-    assert(gutils->getWidth() == 1);
-
-    IRBuilder<> BuilderZ(gutils->getNewFromOriginal(&call));
-    BuilderZ.setFastMathFlags(getFast());
-
-    // MPI send / recv can only send float/integers
-    if (funcName == "PMPI_Isend" || funcName == "MPI_Isend" ||
-        funcName == "PMPI_Irecv" || funcName == "MPI_Irecv") {
-      if (!gutils->isConstantInstruction(&call)) {
-        if (Mode == DerivativeMode::ReverseModePrimal ||
-            Mode == DerivativeMode::ReverseModeCombined) {
-          assert(!gutils->isConstantValue(call.getOperand(0)));
-          assert(!gutils->isConstantValue(call.getOperand(6)));
-          Value *d_req = gutils->invertPointerM(call.getOperand(6), BuilderZ);
-          if (d_req->getType()->isIntegerTy()) {
-            d_req = BuilderZ.CreateIntToPtr(
-                d_req,
-                PointerType::getUnqual(Type::getInt8PtrTy(call.getContext())));
-          }
-
-          auto i64 = Type::getInt64Ty(call.getContext());
-          auto impi = getMPIHelper(call.getContext());
-
-          Value *impialloc =
-              CreateAllocation(BuilderZ, impi, ConstantInt::get(i64, 1));
-          BuilderZ.SetInsertPoint(gutils->getNewFromOriginal(&call));
-
-          d_req = BuilderZ.CreateBitCast(
-              d_req, PointerType::getUnqual(impialloc->getType()));
-#if LLVM_VERSION_MAJOR > 7
-          Value *d_req_prev = BuilderZ.CreateLoad(impialloc->getType(), d_req);
-#else
-          Value *d_req_prev = BuilderZ.CreateLoad(d_req);
-#endif
-          BuilderZ.CreateStore(
-              BuilderZ.CreatePointerCast(d_req_prev,
-                                         Type::getInt8PtrTy(call.getContext())),
-              getMPIMemberPtr<MPI_Elem::Old>(BuilderZ, impialloc));
-          BuilderZ.CreateStore(impialloc, d_req);
-
-          if (funcName == "MPI_Isend" || funcName == "PMPI_Isend") {
-            Value *tysize =
-                MPI_TYPE_SIZE(gutils->getNewFromOriginal(call.getOperand(2)),
-                              BuilderZ, call.getType());
-
-            auto len_arg = BuilderZ.CreateZExtOrTrunc(
-                gutils->getNewFromOriginal(call.getOperand(1)),
-                Type::getInt64Ty(call.getContext()));
-            len_arg = BuilderZ.CreateMul(
-                len_arg,
-                BuilderZ.CreateZExtOrTrunc(tysize,
-                                           Type::getInt64Ty(call.getContext())),
-                "", true, true);
-
-            Value *firstallocation =
-                CreateAllocation(BuilderZ, Type::getInt8Ty(call.getContext()),
-                                 len_arg, "mpirecv_malloccache");
-            BuilderZ.CreateStore(
-                firstallocation,
-                getMPIMemberPtr<MPI_Elem::Buf>(BuilderZ, impialloc));
-            BuilderZ.SetInsertPoint(gutils->getNewFromOriginal(&call));
-          } else {
-            Value *ibuf = gutils->invertPointerM(call.getOperand(0), BuilderZ);
-            if (ibuf->getType()->isIntegerTy())
-              ibuf = BuilderZ.CreateIntToPtr(
-                  ibuf, Type::getInt8PtrTy(call.getContext()));
-            BuilderZ.CreateStore(
-                ibuf, getMPIMemberPtr<MPI_Elem::Buf>(BuilderZ, impialloc));
-          }
-
-          BuilderZ.CreateStore(
-              BuilderZ.CreateZExtOrTrunc(
-                  gutils->getNewFromOriginal(call.getOperand(1)), i64),
-              getMPIMemberPtr<MPI_Elem::Count>(BuilderZ, impialloc));
-
-          Value *dataType = gutils->getNewFromOriginal(call.getOperand(2));
-          if (dataType->getType()->isIntegerTy())
-            dataType = BuilderZ.CreateIntToPtr(
-                dataType, Type::getInt8PtrTy(dataType->getContext()));
-          BuilderZ.CreateStore(
-              BuilderZ.CreatePointerCast(dataType,
-                                         Type::getInt8PtrTy(call.getContext())),
-              getMPIMemberPtr<MPI_Elem::DataType>(BuilderZ, impialloc));
-
-          BuilderZ.CreateStore(
-              BuilderZ.CreateZExtOrTrunc(
-                  gutils->getNewFromOriginal(call.getOperand(3)), i64),
-              getMPIMemberPtr<MPI_Elem::Src>(BuilderZ, impialloc));
-
-          BuilderZ.CreateStore(
-              BuilderZ.CreateZExtOrTrunc(
-                  gutils->getNewFromOriginal(call.getOperand(4)), i64),
-              getMPIMemberPtr<MPI_Elem::Tag>(BuilderZ, impialloc));
-
-          Value *comm = gutils->getNewFromOriginal(call.getOperand(5));
-          if (comm->getType()->isIntegerTy())
-            comm = BuilderZ.CreateIntToPtr(
-                comm, Type::getInt8PtrTy(dataType->getContext()));
-          BuilderZ.CreateStore(
-              BuilderZ.CreatePointerCast(comm,
-                                         Type::getInt8PtrTy(call.getContext())),
-              getMPIMemberPtr<MPI_Elem::Comm>(BuilderZ, impialloc));
-
-          BuilderZ.CreateStore(
-              ConstantInt::get(
-                  Type::getInt8Ty(impialloc->getContext()),
-                  (funcName == "MPI_Isend" || funcName == "PMPI_Isend")
-                      ? (int)MPI_CallType::ISEND
-                      : (int)MPI_CallType::IRECV),
-              getMPIMemberPtr<MPI_Elem::Call>(BuilderZ, impialloc));
-          // TODO old
-        }
-        if (Mode == DerivativeMode::ReverseModeGradient ||
-            Mode == DerivativeMode::ReverseModeCombined) {
-          IRBuilder<> Builder2(call.getParent());
-          getReverseBuilder(Builder2);
-
-          Type *statusType = nullptr;
-
-          if (Function *recvfn =
-                  called->getParent()->getFunction("PMPI_Wait")) {
-            auto statusArg = recvfn->arg_end();
-            statusArg--;
-            if (auto PT = dyn_cast<PointerType>(statusArg->getType()))
-              statusType = PT->getPointerElementType();
-          }
-          if (Function *recvfn = called->getParent()->getFunction("MPI_Wait")) {
-            auto statusArg = recvfn->arg_end();
-            statusArg--;
-            if (auto PT = dyn_cast<PointerType>(statusArg->getType()))
-              statusType = PT->getPointerElementType();
-          }
-          if (statusType == nullptr) {
-            statusType = ArrayType::get(Type::getInt8Ty(call.getContext()), 24);
-            llvm::errs() << " warning could not automatically determine mpi "
-                            "status type, assuming [24 x i8]\n";
-          }
-          Value *req =
-              lookup(gutils->getNewFromOriginal(call.getOperand(6)), Builder2);
-          Value *d_req = lookup(
-              gutils->invertPointerM(call.getOperand(6), Builder2), Builder2);
-          if (d_req->getType()->isIntegerTy()) {
-            d_req = Builder2.CreateIntToPtr(
-                d_req, Type::getInt8PtrTy(call.getContext()));
-          }
-          Type *helperTy =
-              llvm::PointerType::getUnqual(getMPIHelper(call.getContext()));
-          Value *helper = Builder2.CreatePointerCast(
-              d_req, PointerType::getUnqual(helperTy));
-#if LLVM_VERSION_MAJOR > 7
-          helper = Builder2.CreateLoad(helperTy, helper);
-#else
-          helper = Builder2.CreateLoad(helper);
-#endif
-
-          auto i64 = Type::getInt64Ty(call.getContext());
-
-          Value *firstallocation;
-#if LLVM_VERSION_MAJOR > 7
-          firstallocation = Builder2.CreateLoad(
-              Type::getInt8PtrTy(call.getContext()),
-              getMPIMemberPtr<MPI_Elem::Buf>(Builder2, helper));
-#else
-          firstallocation = Builder2.CreateLoad(
-              getMPIMemberPtr<MPI_Elem::Buf>(Builder2, helper));
-#endif
-          Value *len_arg = nullptr;
-          if (auto C = dyn_cast<Constant>(
-                  gutils->getNewFromOriginal(call.getOperand(1)))) {
-            len_arg = Builder2.CreateZExtOrTrunc(C, i64);
-          } else {
-#if LLVM_VERSION_MAJOR > 7
-            len_arg = Builder2.CreateLoad(
-                i64, getMPIMemberPtr<MPI_Elem::Count>(Builder2, helper));
-#else
-            len_arg = Builder2.CreateLoad(
-                getMPIMemberPtr<MPI_Elem::Count>(Builder2, helper));
-#endif
-          }
-          Value *tysize = nullptr;
-          if (auto C = dyn_cast<Constant>(
-                  gutils->getNewFromOriginal(call.getOperand(2)))) {
-            tysize = C;
-          } else {
-#if LLVM_VERSION_MAJOR > 7
-            tysize = Builder2.CreateLoad(
-                Type::getInt8PtrTy(call.getContext()),
-                getMPIMemberPtr<MPI_Elem::DataType>(Builder2, helper));
-#else
-            tysize = Builder2.CreateLoad(
-                getMPIMemberPtr<MPI_Elem::DataType>(Builder2, helper));
-#endif
-          }
-
-          Value *prev;
-#if LLVM_VERSION_MAJOR > 7
-          prev = Builder2.CreateLoad(
-              Type::getInt8PtrTy(call.getContext()),
-              getMPIMemberPtr<MPI_Elem::Old>(Builder2, helper));
-#else
-          prev = Builder2.CreateLoad(
-              getMPIMemberPtr<MPI_Elem::Old>(Builder2, helper));
-#endif
-          Builder2.CreateStore(
-              prev, Builder2.CreatePointerCast(
-                        d_req, PointerType::getUnqual(prev->getType())));
-
-          assert(shouldFree());
-
-          assert(tysize);
-          tysize = MPI_TYPE_SIZE(tysize, Builder2, call.getType());
-
-          Value *args[] = {/*req*/ req,
-                           /*status*/ IRBuilder<>(gutils->inversionAllocs)
-                               .CreateAlloca(statusType)};
-#if LLVM_VERSION_MAJOR >= 9
-          FunctionCallee waitFunc = nullptr;
-#else
-          Constant *waitFunc = nullptr;
-#endif
-          for (auto name : {"PMPI_Wait", "MPI_Wait"})
-            if (Function *recvfn = called->getParent()->getFunction(name)) {
-              auto statusArg = recvfn->arg_end();
-              statusArg--;
-              if (statusArg->getType()->isIntegerTy())
-                args[1] =
-                    Builder2.CreatePtrToInt(args[1], statusArg->getType());
-              else
-                args[1] = Builder2.CreateBitCast(args[1], statusArg->getType());
-              waitFunc = recvfn;
-              break;
-            }
-          if (!waitFunc) {
-            Type *types[sizeof(args) / sizeof(*args)];
-            for (size_t i = 0; i < sizeof(args) / sizeof(*args); i++)
-              types[i] = args[i]->getType();
-            FunctionType *FT = FunctionType::get(call.getType(), types, false);
-            waitFunc = called->getParent()->getOrInsertFunction("MPI_Wait", FT);
-          }
-          assert(waitFunc);
-
-          // Need to preserve the shadow Request (operand 6 in isend/irecv),
-          // which becomes operand 0 for iwait.
-          auto ReqDefs = gutils->getInvertedBundles(
-              &call,
-              {ValueType::None, ValueType::None, ValueType::None,
-               ValueType::None, ValueType::None, ValueType::None,
-               ValueType::Shadow},
-              Builder2, /*lookup*/ true);
-
-          auto BufferDefs = gutils->getInvertedBundles(
-              &call,
-              {ValueType::Shadow, ValueType::None, ValueType::None,
-               ValueType::None, ValueType::None, ValueType::None,
-               ValueType::None},
-              Builder2, /*lookup*/ true);
-
-          auto fcall = Builder2.CreateCall(waitFunc, args, ReqDefs);
-          fcall->setDebugLoc(gutils->getNewFromOriginal(call.getDebugLoc()));
-#if LLVM_VERSION_MAJOR >= 9
-          if (auto F = dyn_cast<Function>(waitFunc.getCallee()))
-            fcall->setCallingConv(F->getCallingConv());
-#else
-          if (auto F = dyn_cast<Function>(waitFunc))
-            fcall->setCallingConv(F->getCallingConv());
-#endif
-          len_arg = Builder2.CreateMul(
-              len_arg,
-              Builder2.CreateZExtOrTrunc(
-                  tysize, Type::getInt64Ty(Builder2.getContext())),
-              "", true, true);
-          if (funcName == "MPI_Irecv" || funcName == "PMPI_Irecv") {
-            auto val_arg =
-                ConstantInt::get(Type::getInt8Ty(Builder2.getContext()), 0);
-            auto volatile_arg = ConstantInt::getFalse(Builder2.getContext());
-            assert(!gutils->isConstantValue(call.getOperand(0)));
-            auto dbuf = firstallocation;
-#if LLVM_VERSION_MAJOR == 6
-            auto align_arg =
-                ConstantInt::get(Type::getInt32Ty(B.getContext()), 1);
-            Value *nargs[] = {dbuf, val_arg, len_arg, align_arg, volatile_arg};
-#else
-            Value *nargs[] = {dbuf, val_arg, len_arg, volatile_arg};
-#endif
-
-            Type *tys[] = {dbuf->getType(), len_arg->getType()};
-
-            auto memset = cast<CallInst>(Builder2.CreateCall(
-                Intrinsic::getDeclaration(called->getParent(),
-                                          Intrinsic::memset, tys),
-                nargs, BufferDefs));
-            memset->addParamAttr(0, Attribute::NonNull);
-          } else if (funcName == "MPI_Isend" || funcName == "PMPI_Isend") {
-            assert(!gutils->isConstantValue(call.getOperand(0)));
-            Value *shadow = lookup(
-                gutils->invertPointerM(call.getOperand(0), Builder2), Builder2);
-
-            // TODO add operand bundle (unless force inlined?)
-            DifferentiableMemCopyFloats(call, call.getOperand(0),
-                                        firstallocation, shadow, len_arg,
-                                        Builder2, BufferDefs);
-
-            if (shouldFree()) {
-              CreateDealloc(Builder2, firstallocation);
-            }
-          } else
-            assert(0 && "illegal mpi");
-
-          CreateDealloc(Builder2, helper);
-        }
-        if (Mode == DerivativeMode::ForwardMode) {
-          IRBuilder<> Builder2(&call);
-          getForwardBuilder(Builder2);
-
-          assert(!gutils->isConstantValue(call.getOperand(0)));
-          assert(!gutils->isConstantValue(call.getOperand(6)));
-
-          Value *buf = gutils->invertPointerM(call.getOperand(0), Builder2);
-          Value *count = gutils->getNewFromOriginal(call.getOperand(1));
-          Value *datatype = gutils->getNewFromOriginal(call.getOperand(2));
-          Value *source = gutils->getNewFromOriginal(call.getOperand(3));
-          Value *tag = gutils->getNewFromOriginal(call.getOperand(4));
-          Value *comm = gutils->getNewFromOriginal(call.getOperand(5));
-          Value *request = gutils->invertPointerM(call.getOperand(6), Builder2);
-
-          Value *args[] = {
-              /*buf*/ buf,
-              /*count*/ count,
-              /*datatype*/ datatype,
-              /*source*/ source,
-              /*tag*/ tag,
-              /*comm*/ comm,
-              /*request*/ request,
-          };
-
-          auto Defs = gutils->getInvertedBundles(
-              &call,
-              {ValueType::Shadow, ValueType::Primal, ValueType::Primal,
-               ValueType::Primal, ValueType::Primal, ValueType::Primal,
-               ValueType::Shadow},
-              Builder2, /*lookup*/ false);
-
-#if LLVM_VERSION_MAJOR >= 11
-          auto callval = call.getCalledOperand();
-#else
-          auto callval = call.getCalledValue();
-#endif
-
-#if LLVM_VERSION_MAJOR > 7
-          Builder2.CreateCall(call.getFunctionType(), callval, args, Defs);
-#else
-          Builder2.CreateCall(callval, args, Defs);
-#endif
-          return;
-        }
-      }
-      if (Mode == DerivativeMode::ReverseModeGradient)
-        eraseIfUnused(call, /*erase*/ true, /*check*/ false);
-      return;
-    }
-
-    if (funcName == "MPI_Wait" || funcName == "PMPI_Wait") {
-      Value *d_reqp = nullptr;
-      auto impi = getMPIHelper(call.getContext());
-      if (Mode == DerivativeMode::ReverseModePrimal ||
-          Mode == DerivativeMode::ReverseModeCombined) {
-        Value *req = gutils->getNewFromOriginal(call.getOperand(0));
-        Value *d_req = gutils->invertPointerM(call.getOperand(0), BuilderZ);
-
-        if (req->getType()->isIntegerTy()) {
-          req = BuilderZ.CreateIntToPtr(
-              req,
-              PointerType::getUnqual(Type::getInt8PtrTy(call.getContext())));
-        }
-
-        Value *isNull = nullptr;
-        if (auto GV = gutils->newFunc->getParent()->getNamedValue(
-                "ompi_request_null")) {
-          Value *reql = BuilderZ.CreatePointerCast(
-              req, PointerType::getUnqual(GV->getType()));
-#if LLVM_VERSION_MAJOR > 7
-          reql = BuilderZ.CreateLoad(GV->getType(), reql);
-#else
-          reql = BuilderZ.CreateLoad(reql);
-#endif
-          isNull = BuilderZ.CreateICmpEQ(reql, GV);
-        }
-
-        if (d_req->getType()->isIntegerTy()) {
-          d_req = BuilderZ.CreateIntToPtr(
-              d_req,
-              PointerType::getUnqual(Type::getInt8PtrTy(call.getContext())));
-        }
-
-#if LLVM_VERSION_MAJOR > 7
-        d_reqp = BuilderZ.CreateLoad(
-            PointerType::getUnqual(impi),
-            BuilderZ.CreatePointerCast(
-                d_req, PointerType::getUnqual(PointerType::getUnqual(impi))));
-#else
-        d_reqp = BuilderZ.CreateLoad(BuilderZ.CreatePointerCast(
-            d_req, PointerType::getUnqual(PointerType::getUnqual(impi))));
-#endif
-        if (isNull)
-          d_reqp =
-              CreateSelect(BuilderZ, isNull,
-                           Constant::getNullValue(d_reqp->getType()), d_reqp);
-        if (auto I = dyn_cast<Instruction>(d_reqp))
-          gutils->TapesToPreventRecomputation.insert(I);
-        d_reqp = gutils->cacheForReverse(BuilderZ, d_reqp,
-                                         getIndex(&call, CacheType::Tape));
-      }
-      if (Mode == DerivativeMode::ReverseModeGradient ||
-          Mode == DerivativeMode::ReverseModeCombined) {
-        IRBuilder<> Builder2(call.getParent());
-        getReverseBuilder(Builder2);
-
-        assert(!gutils->isConstantValue(call.getOperand(0)));
-        Value *req =
-            lookup(gutils->getNewFromOriginal(call.getOperand(0)), Builder2);
-
-        if (Mode != DerivativeMode::ReverseModeCombined) {
-          d_reqp = BuilderZ.CreatePHI(PointerType::getUnqual(impi), 0);
-          d_reqp = gutils->cacheForReverse(BuilderZ, d_reqp,
-                                           getIndex(&call, CacheType::Tape));
-        } else
-          assert(d_reqp);
-        d_reqp = lookup(d_reqp, Builder2);
-
-        Value *isNull = Builder2.CreateICmpEQ(
-            d_reqp, Constant::getNullValue(d_reqp->getType()));
-
-        BasicBlock *currentBlock = Builder2.GetInsertBlock();
-        BasicBlock *nonnullBlock = gutils->addReverseBlock(
-            currentBlock, currentBlock->getName() + "_nonnull");
-        BasicBlock *endBlock = gutils->addReverseBlock(
-            nonnullBlock, currentBlock->getName() + "_end",
-            /*fork*/ true, /*push*/ false);
-
-        Builder2.CreateCondBr(isNull, endBlock, nonnullBlock);
-        Builder2.SetInsertPoint(nonnullBlock);
-
-#if LLVM_VERSION_MAJOR > 7
-        Value *cache = Builder2.CreateLoad(
-            d_reqp->getType()->getPointerElementType(), d_reqp);
-#else
-        Value *cache = Builder2.CreateLoad(d_reqp);
-#endif
-
-        Value *args[] = {
-            getMPIMemberPtr<MPI_Elem::Buf, false>(Builder2, cache),
-            getMPIMemberPtr<MPI_Elem::Count, false>(Builder2, cache),
-            getMPIMemberPtr<MPI_Elem::DataType, false>(Builder2, cache),
-            getMPIMemberPtr<MPI_Elem::Src, false>(Builder2, cache),
-            getMPIMemberPtr<MPI_Elem::Tag, false>(Builder2, cache),
-            getMPIMemberPtr<MPI_Elem::Comm, false>(Builder2, cache),
-            getMPIMemberPtr<MPI_Elem::Call, false>(Builder2, cache),
-            req};
-        Type *types[sizeof(args) / sizeof(*args) - 1];
-        for (size_t i = 0; i < sizeof(args) / sizeof(*args) - 1; i++)
-          types[i] = args[i]->getType();
-        Function *dwait = getOrInsertDifferentialMPI_Wait(
-            *called->getParent(), types, call.getOperand(0)->getType());
-
-        // Need to preserve the shadow Request (operand 0 in wait).
-        // However, this doesn't end up preserving
-        // the underlying buffers for the adjoint. To rememdy, force inline.
-        auto cal =
-            Builder2.CreateCall(dwait, args,
-                                gutils->getInvertedBundles(
-                                    &call, {ValueType::Shadow, ValueType::None},
-                                    Builder2, /*lookup*/ true));
-        cal->setCallingConv(dwait->getCallingConv());
-        cal->setDebugLoc(gutils->getNewFromOriginal(call.getDebugLoc()));
-#if LLVM_VERSION_MAJOR >= 14
-        cal->addFnAttr(Attribute::AlwaysInline);
-#else
-        cal->addAttribute(AttributeList::FunctionIndex,
-                          Attribute::AlwaysInline);
-#endif
-        Builder2.CreateBr(endBlock);
-        {
-          auto found = gutils->reverseBlockToPrimal.find(endBlock);
-          assert(found != gutils->reverseBlockToPrimal.end());
-          SmallVector<BasicBlock *, 4> &vec =
-              gutils->reverseBlocks[found->second];
-          assert(vec.size());
-          vec.push_back(endBlock);
-        }
-        Builder2.SetInsertPoint(endBlock);
-      } else if (Mode == DerivativeMode::ForwardMode) {
-        IRBuilder<> Builder2(&call);
-        getForwardBuilder(Builder2);
-
-        assert(!gutils->isConstantValue(call.getOperand(0)));
-
-        Value *request =
-            gutils->invertPointerM(call.getArgOperand(0), Builder2);
-        Value *status = gutils->invertPointerM(call.getArgOperand(1), Builder2);
-
-        if (request->getType()->isIntegerTy()) {
-          request = Builder2.CreateIntToPtr(
-              request,
-              PointerType::getUnqual(Type::getInt8PtrTy(call.getContext())));
-        }
-
-        Value *args[] = {/*request*/ request,
-                         /*status*/ status};
-
-        auto Defs = gutils->getInvertedBundles(
-            &call, {ValueType::Shadow, ValueType::Shadow}, Builder2,
-            /*lookup*/ false);
-
-#if LLVM_VERSION_MAJOR >= 11
-        auto callval = call.getCalledOperand();
-#else
-        auto callval = call.getCalledValue();
-#endif
-
-#if LLVM_VERSION_MAJOR > 7
-        Builder2.CreateCall(call.getFunctionType(), callval, args, Defs);
-#else
-        Builder2.CreateCall(callval, args, Defs);
-#endif
-        return;
-      }
-      if (Mode == DerivativeMode::ReverseModeGradient)
-        eraseIfUnused(call, /*erase*/ true, /*check*/ false);
-      return;
-    }
-
-    if (funcName == "MPI_Waitall" || funcName == "PMPI_Waitall") {
-      Value *d_reqp = nullptr;
-      auto impi = getMPIHelper(call.getContext());
-      if (Mode == DerivativeMode::ReverseModePrimal ||
-          Mode == DerivativeMode::ReverseModeCombined) {
-        Value *count = gutils->getNewFromOriginal(call.getOperand(0));
-        Value *req = gutils->getNewFromOriginal(call.getOperand(1));
-        Value *d_req = gutils->invertPointerM(call.getOperand(1), BuilderZ);
-
-        if (req->getType()->isIntegerTy()) {
-          req = BuilderZ.CreateIntToPtr(
-              req,
-              PointerType::getUnqual(Type::getInt8PtrTy(call.getContext())));
-        }
-
-        if (d_req->getType()->isIntegerTy()) {
-          d_req = BuilderZ.CreateIntToPtr(
-              d_req,
-              PointerType::getUnqual(Type::getInt8PtrTy(call.getContext())));
-        }
-
-        Function *dsave = getOrInsertDifferentialWaitallSave(
-            *gutils->oldFunc->getParent(),
-            {count->getType(), req->getType(), d_req->getType()},
-            PointerType::getUnqual(impi));
-
-        d_reqp = BuilderZ.CreateCall(dsave, {count, req, d_req});
-        cast<CallInst>(d_reqp)->setCallingConv(dsave->getCallingConv());
-        cast<CallInst>(d_reqp)->setDebugLoc(
-            gutils->getNewFromOriginal(call.getDebugLoc()));
-        d_reqp = gutils->cacheForReverse(BuilderZ, d_reqp,
-                                         getIndex(&call, CacheType::Tape));
-      }
-      if (Mode == DerivativeMode::ReverseModeGradient ||
-          Mode == DerivativeMode::ReverseModeCombined) {
-        IRBuilder<> Builder2(call.getParent());
-        getReverseBuilder(Builder2);
-
-        assert(!gutils->isConstantValue(call.getOperand(1)));
-        Value *count =
-            lookup(gutils->getNewFromOriginal(call.getOperand(0)), Builder2);
-        Value *req_orig =
-            lookup(gutils->getNewFromOriginal(call.getOperand(1)), Builder2);
-
-        if (Mode != DerivativeMode::ReverseModeCombined) {
-          d_reqp = BuilderZ.CreatePHI(
-              PointerType::getUnqual(PointerType::getUnqual(impi)), 0);
-          d_reqp = gutils->cacheForReverse(BuilderZ, d_reqp,
-                                           getIndex(&call, CacheType::Tape));
-        }
-
-        d_reqp = lookup(d_reqp, Builder2);
-
-        BasicBlock *currentBlock = Builder2.GetInsertBlock();
-        BasicBlock *loopBlock = gutils->addReverseBlock(
-            currentBlock, currentBlock->getName() + "_loop");
-        BasicBlock *nonnullBlock = gutils->addReverseBlock(
-            loopBlock, currentBlock->getName() + "_nonnull");
-        BasicBlock *eloopBlock = gutils->addReverseBlock(
-            nonnullBlock, currentBlock->getName() + "_eloop");
-        BasicBlock *endBlock = gutils->addReverseBlock(
-            eloopBlock, currentBlock->getName() + "_end",
-            /*fork*/ true, /*push*/ false);
-
-        Builder2.CreateCondBr(
-            Builder2.CreateICmpNE(count,
-                                  ConstantInt::get(count->getType(), 0, false)),
-            loopBlock, endBlock);
-
-        Builder2.SetInsertPoint(loopBlock);
-        auto idx = Builder2.CreatePHI(count->getType(), 2);
-        idx->addIncoming(ConstantInt::get(count->getType(), 0, false),
-                         currentBlock);
-        Value *inc = Builder2.CreateAdd(
-            idx, ConstantInt::get(count->getType(), 1, false), "", true, true);
-        idx->addIncoming(inc, eloopBlock);
-
-        Value *idxs[] = {idx};
-#if LLVM_VERSION_MAJOR > 7
-        Value *req = Builder2.CreateInBoundsGEP(
-            req_orig->getType()->getPointerElementType(), req_orig, idxs);
-        Value *d_req = Builder2.CreateInBoundsGEP(
-            d_reqp->getType()->getPointerElementType(), d_reqp, idxs);
-#else
-        Value *req = Builder2.CreateInBoundsGEP(req_orig, idxs);
-        Value *d_req = Builder2.CreateInBoundsGEP(d_reqp, idxs);
-#endif
-
-#if LLVM_VERSION_MAJOR > 7
-        d_req = Builder2.CreateLoad(
-            PointerType::getUnqual(impi),
-            Builder2.CreatePointerCast(
-                d_req, PointerType::getUnqual(PointerType::getUnqual(impi))));
-#else
-        d_req = Builder2.CreateLoad(Builder2.CreatePointerCast(
-            d_req, PointerType::getUnqual(PointerType::getUnqual(impi))));
-#endif
-
-        Value *isNull = Builder2.CreateICmpEQ(
-            d_req, Constant::getNullValue(d_req->getType()));
-
-        Builder2.CreateCondBr(isNull, eloopBlock, nonnullBlock);
-        Builder2.SetInsertPoint(nonnullBlock);
-
-#if LLVM_VERSION_MAJOR > 7
-        Value *cache = Builder2.CreateLoad(
-            d_req->getType()->getPointerElementType(), d_req);
-#else
-        Value *cache = Builder2.CreateLoad(d_req);
-#endif
-
-        Value *args[] = {
-            getMPIMemberPtr<MPI_Elem::Buf, false>(Builder2, cache),
-            getMPIMemberPtr<MPI_Elem::Count, false>(Builder2, cache),
-            getMPIMemberPtr<MPI_Elem::DataType, false>(Builder2, cache),
-            getMPIMemberPtr<MPI_Elem::Src, false>(Builder2, cache),
-            getMPIMemberPtr<MPI_Elem::Tag, false>(Builder2, cache),
-            getMPIMemberPtr<MPI_Elem::Comm, false>(Builder2, cache),
-            getMPIMemberPtr<MPI_Elem::Call, false>(Builder2, cache),
-            req};
-        Type *types[sizeof(args) / sizeof(*args) - 1];
-        for (size_t i = 0; i < sizeof(args) / sizeof(*args) - 1; i++)
-          types[i] = args[i]->getType();
-        Function *dwait = getOrInsertDifferentialMPI_Wait(
-            *called->getParent(), types, req->getType());
-        // Need to preserve the shadow Request (operand 6 in isend/irecv), which
-        // becomes operand 0 for iwait. However, this doesn't end up preserving
-        // the underlying buffers for the adjoint. To remedy, force inline the
-        // function.
-        auto cal = Builder2.CreateCall(
-            dwait, args,
-            gutils->getInvertedBundles(&call,
-                                       {ValueType::None, ValueType::None,
-                                        ValueType::None, ValueType::None,
-                                        ValueType::None, ValueType::None,
-                                        ValueType::Shadow},
-                                       Builder2, /*lookup*/ true));
-        cal->setCallingConv(dwait->getCallingConv());
-        cal->setDebugLoc(gutils->getNewFromOriginal(call.getDebugLoc()));
-#if LLVM_VERSION_MAJOR >= 14
-        cal->addFnAttr(Attribute::AlwaysInline);
-#else
-        cal->addAttribute(AttributeList::FunctionIndex,
-                          Attribute::AlwaysInline);
-#endif
-        Builder2.CreateBr(eloopBlock);
-
-        Builder2.SetInsertPoint(eloopBlock);
-        Builder2.CreateCondBr(Builder2.CreateICmpEQ(inc, count), endBlock,
-                              loopBlock);
-        {
-          auto found = gutils->reverseBlockToPrimal.find(endBlock);
-          assert(found != gutils->reverseBlockToPrimal.end());
-          SmallVector<BasicBlock *, 4> &vec =
-              gutils->reverseBlocks[found->second];
-          assert(vec.size());
-          vec.push_back(endBlock);
-        }
-        Builder2.SetInsertPoint(endBlock);
-        if (shouldFree()) {
-          CreateDealloc(Builder2, d_reqp);
-        }
-      } else if (Mode == DerivativeMode::ForwardMode) {
-        IRBuilder<> Builder2(&call);
-
-        assert(!gutils->isConstantValue(call.getOperand(1)));
-
-        Value *count = gutils->getNewFromOriginal(call.getOperand(0));
-        Value *array_of_requests = gutils->invertPointerM(
-            gutils->getNewFromOriginal(call.getOperand(1)), Builder2);
-        if (array_of_requests->getType()->isIntegerTy()) {
-          array_of_requests = Builder2.CreateIntToPtr(
-              array_of_requests,
-              PointerType::getUnqual(Type::getInt8PtrTy(call.getContext())));
-        }
-
-        Value *args[] = {
-            /*count*/ count,
-            /*array_of_requests*/ array_of_requests,
-        };
-
-        auto Defs = gutils->getInvertedBundles(
-            &call,
-            {ValueType::None, ValueType::None, ValueType::None, ValueType::None,
-             ValueType::None, ValueType::None, ValueType::Shadow},
-            Builder2, /*lookup*/ true);
-
-#if LLVM_VERSION_MAJOR >= 11
-        auto callval = call.getCalledOperand();
-#else
-        auto callval = call.getCalledValue();
-#endif
-
-#if LLVM_VERSION_MAJOR > 7
-        Builder2.CreateCall(call.getFunctionType(), callval, args, Defs);
-#else
-        Builder2.CreateCall(callval, args, Defs);
-#endif
-        return;
-      }
-      if (Mode == DerivativeMode::ReverseModeGradient)
-        eraseIfUnused(call, /*erase*/ true, /*check*/ false);
-      return;
-    }
-
-    if (funcName == "MPI_Send" || funcName == "MPI_Ssend" ||
-        funcName == "PMPI_Send" || funcName == "PMPI_Ssend") {
-      if (Mode == DerivativeMode::ReverseModeGradient ||
-          Mode == DerivativeMode::ReverseModeCombined ||
-          Mode == DerivativeMode::ForwardMode) {
-        bool forwardMode = Mode == DerivativeMode::ForwardMode;
-
-        IRBuilder<> Builder2 =
-            forwardMode ? IRBuilder<>(&call) : IRBuilder<>(call.getParent());
-        if (forwardMode) {
-          getForwardBuilder(Builder2);
-        } else {
-          getReverseBuilder(Builder2);
-        }
-
-        Value *shadow = gutils->invertPointerM(call.getOperand(0), Builder2);
-        if (!forwardMode)
-          shadow = lookup(shadow, Builder2);
-        if (shadow->getType()->isIntegerTy())
-          shadow = Builder2.CreateIntToPtr(
-              shadow, Type::getInt8PtrTy(call.getContext()));
-
-        Type *statusType = nullptr;
-#if LLVM_VERSION_MAJOR >= 15
-        if (called->getContext().supportsTypedPointers()) {
-#endif
-          if (Function *recvfn = called->getParent()->getFunction("MPI_Recv")) {
-            auto statusArg = recvfn->arg_end();
-            statusArg--;
-            if (auto PT = dyn_cast<PointerType>(statusArg->getType()))
-              statusType = PT->getPointerElementType();
-          } else if (Function *recvfn =
-                         called->getParent()->getFunction("PMPI_Recv")) {
-            auto statusArg = recvfn->arg_end();
-            statusArg--;
-            if (auto PT = dyn_cast<PointerType>(statusArg->getType()))
-              statusType = PT->getPointerElementType();
-          }
-#if LLVM_VERSION_MAJOR >= 15
-        }
-#endif
-        if (statusType == nullptr) {
-          statusType = ArrayType::get(Type::getInt8Ty(call.getContext()), 24);
-          llvm::errs() << " warning could not automatically determine mpi "
-                          "status type, assuming [24 x i8]\n";
-        }
-
-        Value *count = gutils->getNewFromOriginal(call.getOperand(1));
-        if (!forwardMode)
-          count = lookup(count, Builder2);
-
-        Value *datatype = gutils->getNewFromOriginal(call.getOperand(2));
-        if (!forwardMode)
-          datatype = lookup(datatype, Builder2);
-
-        Value *src = gutils->getNewFromOriginal(call.getOperand(3));
-        if (!forwardMode)
-          src = lookup(src, Builder2);
-
-        Value *tag = gutils->getNewFromOriginal(call.getOperand(4));
-        if (!forwardMode)
-          tag = lookup(tag, Builder2);
-
-        Value *comm = gutils->getNewFromOriginal(call.getOperand(5));
-        if (!forwardMode)
-          comm = lookup(comm, Builder2);
-
-        if (forwardMode) {
-          Value *args[] = {
-              /*buf*/ shadow,
-              /*count*/ count,
-              /*datatype*/ datatype,
-              /*dest*/ src,
-              /*tag*/ tag,
-              /*comm*/ comm,
-          };
-
-          auto Defs = gutils->getInvertedBundles(
-              &call,
-              {ValueType::Shadow, ValueType::Primal, ValueType::Primal,
-               ValueType::Primal, ValueType::Primal, ValueType::Primal},
-              Builder2, /*lookup*/ false);
-
-#if LLVM_VERSION_MAJOR >= 11
-          auto callval = call.getCalledOperand();
-#else
-          auto callval = call.getCalledValue();
-#endif
-
-#if LLVM_VERSION_MAJOR > 7
-          Builder2.CreateCall(call.getFunctionType(), callval, args, Defs);
-#else
-          Builder2.CreateCall(callval, args, Defs);
-#endif
-          return;
-        }
-
-        Value *args[] = {
-            /*buf*/ NULL,
-            /*count*/ count,
-            /*datatype*/ datatype,
-            /*src*/ src,
-            /*tag*/ tag,
-            /*comm*/ comm,
-            /*status*/
-            IRBuilder<>(gutils->inversionAllocs).CreateAlloca(statusType)};
-
-        Value *tysize = MPI_TYPE_SIZE(datatype, Builder2, call.getType());
-
-        auto len_arg = Builder2.CreateZExtOrTrunc(
-            args[1], Type::getInt64Ty(call.getContext()));
-        len_arg =
-            Builder2.CreateMul(len_arg,
-                               Builder2.CreateZExtOrTrunc(
-                                   tysize, Type::getInt64Ty(call.getContext())),
-                               "", true, true);
-
-        Value *firstallocation =
-            CreateAllocation(Builder2, Type::getInt8Ty(call.getContext()),
-                             len_arg, "mpirecv_malloccache");
-        args[0] = firstallocation;
-
-        Type *types[sizeof(args) / sizeof(*args)];
-        for (size_t i = 0; i < sizeof(args) / sizeof(*args); i++)
-          types[i] = args[i]->getType();
-        FunctionType *FT = FunctionType::get(call.getType(), types, false);
-
-        Builder2.SetInsertPoint(Builder2.GetInsertBlock());
-
-        auto BufferDefs = gutils->getInvertedBundles(
-            &call,
-            {ValueType::Shadow, ValueType::None, ValueType::None,
-             ValueType::None, ValueType::None, ValueType::None,
-             ValueType::None},
-            Builder2, /*lookup*/ true);
-
-        auto fcall = Builder2.CreateCall(
-            called->getParent()->getOrInsertFunction("MPI_Recv", FT), args);
-        fcall->setCallingConv(call.getCallingConv());
-
-        DifferentiableMemCopyFloats(call, call.getOperand(0), firstallocation,
-                                    shadow, len_arg, Builder2, BufferDefs);
-
-        if (shouldFree()) {
-          CreateDealloc(Builder2, firstallocation);
-        }
-      }
-      if (Mode == DerivativeMode::ReverseModeGradient)
-        eraseIfUnused(call, /*erase*/ true, /*check*/ false);
-      return;
-    }
-
-    if (funcName == "MPI_Recv" || funcName == "PMPI_Recv") {
-      if (Mode == DerivativeMode::ReverseModeGradient ||
-          Mode == DerivativeMode::ReverseModeCombined) {
-        bool forwardMode = Mode == DerivativeMode::ForwardMode;
-
-        IRBuilder<> Builder2 =
-            forwardMode ? IRBuilder<>(&call) : IRBuilder<>(call.getParent());
-        if (forwardMode) {
-          getForwardBuilder(Builder2);
-        } else {
-          getReverseBuilder(Builder2);
-        }
-
-        Value *shadow = gutils->invertPointerM(call.getOperand(0), Builder2);
-        if (!forwardMode)
-          shadow = lookup(shadow, Builder2);
-        if (shadow->getType()->isIntegerTy())
-          shadow = Builder2.CreateIntToPtr(
-              shadow, Type::getInt8PtrTy(call.getContext()));
-
-        Value *count = gutils->getNewFromOriginal(call.getOperand(1));
-        if (!forwardMode)
-          count = lookup(count, Builder2);
-
-        Value *datatype = gutils->getNewFromOriginal(call.getOperand(2));
-        if (!forwardMode)
-          datatype = lookup(datatype, Builder2);
-
-        Value *source = gutils->getNewFromOriginal(call.getOperand(3));
-        if (!forwardMode)
-          source = lookup(source, Builder2);
-
-        Value *tag = gutils->getNewFromOriginal(call.getOperand(4));
-        if (!forwardMode)
-          tag = lookup(tag, Builder2);
-
-        Value *comm = gutils->getNewFromOriginal(call.getOperand(5));
-        if (!forwardMode)
-          comm = lookup(comm, Builder2);
-
-        Value *args[] = {
-            shadow, count, datatype, source, tag, comm,
-        };
-
-        auto Defs = gutils->getInvertedBundles(
-            &call,
-            {ValueType::Shadow, ValueType::Primal, ValueType::Primal,
-             ValueType::Primal, ValueType::Primal, ValueType::Primal,
-             ValueType::None},
-            Builder2, /*lookup*/ !forwardMode);
-
-        if (forwardMode) {
-#if LLVM_VERSION_MAJOR >= 11
-          auto callval = call.getCalledOperand();
-#else
-          auto callval = call.getCalledValue();
-#endif
-
-#if LLVM_VERSION_MAJOR > 7
-          Builder2.CreateCall(call.getFunctionType(), callval, args, Defs);
-#else
-          Builder2.CreateCall(callval, args, Defs);
-#endif
-          return;
-        }
-
-        Type *types[sizeof(args) / sizeof(*args)];
-        for (size_t i = 0; i < sizeof(args) / sizeof(*args); i++)
-          types[i] = args[i]->getType();
-        FunctionType *FT = FunctionType::get(call.getType(), types, false);
-
-        auto fcall = Builder2.CreateCall(
-            called->getParent()->getOrInsertFunction("MPI_Send", FT), args,
-            Defs);
-        fcall->setCallingConv(call.getCallingConv());
-
-        auto dst_arg = Builder2.CreateBitCast(
-            args[0], Type::getInt8PtrTy(call.getContext()));
-        auto val_arg = ConstantInt::get(Type::getInt8Ty(call.getContext()), 0);
-        auto len_arg = Builder2.CreateZExtOrTrunc(
-            args[1], Type::getInt64Ty(call.getContext()));
-        auto tysize = MPI_TYPE_SIZE(datatype, Builder2, call.getType());
-        len_arg =
-            Builder2.CreateMul(len_arg,
-                               Builder2.CreateZExtOrTrunc(
-                                   tysize, Type::getInt64Ty(call.getContext())),
-                               "", true, true);
-        auto volatile_arg = ConstantInt::getFalse(call.getContext());
-
-#if LLVM_VERSION_MAJOR == 6
-        auto align_arg =
-            ConstantInt::get(Type::getInt32Ty(call.getContext()), 1);
-        Value *nargs[] = {dst_arg, val_arg, len_arg, align_arg, volatile_arg};
-#else
-        Value *nargs[] = {dst_arg, val_arg, len_arg, volatile_arg};
-#endif
-
-        Type *tys[] = {dst_arg->getType(), len_arg->getType()};
-
-        auto MemsetDefs = gutils->getInvertedBundles(
-            &call,
-            {ValueType::Shadow, ValueType::None, ValueType::None,
-             ValueType::None, ValueType::None, ValueType::None,
-             ValueType::None},
-            Builder2, /*lookup*/ true);
-        auto memset = cast<CallInst>(Builder2.CreateCall(
-            Intrinsic::getDeclaration(gutils->newFunc->getParent(),
-                                      Intrinsic::memset, tys),
-            nargs));
-        memset->addParamAttr(0, Attribute::NonNull);
-      }
-      if (Mode == DerivativeMode::ReverseModeGradient)
-        eraseIfUnused(call, /*erase*/ true, /*check*/ false);
-      return;
-    }
-
-    // int MPI_Bcast( void *buffer, int count, MPI_Datatype datatype, int root,
-    //           MPI_Comm comm )
-    // 1. if root, malloc intermediate buffer
-    // 2. reduce sum diff(buffer) into intermediate
-    // 3. if root, set shadow(buffer) = intermediate [memcpy] then free
-    // 3-e. else, set shadow(buffer) = 0 [memset]
-    if (funcName == "MPI_Bcast") {
-      if (Mode == DerivativeMode::ReverseModeGradient ||
-          Mode == DerivativeMode::ReverseModeCombined ||
-          Mode == DerivativeMode::ForwardMode) {
-        bool forwardMode = Mode == DerivativeMode::ForwardMode;
-
-        IRBuilder<> Builder2 =
-            forwardMode ? IRBuilder<>(&call) : IRBuilder<>(call.getParent());
-        if (forwardMode) {
-          getForwardBuilder(Builder2);
-        } else {
-          getReverseBuilder(Builder2);
-        }
-
-        Value *shadow = gutils->invertPointerM(call.getOperand(0), Builder2);
-        if (!forwardMode)
-          shadow = lookup(shadow, Builder2);
-        if (shadow->getType()->isIntegerTy())
-          shadow = Builder2.CreateIntToPtr(
-              shadow, Type::getInt8PtrTy(call.getContext()));
-
-        ConcreteType CT = TR.firstPointer(1, call.getOperand(0), &call);
-        Type *MPI_OP_Ptr_type =
-            PointerType::getUnqual(Type::getInt8PtrTy(call.getContext()));
-
-        Value *count = gutils->getNewFromOriginal(call.getOperand(1));
-        if (!forwardMode)
-          count = lookup(count, Builder2);
-        Value *datatype = gutils->getNewFromOriginal(call.getOperand(2));
-        if (!forwardMode)
-          datatype = lookup(datatype, Builder2);
-        Value *root = gutils->getNewFromOriginal(call.getOperand(3));
-        if (!forwardMode)
-          root = lookup(root, Builder2);
-
-        Value *comm = gutils->getNewFromOriginal(call.getOperand(4));
-        if (!forwardMode)
-          comm = lookup(comm, Builder2);
-
-        if (forwardMode) {
-          Value *args[] = {
-              /*buffer*/ shadow,
-              /*count*/ count,
-              /*datatype*/ datatype,
-              /*root*/ root,
-              /*comm*/ comm,
-          };
-
-          auto Defs = gutils->getInvertedBundles(
-              &call,
-              {ValueType::Shadow, ValueType::Primal, ValueType::Primal,
-               ValueType::Primal, ValueType::Primal},
-              Builder2, /*lookup*/ false);
-
-#if LLVM_VERSION_MAJOR >= 11
-          auto callval = call.getCalledOperand();
-#else
-          auto callval = call.getCalledValue();
-#endif
-
-#if LLVM_VERSION_MAJOR > 7
-          Builder2.CreateCall(call.getFunctionType(), callval, args, Defs);
-#else
-          Builder2.CreateCall(callval, args, Defs);
-#endif
-          return;
-        }
-
-        Value *rank = MPI_COMM_RANK(comm, Builder2, root->getType());
-        Value *tysize = MPI_TYPE_SIZE(datatype, Builder2, call.getType());
-
-        auto len_arg = Builder2.CreateZExtOrTrunc(
-            count, Type::getInt64Ty(call.getContext()));
-        len_arg =
-            Builder2.CreateMul(len_arg,
-                               Builder2.CreateZExtOrTrunc(
-                                   tysize, Type::getInt64Ty(call.getContext())),
-                               "", true, true);
-
-        // 1. if root, malloc intermediate buffer, else undef
-        PHINode *buf;
-
-        {
-          BasicBlock *currentBlock = Builder2.GetInsertBlock();
-          BasicBlock *rootBlock = gutils->addReverseBlock(
-              currentBlock, currentBlock->getName() + "_root", gutils->newFunc);
-          BasicBlock *mergeBlock = gutils->addReverseBlock(
-              rootBlock, currentBlock->getName() + "_post", gutils->newFunc);
-
-          Builder2.CreateCondBr(Builder2.CreateICmpEQ(rank, root), rootBlock,
-                                mergeBlock);
-
-          Builder2.SetInsertPoint(rootBlock);
-
-          Value *rootbuf =
-              CreateAllocation(Builder2, Type::getInt8Ty(call.getContext()),
-                               len_arg, "mpireduce_malloccache");
-          Builder2.CreateBr(mergeBlock);
-
-          Builder2.SetInsertPoint(mergeBlock);
-
-          buf = Builder2.CreatePHI(rootbuf->getType(), 2);
-          buf->addIncoming(rootbuf, rootBlock);
-          buf->addIncoming(UndefValue::get(buf->getType()), currentBlock);
-        }
-
-        // Need to preserve the shadow buffer.
-        auto BufferDefs = gutils->getInvertedBundles(
-            &call,
-            {ValueType::Shadow, ValueType::Primal, ValueType::Primal,
-             ValueType::Primal, ValueType::Primal},
-            Builder2, /*lookup*/ true);
-
-        // 2. reduce sum diff(buffer) into intermediate
-        {
-          // int MPI_Reduce(const void *sendbuf, void *recvbuf, int count,
-          // MPI_Datatype datatype,
-          //     MPI_Op op, int root, MPI_Comm comm)
-          Value *args[] = {
-              /*sendbuf*/ shadow,
-              /*recvbuf*/ buf,
-              /*count*/ count,
-              /*datatype*/ datatype,
-              /*op (MPI_SUM)*/
-              getOrInsertOpFloatSum(*gutils->newFunc->getParent(),
-                                    MPI_OP_Ptr_type, CT, root->getType(),
-                                    Builder2),
-              /*int root*/ root,
-              /*comm*/ comm,
-          };
-          Type *types[sizeof(args) / sizeof(*args)];
-          for (size_t i = 0; i < sizeof(args) / sizeof(*args); i++)
-            types[i] = args[i]->getType();
-
-          FunctionType *FT = FunctionType::get(call.getType(), types, false);
-
-          Builder2.CreateCall(
-              called->getParent()->getOrInsertFunction("MPI_Reduce", FT), args,
-              BufferDefs);
-        }
-
-        // 3. if root, set shadow(buffer) = intermediate [memcpy]
-        BasicBlock *currentBlock = Builder2.GetInsertBlock();
-        BasicBlock *rootBlock = gutils->addReverseBlock(
-            currentBlock, currentBlock->getName() + "_root", gutils->newFunc);
-        BasicBlock *nonrootBlock = gutils->addReverseBlock(
-            rootBlock, currentBlock->getName() + "_nonroot", gutils->newFunc);
-        BasicBlock *mergeBlock = gutils->addReverseBlock(
-            nonrootBlock, currentBlock->getName() + "_post", gutils->newFunc);
-
-        Builder2.CreateCondBr(Builder2.CreateICmpEQ(rank, root), rootBlock,
-                              nonrootBlock);
-
-        Builder2.SetInsertPoint(rootBlock);
-
-        {
-          auto volatile_arg = ConstantInt::getFalse(call.getContext());
-          Value *nargs[] = {shadow, buf, len_arg, volatile_arg};
-
-          Type *tys[] = {shadow->getType(), buf->getType(), len_arg->getType()};
-
-          auto memcpyF = Intrinsic::getDeclaration(gutils->newFunc->getParent(),
-                                                   Intrinsic::memcpy, tys);
-
-          auto mem =
-              cast<CallInst>(Builder2.CreateCall(memcpyF, nargs, BufferDefs));
-          mem->setCallingConv(memcpyF->getCallingConv());
-
-          // Free up the memory of the buffer
-          if (shouldFree()) {
-            CreateDealloc(Builder2, buf);
-          }
-        }
-
-        Builder2.CreateBr(mergeBlock);
-
-        Builder2.SetInsertPoint(nonrootBlock);
-
-        // 3-e. else, set shadow(buffer) = 0 [memset]
-        auto val_arg = ConstantInt::get(Type::getInt8Ty(call.getContext()), 0);
-        auto volatile_arg = ConstantInt::getFalse(call.getContext());
-        Value *args[] = {shadow, val_arg, len_arg, volatile_arg};
-        Type *tys[] = {args[0]->getType(), args[2]->getType()};
-        auto memset = cast<CallInst>(Builder2.CreateCall(
-            Intrinsic::getDeclaration(gutils->newFunc->getParent(),
-                                      Intrinsic::memset, tys),
-            args, BufferDefs));
-        memset->addParamAttr(0, Attribute::NonNull);
-        Builder2.CreateBr(mergeBlock);
-
-        Builder2.SetInsertPoint(mergeBlock);
-      }
-      if (Mode == DerivativeMode::ReverseModeGradient)
-        eraseIfUnused(call, /*erase*/ true, /*check*/ false);
-      return;
-    }
-
-    // Approximate algo (for sum):  -> if statement yet to be
-    // 1. malloc intermediate buffer
-    // 1.5 if root, set intermediate = diff(recvbuffer)
-    // 2. MPI_Bcast intermediate to all
-    // 3. if root, Zero diff(recvbuffer) [memset to 0]
-    // 4. diff(sendbuffer) += intermediate buffer (diffmemcopy)
-    // 5. free intermediate buffer
-
-    // int MPI_Reduce(const void *sendbuf, void *recvbuf, int count,
-    // MPI_Datatype datatype,
-    //                      MPI_Op op, int root, MPI_Comm comm)
-
-    if (funcName == "MPI_Reduce" || funcName == "PMPI_Reduce") {
-      if (Mode == DerivativeMode::ReverseModeGradient ||
-          Mode == DerivativeMode::ReverseModeCombined ||
-          Mode == DerivativeMode::ForwardMode) {
-        // TODO insert a check for sum
-
-        bool forwardMode = Mode == DerivativeMode::ForwardMode;
-
-        IRBuilder<> Builder2 =
-            forwardMode ? IRBuilder<>(&call) : IRBuilder<>(call.getParent());
-        if (forwardMode) {
-          getForwardBuilder(Builder2);
-        } else {
-          getReverseBuilder(Builder2);
-        }
-
-        // Get the operations from MPI_Receive
-        Value *orig_sendbuf = call.getOperand(0);
-        Value *orig_recvbuf = call.getOperand(1);
-        Value *orig_count = call.getOperand(2);
-        Value *orig_datatype = call.getOperand(3);
-        Value *orig_op = call.getOperand(4);
-        Value *orig_root = call.getOperand(5);
-        Value *orig_comm = call.getOperand(6);
-
-        bool isSum = false;
-        if (Constant *C = dyn_cast<Constant>(orig_op)) {
-          while (ConstantExpr *CE = dyn_cast<ConstantExpr>(C)) {
-            C = CE->getOperand(0);
-          }
-          if (auto GV = dyn_cast<GlobalVariable>(C)) {
-            if (GV->getName() == "ompi_mpi_op_sum") {
-              isSum = true;
-            }
-          }
-          // MPICH
-          if (ConstantInt *CI = dyn_cast<ConstantInt>(C)) {
-            if (CI->getValue() == 1476395011) {
-              isSum = true;
-            }
-          }
-        }
-        if (!isSum) {
-          std::string s;
-          llvm::raw_string_ostream ss(s);
-          ss << *gutils->oldFunc << "\n";
-          ss << *gutils->newFunc << "\n";
-          ss << " call: " << call << "\n";
-          ss << " unhandled mpi_allreduce op: " << *orig_op << "\n";
-          if (CustomErrorHandler) {
-            CustomErrorHandler(ss.str().c_str(), wrap(&call),
-                               ErrorType::NoDerivative, gutils, nullptr);
-          } else {
-            llvm::errs() << ss.str() << "\n";
-            report_fatal_error("unhandled mpi_allreduce op");
-          }
-        }
-
-        Value *shadow_recvbuf = gutils->invertPointerM(orig_recvbuf, Builder2);
-        if (!forwardMode)
-          shadow_recvbuf = lookup(shadow_recvbuf, Builder2);
-        if (shadow_recvbuf->getType()->isIntegerTy())
-          shadow_recvbuf = Builder2.CreateIntToPtr(
-              shadow_recvbuf, Type::getInt8PtrTy(call.getContext()));
-
-        Value *shadow_sendbuf = gutils->invertPointerM(orig_sendbuf, Builder2);
-        if (!forwardMode)
-          shadow_sendbuf = lookup(shadow_sendbuf, Builder2);
-        if (shadow_sendbuf->getType()->isIntegerTy())
-          shadow_sendbuf = Builder2.CreateIntToPtr(
-              shadow_sendbuf, Type::getInt8PtrTy(call.getContext()));
-
-        // Need to preserve the shadow send/recv buffers.
-        auto BufferDefs = gutils->getInvertedBundles(
-            &call,
-            {ValueType::Shadow, ValueType::Shadow, ValueType::Primal,
-             ValueType::Primal, ValueType::Primal, ValueType::Primal,
-             ValueType::Primal},
-            Builder2, /*lookup*/ true);
-
-        Value *count = gutils->getNewFromOriginal(orig_count);
-        if (!forwardMode)
-          count = lookup(count, Builder2);
-
-        Value *datatype = gutils->getNewFromOriginal(orig_datatype);
-        if (!forwardMode)
-          datatype = lookup(datatype, Builder2);
-
-        Value *op = lookup(gutils->getNewFromOriginal(orig_op), Builder2);
-        if (!forwardMode)
-          op = lookup(op, Builder2);
-
-        Value *root = gutils->getNewFromOriginal(orig_root);
-        if (!forwardMode)
-          root = lookup(root, Builder2);
-
-        Value *comm = gutils->getNewFromOriginal(orig_comm);
-        if (!forwardMode)
-          comm = lookup(comm, Builder2);
-
-        Value *rank = MPI_COMM_RANK(comm, Builder2, root->getType());
-
-        if (forwardMode) {
-          Value *args[] = {
-              /*sendbuf*/ shadow_sendbuf,
-              /*recvbuf*/ shadow_recvbuf,
-              /*count*/ count,
-              /*datatype*/ datatype,
-              /*op*/ op,
-              /*root*/ root,
-              /*comm*/ comm,
-          };
-
-          auto Defs = gutils->getInvertedBundles(
-              &call,
-              {ValueType::Shadow, ValueType::Shadow, ValueType::Primal,
-               ValueType::Primal, ValueType::Primal, ValueType::Primal,
-               ValueType::Primal},
-              Builder2, /*lookup*/ false);
-
-#if LLVM_VERSION_MAJOR >= 11
-          auto callval = call.getCalledOperand();
-#else
-          auto callval = call.getCalledValue();
-#endif
-
-#if LLVM_VERSION_MAJOR > 7
-          Builder2.CreateCall(call.getFunctionType(), callval, args, Defs);
-#else
-          Builder2.CreateCall(callval, args, Defs);
-#endif
-          return;
-        }
-
-        Value *tysize = MPI_TYPE_SIZE(datatype, Builder2, call.getType());
-
-        // Get the length for the allocation of the intermediate buffer
-        auto len_arg = Builder2.CreateZExtOrTrunc(
-            count, Type::getInt64Ty(call.getContext()));
-        len_arg =
-            Builder2.CreateMul(len_arg,
-                               Builder2.CreateZExtOrTrunc(
-                                   tysize, Type::getInt64Ty(call.getContext())),
-                               "", true, true);
-
-        // 1. Alloc intermediate buffer
-        Value *buf =
-            CreateAllocation(Builder2, Type::getInt8Ty(call.getContext()),
-                             len_arg, "mpireduce_malloccache");
-
-        // 1.5 if root, set intermediate = diff(recvbuffer)
-        {
-
-          BasicBlock *currentBlock = Builder2.GetInsertBlock();
-          BasicBlock *rootBlock = gutils->addReverseBlock(
-              currentBlock, currentBlock->getName() + "_root", gutils->newFunc);
-          BasicBlock *mergeBlock = gutils->addReverseBlock(
-              rootBlock, currentBlock->getName() + "_post", gutils->newFunc);
-
-          Builder2.CreateCondBr(Builder2.CreateICmpEQ(rank, root), rootBlock,
-                                mergeBlock);
-
-          Builder2.SetInsertPoint(rootBlock);
-
-          {
-            auto volatile_arg = ConstantInt::getFalse(call.getContext());
-            Value *nargs[] = {buf, shadow_recvbuf, len_arg, volatile_arg};
-
-            Type *tys[] = {nargs[0]->getType(), nargs[1]->getType(),
-                           len_arg->getType()};
-
-            auto memcpyF = Intrinsic::getDeclaration(
-                gutils->newFunc->getParent(), Intrinsic::memcpy, tys);
-
-            auto mem =
-                cast<CallInst>(Builder2.CreateCall(memcpyF, nargs, BufferDefs));
-            mem->setCallingConv(memcpyF->getCallingConv());
-          }
-
-          Builder2.CreateBr(mergeBlock);
-          Builder2.SetInsertPoint(mergeBlock);
-        }
-
-        // 2. MPI_Bcast intermediate to all
-        {
-          // int MPI_Bcast( void *buffer, int count, MPI_Datatype datatype, int
-          // root,
-          //     MPI_Comm comm )
-          Value *args[] = {
-              /*buf*/ buf,
-              /*count*/ count,
-              /*datatype*/ datatype,
-              /*int root*/ root,
-              /*comm*/ comm,
-          };
-          Type *types[sizeof(args) / sizeof(*args)];
-          for (size_t i = 0; i < sizeof(args) / sizeof(*args); i++)
-            types[i] = args[i]->getType();
-
-          FunctionType *FT = FunctionType::get(call.getType(), types, false);
-          Builder2.CreateCall(
-              called->getParent()->getOrInsertFunction("MPI_Bcast", FT), args,
-              BufferDefs);
-        }
-
-        // 3. if root, Zero diff(recvbuffer) [memset to 0]
-        {
-          BasicBlock *currentBlock = Builder2.GetInsertBlock();
-          BasicBlock *rootBlock = gutils->addReverseBlock(
-              currentBlock, currentBlock->getName() + "_root", gutils->newFunc);
-          BasicBlock *mergeBlock = gutils->addReverseBlock(
-              rootBlock, currentBlock->getName() + "_post", gutils->newFunc);
-
-          Builder2.CreateCondBr(Builder2.CreateICmpEQ(rank, root), rootBlock,
-                                mergeBlock);
-
-          Builder2.SetInsertPoint(rootBlock);
-
-          auto val_arg =
-              ConstantInt::get(Type::getInt8Ty(call.getContext()), 0);
-          auto volatile_arg = ConstantInt::getFalse(call.getContext());
-          Value *args[] = {shadow_recvbuf, val_arg, len_arg, volatile_arg};
-          Type *tys[] = {args[0]->getType(), args[2]->getType()};
-          auto memset = cast<CallInst>(Builder2.CreateCall(
-              Intrinsic::getDeclaration(gutils->newFunc->getParent(),
-                                        Intrinsic::memset, tys),
-              args, BufferDefs));
-          memset->addParamAttr(0, Attribute::NonNull);
-
-          Builder2.CreateBr(mergeBlock);
-          Builder2.SetInsertPoint(mergeBlock);
-        }
-
-        // 4. diff(sendbuffer) += intermediate buffer (diffmemcopy)
-        DifferentiableMemCopyFloats(call, orig_sendbuf, buf, shadow_sendbuf,
-                                    len_arg, Builder2, BufferDefs);
-
-        // Free up intermediate buffer
-        if (shouldFree()) {
-          CreateDealloc(Builder2, buf);
-        }
-      }
-      if (Mode == DerivativeMode::ReverseModeGradient)
-        eraseIfUnused(call, /*erase*/ true, /*check*/ false);
-      return;
-    }
-
-    // Approximate algo (for sum):  -> if statement yet to be
-    // 1. malloc intermediate buffers
-    // 2. MPI_Allreduce (sum) of diff(recvbuffer) to intermediate
-    // 3. Zero diff(recvbuffer) [memset to 0]
-    // 4. diff(sendbuffer) += intermediate buffer (diffmemcopy)
-    // 5. free intermediate buffer
-
-    // int MPI_Allreduce(const void *sendbuf, void *recvbuf, int count,
-    //              MPI_Datatype datatype, MPI_Op op, MPI_Comm comm)
-
-    if (funcName == "MPI_Allreduce") {
-      if (Mode == DerivativeMode::ReverseModeGradient ||
-          Mode == DerivativeMode::ReverseModeCombined ||
-          Mode == DerivativeMode::ForwardMode) {
-        // TODO insert a check for sum
-
-        bool forwardMode = Mode == DerivativeMode::ForwardMode;
-
-        IRBuilder<> Builder2 =
-            forwardMode ? IRBuilder<>(&call) : IRBuilder<>(call.getParent());
-        if (forwardMode) {
-          getForwardBuilder(Builder2);
-        } else {
-          getReverseBuilder(Builder2);
-        }
-
-        // Get the operations from MPI_Receive
-        Value *orig_sendbuf = call.getOperand(0);
-        Value *orig_recvbuf = call.getOperand(1);
-        Value *orig_count = call.getOperand(2);
-        Value *orig_datatype = call.getOperand(3);
-        Value *orig_op = call.getOperand(4);
-        Value *orig_comm = call.getOperand(5);
-
-        bool isSum = false;
-        if (Constant *C = dyn_cast<Constant>(orig_op)) {
-          while (ConstantExpr *CE = dyn_cast<ConstantExpr>(C)) {
-            C = CE->getOperand(0);
-          }
-          if (auto GV = dyn_cast<GlobalVariable>(C)) {
-            if (GV->getName() == "ompi_mpi_op_sum") {
-              isSum = true;
-            }
-          }
-          // MPICH
-          if (ConstantInt *CI = dyn_cast<ConstantInt>(C)) {
-            if (CI->getValue() == 1476395011) {
-              isSum = true;
-            }
-          }
-        }
-        if (!isSum) {
-          std::string s;
-          llvm::raw_string_ostream ss(s);
-          ss << *gutils->oldFunc << "\n";
-          ss << *gutils->newFunc << "\n";
-          ss << " call: " << call << "\n";
-          ss << " unhandled mpi_allreduce op: " << *orig_op << "\n";
-          if (CustomErrorHandler) {
-            CustomErrorHandler(ss.str().c_str(), wrap(&call),
-                               ErrorType::NoDerivative, gutils, nullptr);
-          } else {
-            llvm::errs() << ss.str() << "\n";
-            report_fatal_error("unhandled mpi_allreduce op");
-          }
-        }
-
-        Value *shadow_recvbuf = gutils->invertPointerM(orig_recvbuf, Builder2);
-        if (!forwardMode)
-          shadow_recvbuf = lookup(shadow_recvbuf, Builder2);
-        if (shadow_recvbuf->getType()->isIntegerTy())
-          shadow_recvbuf = Builder2.CreateIntToPtr(
-              shadow_recvbuf, Type::getInt8PtrTy(call.getContext()));
-
-        Value *shadow_sendbuf = gutils->invertPointerM(orig_sendbuf, Builder2);
-        if (!forwardMode)
-          shadow_sendbuf = lookup(shadow_sendbuf, Builder2);
-        if (shadow_sendbuf->getType()->isIntegerTy())
-          shadow_sendbuf = Builder2.CreateIntToPtr(
-              shadow_sendbuf, Type::getInt8PtrTy(call.getContext()));
-
-        // Need to preserve the shadow send/recv buffers.
-        auto BufferDefs = gutils->getInvertedBundles(
-            &call,
-            {ValueType::Shadow, ValueType::Shadow, ValueType::Primal,
-             ValueType::Primal, ValueType::Primal, ValueType::Primal},
-            Builder2, /*lookup*/ !forwardMode);
-
-        Value *count = gutils->getNewFromOriginal(orig_count);
-        if (!forwardMode)
-          count = lookup(count, Builder2);
-
-        Value *datatype = gutils->getNewFromOriginal(orig_datatype);
-        if (!forwardMode)
-          datatype = lookup(datatype, Builder2);
-
-        Value *comm = gutils->getNewFromOriginal(orig_comm);
-        if (!forwardMode)
-          comm = lookup(comm, Builder2);
-
-        Value *op = gutils->getNewFromOriginal(orig_op);
-        if (!forwardMode)
-          op = lookup(op, Builder2);
-
-        if (forwardMode) {
-          Value *args[] = {
-              /*sendbuf*/ shadow_sendbuf,
-              /*recvbuf*/ shadow_recvbuf,
-              /*count*/ count,
-              /*datatype*/ datatype,
-              /*op*/ op,
-              /*comm*/ comm,
-          };
-
-#if LLVM_VERSION_MAJOR >= 11
-          auto callval = call.getCalledOperand();
-#else
-          auto callval = call.getCalledValue();
-#endif
-
-#if LLVM_VERSION_MAJOR > 7
-          Builder2.CreateCall(call.getFunctionType(), callval, args,
-                              BufferDefs);
-#else
-          Builder2.CreateCall(callval, args, BufferDefs);
-#endif
-
-          return;
-        }
-
-        Value *tysize = MPI_TYPE_SIZE(datatype, Builder2, call.getType());
-
-        // Get the length for the allocation of the intermediate buffer
-        auto len_arg = Builder2.CreateZExtOrTrunc(
-            count, Type::getInt64Ty(call.getContext()));
-        len_arg =
-            Builder2.CreateMul(len_arg,
-                               Builder2.CreateZExtOrTrunc(
-                                   tysize, Type::getInt64Ty(call.getContext())),
-                               "", true, true);
-
-        // 1. Alloc intermediate buffer
-        Value *buf =
-            CreateAllocation(Builder2, Type::getInt8Ty(call.getContext()),
-                             len_arg, "mpireduce_malloccache");
-
-        // 2. MPI_Allreduce (sum) of diff(recvbuffer) to intermediate
-        {
-          // int MPI_Allreduce(const void *sendbuf, void *recvbuf, int count,
-          //              MPI_Datatype datatype, MPI_Op op, MPI_Comm comm)
-          Value *args[] = {
-              /*sendbuf*/ shadow_recvbuf,
-              /*recvbuf*/ buf,
-              /*count*/ count,
-              /*datatype*/ datatype,
-              /*op*/ op,
-              /*comm*/ comm,
-          };
-          Type *types[sizeof(args) / sizeof(*args)];
-          for (size_t i = 0; i < sizeof(args) / sizeof(*args); i++)
-            types[i] = args[i]->getType();
-
-          FunctionType *FT = FunctionType::get(call.getType(), types, false);
-          Builder2.CreateCall(
-              called->getParent()->getOrInsertFunction("MPI_Allreduce", FT),
-              args, BufferDefs);
-        }
-
-        // 3. Zero diff(recvbuffer) [memset to 0]
-        auto val_arg = ConstantInt::get(Type::getInt8Ty(call.getContext()), 0);
-        auto volatile_arg = ConstantInt::getFalse(call.getContext());
-        Value *args[] = {shadow_recvbuf, val_arg, len_arg, volatile_arg};
-        Type *tys[] = {args[0]->getType(), args[2]->getType()};
-        auto memset = cast<CallInst>(Builder2.CreateCall(
-            Intrinsic::getDeclaration(gutils->newFunc->getParent(),
-                                      Intrinsic::memset, tys),
-            args, BufferDefs));
-        memset->addParamAttr(0, Attribute::NonNull);
-
-        // 4. diff(sendbuffer) += intermediate buffer (diffmemcopy)
-        DifferentiableMemCopyFloats(call, orig_sendbuf, buf, shadow_sendbuf,
-                                    len_arg, Builder2, BufferDefs);
-
-        // Free up intermediate buffer
-        if (shouldFree()) {
-          CreateDealloc(Builder2, buf);
-        }
-      }
-      if (Mode == DerivativeMode::ReverseModeGradient)
-        eraseIfUnused(call, /*erase*/ true, /*check*/ false);
-      return;
-    }
-
-    // Approximate algo (for sum):  -> if statement yet to be
-    // 1. malloc intermediate buffer
-    // 2. Scatter diff(recvbuffer) to intermediate buffer
-    // 3. if root, Zero diff(recvbuffer) [memset to 0]
-    // 4. diff(sendbuffer) += intermediate buffer (diffmemcopy)
-    // 5. free intermediate buffer
-
-    // int MPI_Gather(const void *sendbuf, int sendcount, MPI_Datatype sendtype,
-    //           void *recvbuf, int recvcount, MPI_Datatype recvtype,
-    //           int root, MPI_Comm comm)
-
-    if (funcName == "MPI_Gather") {
-      if (Mode == DerivativeMode::ReverseModeGradient ||
-          Mode == DerivativeMode::ReverseModeCombined ||
-          Mode == DerivativeMode::ForwardMode) {
-        bool forwardMode = Mode == DerivativeMode::ForwardMode;
-
-        IRBuilder<> Builder2 =
-            forwardMode ? IRBuilder<>(&call) : IRBuilder<>(call.getParent());
-        if (forwardMode) {
-          getForwardBuilder(Builder2);
-        } else {
-          getReverseBuilder(Builder2);
-        }
-
-        Value *orig_sendbuf = call.getOperand(0);
-        Value *orig_sendcount = call.getOperand(1);
-        Value *orig_sendtype = call.getOperand(2);
-        Value *orig_recvbuf = call.getOperand(3);
-        Value *orig_recvcount = call.getOperand(4);
-        Value *orig_recvtype = call.getOperand(5);
-        Value *orig_root = call.getOperand(6);
-        Value *orig_comm = call.getOperand(7);
-
-        Value *shadow_recvbuf = gutils->invertPointerM(orig_recvbuf, Builder2);
-        if (!forwardMode)
-          shadow_recvbuf = lookup(shadow_recvbuf, Builder2);
-        if (shadow_recvbuf->getType()->isIntegerTy())
-          shadow_recvbuf = Builder2.CreateIntToPtr(
-              shadow_recvbuf, Type::getInt8PtrTy(call.getContext()));
-
-        Value *shadow_sendbuf = gutils->invertPointerM(orig_sendbuf, Builder2);
-        if (!forwardMode)
-          shadow_sendbuf = lookup(shadow_sendbuf, Builder2);
-        if (shadow_sendbuf->getType()->isIntegerTy())
-          shadow_sendbuf = Builder2.CreateIntToPtr(
-              shadow_sendbuf, Type::getInt8PtrTy(call.getContext()));
-
-        Value *recvcount = gutils->getNewFromOriginal(orig_recvcount);
-        if (!forwardMode)
-          recvcount = lookup(recvcount, Builder2);
-
-        Value *recvtype = gutils->getNewFromOriginal(orig_recvtype);
-        if (!forwardMode)
-          recvtype = lookup(recvtype, Builder2);
-
-        Value *sendcount = gutils->getNewFromOriginal(orig_sendcount);
-        if (!sendcount)
-          sendcount = lookup(sendcount, Builder2);
-
-        Value *sendtype = gutils->getNewFromOriginal(orig_sendtype);
-        if (!forwardMode)
-          sendtype = lookup(sendtype, Builder2);
-
-        Value *root = gutils->getNewFromOriginal(orig_root);
-        if (!forwardMode)
-          root = lookup(root, Builder2);
-
-        Value *comm = gutils->getNewFromOriginal(orig_comm);
-        if (!forwardMode)
-          comm = lookup(comm, Builder2);
-
-        Value *rank = MPI_COMM_RANK(comm, Builder2, root->getType());
-        Value *tysize = MPI_TYPE_SIZE(sendtype, Builder2, call.getType());
-
-        if (forwardMode) {
-          Value *args[] = {
-              /*sendbuf*/ shadow_sendbuf,
-              /*sendcount*/ sendcount,
-              /*sendtype*/ sendtype,
-              /*recvbuf*/ shadow_recvbuf,
-              /*recvcount*/ recvcount,
-              /*recvtype*/ recvtype,
-              /*root*/ root,
-              /*comm*/ comm,
-          };
-
-          auto Defs = gutils->getInvertedBundles(
-              &call,
-              {ValueType::Shadow, ValueType::Primal, ValueType::Primal,
-               ValueType::Shadow, ValueType::Primal, ValueType::Primal,
-               ValueType::Primal, ValueType::Primal},
-              Builder2, /*lookup*/ false);
-
-#if LLVM_VERSION_MAJOR >= 11
-          auto callval = call.getCalledOperand();
-#else
-          auto callval = call.getCalledValue();
-#endif
-
-#if LLVM_VERSION_MAJOR > 7
-          Builder2.CreateCall(call.getFunctionType(), callval, args, Defs);
-#else
-          Builder2.CreateCall(callval, args, Defs);
-#endif
-
-          return;
-        }
-
-        // Get the length for the allocation of the intermediate buffer
-        auto sendlen_arg = Builder2.CreateZExtOrTrunc(
-            sendcount, Type::getInt64Ty(call.getContext()));
-        sendlen_arg =
-            Builder2.CreateMul(sendlen_arg,
-                               Builder2.CreateZExtOrTrunc(
-                                   tysize, Type::getInt64Ty(call.getContext())),
-                               "", true, true);
-
-        // Need to preserve the shadow send/recv buffers.
-        auto BufferDefs = gutils->getInvertedBundles(
-            &call,
-            {ValueType::Shadow, ValueType::Primal, ValueType::Primal,
-             ValueType::Shadow, ValueType::Primal, ValueType::Primal,
-             ValueType::Primal, ValueType::Primal},
-            Builder2, /*lookup*/ true);
-
-        // 1. Alloc intermediate buffer
-        Value *buf =
-            CreateAllocation(Builder2, Type::getInt8Ty(call.getContext()),
-                             sendlen_arg, "mpireduce_malloccache");
-
-        // 2. Scatter diff(recvbuffer) to intermediate buffer
-        {
-          // int MPI_Scatter(const void *sendbuf, int sendcount, MPI_Datatype
-          // sendtype,
-          //     void *recvbuf, int recvcount, MPI_Datatype recvtype, int root,
-          //     MPI_Comm comm)
-          Value *args[] = {
-              /*sendbuf*/ shadow_recvbuf,
-              /*sendcount*/ recvcount,
-              /*sendtype*/ recvtype,
-              /*recvbuf*/ buf,
-              /*recvcount*/ sendcount,
-              /*recvtype*/ sendtype,
-              /*op*/ root,
-              /*comm*/ comm,
-          };
-          Type *types[sizeof(args) / sizeof(*args)];
-          for (size_t i = 0; i < sizeof(args) / sizeof(*args); i++)
-            types[i] = args[i]->getType();
-
-          FunctionType *FT = FunctionType::get(call.getType(), types, false);
-          Builder2.CreateCall(
-              called->getParent()->getOrInsertFunction("MPI_Scatter", FT), args,
-              BufferDefs);
-        }
-
-        // 3. if root, Zero diff(recvbuffer) [memset to 0]
-        {
-
-          BasicBlock *currentBlock = Builder2.GetInsertBlock();
-          BasicBlock *rootBlock = gutils->addReverseBlock(
-              currentBlock, currentBlock->getName() + "_root", gutils->newFunc);
-          BasicBlock *mergeBlock = gutils->addReverseBlock(
-              rootBlock, currentBlock->getName() + "_post", gutils->newFunc);
-
-          Builder2.CreateCondBr(Builder2.CreateICmpEQ(rank, root), rootBlock,
-                                mergeBlock);
-
-          Builder2.SetInsertPoint(rootBlock);
-          auto recvlen_arg = Builder2.CreateZExtOrTrunc(
-              recvcount, Type::getInt64Ty(call.getContext()));
-          recvlen_arg = Builder2.CreateMul(
-              recvlen_arg,
-              Builder2.CreateZExtOrTrunc(tysize,
-                                         Type::getInt64Ty(call.getContext())),
-              "", true, true);
-          recvlen_arg = Builder2.CreateMul(
-              recvlen_arg,
-              Builder2.CreateZExtOrTrunc(
-                  MPI_COMM_SIZE(comm, Builder2, root->getType()),
-                  Type::getInt64Ty(call.getContext())),
-              "", true, true);
-
-          auto val_arg =
-              ConstantInt::get(Type::getInt8Ty(call.getContext()), 0);
-          auto volatile_arg = ConstantInt::getFalse(call.getContext());
-          Value *args[] = {shadow_recvbuf, val_arg, recvlen_arg, volatile_arg};
-          Type *tys[] = {args[0]->getType(), args[2]->getType()};
-          auto memset = cast<CallInst>(Builder2.CreateCall(
-              Intrinsic::getDeclaration(gutils->newFunc->getParent(),
-                                        Intrinsic::memset, tys),
-              args, BufferDefs));
-          memset->addParamAttr(0, Attribute::NonNull);
-
-          Builder2.CreateBr(mergeBlock);
-          Builder2.SetInsertPoint(mergeBlock);
-        }
-
-        // 4. diff(sendbuffer) += intermediate buffer (diffmemcopy)
-        DifferentiableMemCopyFloats(call, orig_sendbuf, buf, shadow_sendbuf,
-                                    sendlen_arg, Builder2, BufferDefs);
-
-        // Free up intermediate buffer
-        if (shouldFree()) {
-          CreateDealloc(Builder2, buf);
-        }
-      }
-      if (Mode == DerivativeMode::ReverseModeGradient)
-        eraseIfUnused(call, /*erase*/ true, /*check*/ false);
-      return;
-    }
-
-    // Approximate algo (for sum):  -> if statement yet to be
-    // 1. if root, malloc intermediate buffer, else undef
-    // 2. Gather diff(recvbuffer) to intermediate buffer
-    // 3. Zero diff(recvbuffer) [memset to 0]
-    // 4. if root, diff(sendbuffer) += intermediate buffer (diffmemcopy)
-    // 5. if root, free intermediate buffer
-
-    // int MPI_Scatter(const void *sendbuf, int sendcount, MPI_Datatype
-    // sendtype,
-    //           void *recvbuf, int recvcount, MPI_Datatype recvtype, int root,
-    //           MPI_Comm comm)
-    if (funcName == "MPI_Scatter") {
-      if (Mode == DerivativeMode::ReverseModeGradient ||
-          Mode == DerivativeMode::ReverseModeCombined ||
-          Mode == DerivativeMode::ForwardMode) {
-        bool forwardMode = Mode == DerivativeMode::ForwardMode;
-
-        IRBuilder<> Builder2 =
-            forwardMode ? IRBuilder<>(&call) : IRBuilder<>(call.getParent());
-        if (forwardMode) {
-          getForwardBuilder(Builder2);
-        } else {
-          getReverseBuilder(Builder2);
-        }
-
-        Value *orig_sendbuf = call.getOperand(0);
-        Value *orig_sendcount = call.getOperand(1);
-        Value *orig_sendtype = call.getOperand(2);
-        Value *orig_recvbuf = call.getOperand(3);
-        Value *orig_recvcount = call.getOperand(4);
-        Value *orig_recvtype = call.getOperand(5);
-        Value *orig_root = call.getOperand(6);
-        Value *orig_comm = call.getOperand(7);
-
-        Value *shadow_recvbuf = gutils->invertPointerM(orig_recvbuf, Builder2);
-        if (!forwardMode)
-          shadow_recvbuf = lookup(shadow_recvbuf, Builder2);
-        if (shadow_recvbuf->getType()->isIntegerTy())
-          shadow_recvbuf = Builder2.CreateIntToPtr(
-              shadow_recvbuf, Type::getInt8PtrTy(call.getContext()));
-
-        Value *shadow_sendbuf = gutils->invertPointerM(orig_sendbuf, Builder2);
-        if (!forwardMode)
-          shadow_sendbuf = lookup(shadow_sendbuf, Builder2);
-        if (shadow_sendbuf->getType()->isIntegerTy())
-          shadow_sendbuf = Builder2.CreateIntToPtr(
-              shadow_sendbuf, Type::getInt8PtrTy(call.getContext()));
-
-        Value *recvcount = gutils->getNewFromOriginal(orig_recvcount);
-        if (!forwardMode)
-          recvcount = lookup(recvcount, Builder2);
-
-        Value *recvtype = gutils->getNewFromOriginal(orig_recvtype);
-        if (!forwardMode)
-          recvtype = lookup(recvtype, Builder2);
-
-        Value *sendcount = gutils->getNewFromOriginal(orig_sendcount);
-        if (!forwardMode)
-          sendcount = lookup(sendcount, Builder2);
-
-        Value *sendtype = gutils->getNewFromOriginal(orig_sendtype);
-        if (!forwardMode)
-          sendtype = lookup(sendtype, Builder2);
-
-        Value *root = gutils->getNewFromOriginal(orig_root);
-        if (!forwardMode)
-          root = lookup(root, Builder2);
-
-        Value *comm = gutils->getNewFromOriginal(orig_comm);
-        if (!forwardMode)
-          comm = lookup(comm, Builder2);
-
-        Value *rank = MPI_COMM_RANK(comm, Builder2, root->getType());
-        Value *tysize = MPI_TYPE_SIZE(sendtype, Builder2, call.getType());
-
-        if (forwardMode) {
-          Value *args[] = {
-              /*sendbuf*/ shadow_sendbuf,
-              /*sendcount*/ sendcount,
-              /*sendtype*/ sendtype,
-              /*recvbuf*/ shadow_recvbuf,
-              /*recvcount*/ recvcount,
-              /*recvtype*/ recvtype,
-              /*root*/ root,
-              /*comm*/ comm,
-          };
-
-          auto Defs = gutils->getInvertedBundles(
-              &call,
-              {ValueType::Shadow, ValueType::Primal, ValueType::Primal,
-               ValueType::Shadow, ValueType::Primal, ValueType::Primal,
-               ValueType::Primal, ValueType::Primal},
-              Builder2, /*lookup*/ false);
-
-#if LLVM_VERSION_MAJOR >= 11
-          auto callval = call.getCalledOperand();
-#else
-          auto callval = call.getCalledValue();
-#endif
-
-#if LLVM_VERSION_MAJOR > 7
-          Builder2.CreateCall(call.getFunctionType(), callval, args, Defs);
-#else
-          Builder2.CreateCall(callval, args, Defs);
-#endif
-
-          return;
-        }
-        // Get the length for the allocation of the intermediate buffer
-        auto recvlen_arg = Builder2.CreateZExtOrTrunc(
-            recvcount, Type::getInt64Ty(call.getContext()));
-        recvlen_arg =
-            Builder2.CreateMul(recvlen_arg,
-                               Builder2.CreateZExtOrTrunc(
-                                   tysize, Type::getInt64Ty(call.getContext())),
-                               "", true, true);
-
-        // Need to preserve the shadow send/recv buffers.
-        auto BufferDefs = gutils->getInvertedBundles(
-            &call,
-            {ValueType::Shadow, ValueType::Primal, ValueType::Primal,
-             ValueType::Shadow, ValueType::Primal, ValueType::Primal,
-             ValueType::Primal, ValueType::Primal},
-            Builder2, /*lookup*/ true);
-
-        // 1. if root, malloc intermediate buffer, else undef
-        PHINode *buf;
-        PHINode *sendlen_phi;
-
-        {
-          BasicBlock *currentBlock = Builder2.GetInsertBlock();
-          BasicBlock *rootBlock = gutils->addReverseBlock(
-              currentBlock, currentBlock->getName() + "_root", gutils->newFunc);
-          BasicBlock *mergeBlock = gutils->addReverseBlock(
-              rootBlock, currentBlock->getName() + "_post", gutils->newFunc);
-
-          Builder2.CreateCondBr(Builder2.CreateICmpEQ(rank, root), rootBlock,
-                                mergeBlock);
-
-          Builder2.SetInsertPoint(rootBlock);
-
-          auto sendlen_arg = Builder2.CreateZExtOrTrunc(
-              sendcount, Type::getInt64Ty(call.getContext()));
-          sendlen_arg = Builder2.CreateMul(
-              sendlen_arg,
-              Builder2.CreateZExtOrTrunc(tysize,
-                                         Type::getInt64Ty(call.getContext())),
-              "", true, true);
-          sendlen_arg = Builder2.CreateMul(
-              sendlen_arg,
-              Builder2.CreateZExtOrTrunc(
-                  MPI_COMM_SIZE(comm, Builder2, root->getType()),
-                  Type::getInt64Ty(call.getContext())),
-              "", true, true);
-
-          Value *rootbuf =
-              CreateAllocation(Builder2, Type::getInt8Ty(call.getContext()),
-                               sendlen_arg, "mpireduce_malloccache");
-
-          Builder2.CreateBr(mergeBlock);
-
-          Builder2.SetInsertPoint(mergeBlock);
-
-          buf = Builder2.CreatePHI(rootbuf->getType(), 2);
-          buf->addIncoming(rootbuf, rootBlock);
-          buf->addIncoming(UndefValue::get(buf->getType()), currentBlock);
-
-          sendlen_phi = Builder2.CreatePHI(sendlen_arg->getType(), 2);
-          sendlen_phi->addIncoming(sendlen_arg, rootBlock);
-          sendlen_phi->addIncoming(UndefValue::get(sendlen_arg->getType()),
-                                   currentBlock);
-        }
-
-        // 2. Gather diff(recvbuffer) to intermediate buffer
-        {
-          // int MPI_Gather(const void *sendbuf, int sendcount, MPI_Datatype
-          // sendtype,
-          //     void *recvbuf, int recvcount, MPI_Datatype recvtype,
-          //     int root, MPI_Comm comm)
-          Value *args[] = {
-              /*sendbuf*/ shadow_recvbuf,
-              /*sendcount*/ recvcount,
-              /*sendtype*/ recvtype,
-              /*recvbuf*/ buf,
-              /*recvcount*/ sendcount,
-              /*recvtype*/ sendtype,
-              /*root*/ root,
-              /*comm*/ comm,
-          };
-          Type *types[sizeof(args) / sizeof(*args)];
-          for (size_t i = 0; i < sizeof(args) / sizeof(*args); i++)
-            types[i] = args[i]->getType();
-
-          FunctionType *FT = FunctionType::get(call.getType(), types, false);
-          Builder2.CreateCall(
-              called->getParent()->getOrInsertFunction("MPI_Gather", FT), args,
-              BufferDefs);
-        }
-
-        // 3. Zero diff(recvbuffer) [memset to 0]
-        {
-          auto val_arg =
-              ConstantInt::get(Type::getInt8Ty(call.getContext()), 0);
-          auto volatile_arg = ConstantInt::getFalse(call.getContext());
-          Value *args[] = {shadow_recvbuf, val_arg, recvlen_arg, volatile_arg};
-          Type *tys[] = {args[0]->getType(), args[2]->getType()};
-          auto memset = cast<CallInst>(Builder2.CreateCall(
-              Intrinsic::getDeclaration(gutils->newFunc->getParent(),
-                                        Intrinsic::memset, tys),
-              args, BufferDefs));
-          memset->addParamAttr(0, Attribute::NonNull);
-        }
-
-        // 4. if root, diff(sendbuffer) += intermediate buffer (diffmemcopy)
-        // 5. if root, free intermediate buffer
-
-        {
-          BasicBlock *currentBlock = Builder2.GetInsertBlock();
-          BasicBlock *rootBlock = gutils->addReverseBlock(
-              currentBlock, currentBlock->getName() + "_root", gutils->newFunc);
-          BasicBlock *mergeBlock = gutils->addReverseBlock(
-              rootBlock, currentBlock->getName() + "_post", gutils->newFunc);
-
-          Builder2.CreateCondBr(Builder2.CreateICmpEQ(rank, root), rootBlock,
-                                mergeBlock);
-
-          Builder2.SetInsertPoint(rootBlock);
-
-          // 4. diff(sendbuffer) += intermediate buffer (diffmemcopy)
-          DifferentiableMemCopyFloats(call, orig_sendbuf, buf, shadow_sendbuf,
-                                      sendlen_phi, Builder2, BufferDefs);
-
-          // Free up intermediate buffer
-          if (shouldFree()) {
-            CreateDealloc(Builder2, buf);
-          }
-
-          Builder2.CreateBr(mergeBlock);
-          Builder2.SetInsertPoint(mergeBlock);
-        }
-      }
-      if (Mode == DerivativeMode::ReverseModeGradient)
-        eraseIfUnused(call, /*erase*/ true, /*check*/ false);
-      return;
-    }
-
-    // Approximate algo (for sum):  -> if statement yet to be
-    // 1. malloc intermediate buffer
-    // 2. reduce diff(recvbuffer) then scatter to corresponding input node's
-    // intermediate buffer
-    // 3. Zero diff(recvbuffer) [memset to 0]
-    // 4. diff(sendbuffer) += intermediate buffer (diffmemcopy)
-    // 5. free intermediate buffer
-
-    // int MPI_Allgather(const void *sendbuf, int sendcount, MPI_Datatype
-    // sendtype,
-    //           void *recvbuf, int recvcount, MPI_Datatype recvtype,
-    //           MPI_Comm comm)
-
-    if (funcName == "MPI_Allgather") {
-      if (Mode == DerivativeMode::ReverseModeGradient ||
-          Mode == DerivativeMode::ReverseModeCombined ||
-          Mode == DerivativeMode::ForwardMode) {
-        bool forwardMode = Mode == DerivativeMode::ForwardMode;
-
-        IRBuilder<> Builder2 =
-            forwardMode ? IRBuilder<>(&call) : IRBuilder<>(call.getParent());
-        if (forwardMode) {
-          getForwardBuilder(Builder2);
-        } else {
-          getReverseBuilder(Builder2);
-        }
-
-        Value *orig_sendbuf = call.getOperand(0);
-        Value *orig_sendcount = call.getOperand(1);
-        Value *orig_sendtype = call.getOperand(2);
-        Value *orig_recvbuf = call.getOperand(3);
-        Value *orig_recvcount = call.getOperand(4);
-        Value *orig_recvtype = call.getOperand(5);
-        Value *orig_comm = call.getOperand(6);
-
-        Value *shadow_recvbuf = gutils->invertPointerM(orig_recvbuf, Builder2);
-        if (!forwardMode)
-          shadow_recvbuf = lookup(shadow_recvbuf, Builder2);
-
-        if (shadow_recvbuf->getType()->isIntegerTy())
-          shadow_recvbuf = Builder2.CreateIntToPtr(
-              shadow_recvbuf, Type::getInt8PtrTy(call.getContext()));
-
-        Value *shadow_sendbuf = gutils->invertPointerM(orig_sendbuf, Builder2);
-        if (!forwardMode)
-          shadow_sendbuf = lookup(shadow_sendbuf, Builder2);
-
-        if (shadow_sendbuf->getType()->isIntegerTy())
-          shadow_sendbuf = Builder2.CreateIntToPtr(
-              shadow_sendbuf, Type::getInt8PtrTy(call.getContext()));
-
-        Value *recvcount = gutils->getNewFromOriginal(orig_recvcount);
-        if (!forwardMode)
-          recvcount = lookup(recvcount, Builder2);
-
-        Value *recvtype = gutils->getNewFromOriginal(orig_recvtype);
-        if (!forwardMode)
-          recvtype = lookup(recvtype, Builder2);
-
-        Value *sendcount = gutils->getNewFromOriginal(orig_sendcount);
-        if (!forwardMode)
-          sendcount = lookup(sendcount, Builder2);
-
-        Value *sendtype = gutils->getNewFromOriginal(orig_sendtype);
-        if (!forwardMode)
-          sendtype = lookup(sendtype, Builder2);
-
-        Value *comm = gutils->getNewFromOriginal(orig_comm);
-        if (!forwardMode)
-          comm = lookup(comm, Builder2);
-
-        Value *tysize = MPI_TYPE_SIZE(sendtype, Builder2, call.getType());
-
-        if (forwardMode) {
-          Value *args[] = {
-              /*sendbuf*/ shadow_sendbuf,
-              /*sendcount*/ sendcount,
-              /*sendtype*/ sendtype,
-              /*recvbuf*/ shadow_recvbuf,
-              /*recvcount*/ recvcount,
-              /*recvtype*/ recvtype,
-              /*comm*/ comm,
-          };
-
-          auto Defs = gutils->getInvertedBundles(
-              &call,
-              {ValueType::Shadow, ValueType::Primal, ValueType::Primal,
-               ValueType::Shadow, ValueType::Primal, ValueType::Primal,
-               ValueType::Primal},
-              Builder2, /*lookup*/ false);
-
-#if LLVM_VERSION_MAJOR >= 11
-          auto callval = call.getCalledOperand();
-#else
-          auto callval = call.getCalledValue();
-#endif
-
-#if LLVM_VERSION_MAJOR > 7
-          Builder2.CreateCall(call.getFunctionType(), callval, args, Defs);
-#else
-          Builder2.CreateCall(callval, args, Defs);
-#endif
-
-          return;
-        }
-        // Get the length for the allocation of the intermediate buffer
-        auto sendlen_arg = Builder2.CreateZExtOrTrunc(
-            sendcount, Type::getInt64Ty(call.getContext()));
-        sendlen_arg =
-            Builder2.CreateMul(sendlen_arg,
-                               Builder2.CreateZExtOrTrunc(
-                                   tysize, Type::getInt64Ty(call.getContext())),
-                               "", true, true);
-
-        // Need to preserve the shadow send/recv buffers.
-        auto BufferDefs = gutils->getInvertedBundles(
-            &call,
-            {ValueType::Shadow, ValueType::Primal, ValueType::Primal,
-             ValueType::Shadow, ValueType::Primal, ValueType::Primal,
-             ValueType::Primal},
-            Builder2, /*lookup*/ true);
-
-        // 1. Alloc intermediate buffer
-        Value *buf =
-            CreateAllocation(Builder2, Type::getInt8Ty(call.getContext()),
-                             sendlen_arg, "mpireduce_malloccache");
-
-        ConcreteType CT = TR.firstPointer(1, orig_sendbuf, &call);
-        Type *MPI_OP_Ptr_type =
-            PointerType::getUnqual(Type::getInt8PtrTy(call.getContext()));
-
-        // 2. reduce diff(recvbuffer) then scatter to corresponding input node's
-        // intermediate buffer
-        {
-          // int MPI_Reduce_scatter_block(const void* send_buffer,
-          //                    void* receive_buffer,
-          //                    int count,
-          //                    MPI_Datatype datatype,
-          //                    MPI_Op operation,
-          //                    MPI_Comm communicator);
-          Value *args[] = {
-              /*sendbuf*/ shadow_recvbuf,
-              /*recvbuf*/ buf,
-              /*recvcount*/ sendcount,
-              /*recvtype*/ sendtype,
-              /*op (MPI_SUM)*/
-              getOrInsertOpFloatSum(*gutils->newFunc->getParent(),
-                                    MPI_OP_Ptr_type, CT, call.getType(),
-                                    Builder2),
-              /*comm*/ comm,
-          };
-          Type *types[sizeof(args) / sizeof(*args)];
-          for (size_t i = 0; i < sizeof(args) / sizeof(*args); i++)
-            types[i] = args[i]->getType();
-
-          FunctionType *FT = FunctionType::get(call.getType(), types, false);
-          Builder2.CreateCall(called->getParent()->getOrInsertFunction(
-                                  "MPI_Reduce_scatter_block", FT),
-                              args, BufferDefs);
-        }
-
-        // 3. zero diff(recvbuffer) [memset to 0]
-        {
-          auto recvlen_arg = Builder2.CreateZExtOrTrunc(
-              recvcount, Type::getInt64Ty(call.getContext()));
-          recvlen_arg = Builder2.CreateMul(
-              recvlen_arg,
-              Builder2.CreateZExtOrTrunc(tysize,
-                                         Type::getInt64Ty(call.getContext())),
-              "", true, true);
-          recvlen_arg = Builder2.CreateMul(
-              recvlen_arg,
-              Builder2.CreateZExtOrTrunc(
-                  MPI_COMM_SIZE(comm, Builder2, call.getType()),
-                  Type::getInt64Ty(call.getContext())),
-              "", true, true);
-          auto val_arg =
-              ConstantInt::get(Type::getInt8Ty(call.getContext()), 0);
-          auto volatile_arg = ConstantInt::getFalse(call.getContext());
-          Value *args[] = {shadow_recvbuf, val_arg, recvlen_arg, volatile_arg};
-          Type *tys[] = {args[0]->getType(), args[2]->getType()};
-          auto memset = cast<CallInst>(Builder2.CreateCall(
-              Intrinsic::getDeclaration(gutils->newFunc->getParent(),
-                                        Intrinsic::memset, tys),
-              args, BufferDefs));
-          memset->addParamAttr(0, Attribute::NonNull);
-        }
-
-        // 4. diff(sendbuffer) += intermediate buffer (diffmemcopy)
-        DifferentiableMemCopyFloats(call, orig_sendbuf, buf, shadow_sendbuf,
-                                    sendlen_arg, Builder2, BufferDefs);
-
-        // Free up intermediate buffer
-        if (shouldFree()) {
-          CreateDealloc(Builder2, buf);
-        }
-      }
-      if (Mode == DerivativeMode::ReverseModeGradient)
-        eraseIfUnused(call, /*erase*/ true, /*check*/ false);
-      return;
-    }
-
-    // Adjoint of barrier is to place a barrier at the corresponding
-    // location in the reverse.
-    if (funcName == "MPI_Barrier") {
-      if (Mode == DerivativeMode::ReverseModeGradient ||
-          Mode == DerivativeMode::ReverseModeCombined) {
-        IRBuilder<> Builder2(call.getParent());
-        getReverseBuilder(Builder2);
-#if LLVM_VERSION_MAJOR >= 11
-        auto callval = call.getCalledOperand();
-#else
-        auto callval = call.getCalledValue();
-#endif
-        Value *args[] = {
-            lookup(gutils->getNewFromOriginal(call.getOperand(0)), Builder2)};
-        Builder2.CreateCall(call.getFunctionType(), callval, args);
-      }
-      if (Mode == DerivativeMode::ReverseModeGradient)
-        eraseIfUnused(call, /*erase*/ true, /*check*/ false);
-      return;
-    }
-
-    // Remove free's in forward pass so the comm can be used in the reverse
-    // pass
-    if (funcName == "MPI_Comm_free" || funcName == "MPI_Comm_disconnect") {
-      eraseIfUnused(call, /*erase*/ true, /*check*/ false);
-      return;
-    }
-
-    // Adjoint of MPI_Comm_split / MPI_Graph_create (which allocates a comm in a
-    // pointer) is to free the created comm at the corresponding place in the
-    // reverse pass
-    auto commFound = MPIInactiveCommAllocators.find(funcName.str());
-    if (commFound != MPIInactiveCommAllocators.end()) {
-      if (Mode == DerivativeMode::ReverseModeGradient ||
-          Mode == DerivativeMode::ReverseModeCombined) {
-        IRBuilder<> Builder2(call.getParent());
-        getReverseBuilder(Builder2);
-
-        Value *args[] = {lookup(call.getOperand(commFound->second), Builder2)};
-        Type *types[] = {args[0]->getType()};
-
-        FunctionType *FT = FunctionType::get(call.getType(), types, false);
-        Builder2.CreateCall(
-            called->getParent()->getOrInsertFunction("MPI_Comm_free", FT),
-            args);
-      }
-      if (Mode == DerivativeMode::ReverseModeGradient)
-        eraseIfUnused(call, /*erase*/ true, /*check*/ false);
-      return;
-    }
-
-    llvm::errs() << *gutils->oldFunc->getParent() << "\n";
-    llvm::errs() << *gutils->oldFunc << "\n";
-    llvm::errs() << call << "\n";
-    llvm::errs() << called << "\n";
-    llvm_unreachable("Unhandled MPI FUNCTION");
-  }
-
-  void recursivelyHandleSubfunction(llvm::CallInst &call,
-                                    llvm::Function *called,
-                                    const std::vector<bool> &overwritten_args,
-                                    bool shadowReturnUsed,
-                                    DIFFE_TYPE subretType, bool subretused) {
-    using namespace llvm;
-
-    IRBuilder<> BuilderZ(gutils->getNewFromOriginal(&call));
-    BuilderZ.setFastMathFlags(getFast());
-
-    CallInst *newCall = cast<CallInst>(gutils->getNewFromOriginal(&call));
-
-    bool foreignFunction = called == nullptr;
-
-    FnTypeInfo nextTypeInfo(called);
-
-    if (called) {
-      nextTypeInfo = TR.getCallInfo(call, *called);
-    }
-
-    const AugmentedReturn *subdata = nullptr;
-    if (Mode == DerivativeMode::ReverseModeGradient ||
-        Mode == DerivativeMode::ForwardModeSplit) {
-      assert(augmentedReturn);
-      if (augmentedReturn) {
-        auto fd = augmentedReturn->subaugmentations.find(&call);
-        if (fd != augmentedReturn->subaugmentations.end()) {
-          subdata = fd->second;
-        }
-      }
-    }
-
-    if (Mode == DerivativeMode::ForwardMode ||
-        Mode == DerivativeMode::ForwardModeSplit) {
-      IRBuilder<> Builder2(&call);
-      getForwardBuilder(Builder2);
-
-      SmallVector<Value *, 8> args;
-      std::vector<DIFFE_TYPE> argsInverted;
-      std::map<int, Type *> gradByVal;
-      std::map<int, std::vector<Attribute>> structAttrs;
-
-#if LLVM_VERSION_MAJOR >= 14
-      for (unsigned i = 0; i < call.arg_size(); ++i)
-#else
-      for (unsigned i = 0; i < call.getNumArgOperands(); ++i)
-#endif
-      {
-
-        if (call.paramHasAttr(i, Attribute::StructRet)) {
-          structAttrs[args.size()].push_back(
-#if LLVM_VERSION_MAJOR >= 12
-              // TODO persist types
-              Attribute::get(call.getContext(), "enzyme_sret")
-          // Attribute::get(orig->getContext(), "enzyme_sret",
-          // orig->getParamAttr(i, Attribute::StructRet).getValueAsType());
-#else
-              Attribute::get(call.getContext(), "enzyme_sret")
-#endif
-          );
-        }
-        if (call.getAttributes().hasParamAttr(i, "enzymejl_returnRoots")) {
-          structAttrs[args.size()].push_back(
-              call.getParamAttr(i, "enzymejl_returnRoots"));
-        }
-        for (auto ty : PrimalParamAttrsToPreserve)
-          if (call.getAttributes().hasParamAttr(i, ty)) {
-            auto attr = call.getAttributes().getParamAttr(i, ty);
-            structAttrs[args.size()].push_back(attr);
-          }
-
-        auto argi = gutils->getNewFromOriginal(call.getArgOperand(i));
-
-#if LLVM_VERSION_MAJOR >= 9
-        if (call.isByValArgument(i)) {
-          gradByVal[args.size()] = call.getParamByValType(i);
-        }
-#endif
-        bool writeOnlyNoCapture = true;
-        bool readOnly = true;
-        if (!isNoCapture(&call, i)) {
-          writeOnlyNoCapture = false;
-        }
-        if (!isWriteOnly(&call, i)) {
-          writeOnlyNoCapture = false;
-        }
-        if (!isReadOnly(&call, i)) {
-          readOnly = false;
-        }
-
-        if (shouldDisableNoWrite(&call))
-          writeOnlyNoCapture = false;
-
-        auto argTy =
-            gutils->getDiffeType(call.getArgOperand(i), foreignFunction);
-
-        bool replace =
-            (argTy == DIFFE_TYPE::DUP_NONEED &&
-             (writeOnlyNoCapture ||
-              !isa<Argument>(getBaseObject(call.getArgOperand(i))))) ||
-            (writeOnlyNoCapture && Mode == DerivativeMode::ForwardModeSplit) ||
-            (writeOnlyNoCapture && readOnly);
-
-        if (replace) {
-          argi = getUndefinedValueForType(argi->getType());
-        }
-        argsInverted.push_back(argTy);
-        args.push_back(argi);
-
-        if (argTy == DIFFE_TYPE::CONSTANT) {
-          continue;
-        }
-
-        if (gutils->getWidth() == 1)
-          for (auto ty : ShadowParamAttrsToPreserve)
-            if (call.getAttributes().hasParamAttr(i, ty)) {
-              auto attr = call.getAttributes().getParamAttr(i, ty);
-              structAttrs[args.size()].push_back(attr);
-            }
-
-        if (call.getAttributes().hasParamAttr(i, "enzymejl_returnRoots")) {
-          if (gutils->getWidth() == 1) {
-            structAttrs[args.size()].push_back(
-                call.getParamAttr(i, "enzymejl_returnRoots"));
-          } else {
-            structAttrs[args.size()].push_back(
-                Attribute::get(call.getContext(), "enzyme_sret_v"));
-          }
-        }
-        if (call.paramHasAttr(i, Attribute::StructRet)) {
-          if (gutils->getWidth() == 1) {
-            structAttrs[args.size()].push_back(
-#if LLVM_VERSION_MAJOR >= 12
-                // TODO persist types
-                Attribute::get(call.getContext(), "enzyme_sret")
-            // Attribute::get(orig->getContext(), "enzyme_sret",
-            // orig->getParamAttr(i, Attribute::StructRet).getValueAsType());
-#else
-                Attribute::get(call.getContext(), "enzyme_sret")
-#endif
-            );
-          } else {
-            structAttrs[args.size()].push_back(
-#if LLVM_VERSION_MAJOR >= 12
-                // TODO persist types
-                Attribute::get(call.getContext(), "enzyme_sret")
-            // Attribute::get(orig->getContext(), "enzyme_sret_v",
-            // gutils->getShadowType(orig->getParamAttr(ii,
-            // Attribute::StructRet).getValueAsType()));
-#else
-                Attribute::get(call.getContext(), "enzyme_sret_v")
-#endif
-            );
-          }
-        }
-
-        assert(argTy == DIFFE_TYPE::DUP_ARG || argTy == DIFFE_TYPE::DUP_NONEED);
-
-        args.push_back(gutils->invertPointerM(call.getArgOperand(i), Builder2));
-      }
-#if LLVM_VERSION_MAJOR >= 16
-      std::optional<int> tapeIdx;
-#else
-      Optional<int> tapeIdx;
-#endif
-      if (subdata) {
-        auto found = subdata->returns.find(AugmentedStruct::Tape);
-        if (found != subdata->returns.end()) {
-          tapeIdx = found->second;
-        }
-      }
-      Value *tape = nullptr;
-#if LLVM_VERSION_MAJOR >= 16
-      if (tapeIdx.has_value())
-#else
-      if (tapeIdx.hasValue())
-#endif
-      {
-
-#if LLVM_VERSION_MAJOR >= 16
-        auto idx = tapeIdx.value();
-#else
-        auto idx = tapeIdx.getValue();
-#endif
-        FunctionType *FT = subdata->fn->getFunctionType();
-
-        tape = BuilderZ.CreatePHI(
-            (tapeIdx == -1)
-                ? FT->getReturnType()
-                : cast<StructType>(FT->getReturnType())->getElementType(idx),
-            1, "tapeArg");
-
-        assert(!tape->getType()->isEmptyTy());
-        gutils->TapesToPreventRecomputation.insert(cast<Instruction>(tape));
-        tape = gutils->cacheForReverse(BuilderZ, tape,
-                                       getIndex(&call, CacheType::Tape));
-        args.push_back(tape);
-      }
-
-      Value *newcalled = nullptr;
-      FunctionType *FT = nullptr;
-
-      if (called) {
-        newcalled = gutils->Logic.CreateForwardDiff(
-            cast<Function>(called), subretType, argsInverted,
-            TR.analyzer.interprocedural, /*returnValue*/ subretused, Mode,
-            ((DiffeGradientUtils *)gutils)->FreeMemory, gutils->getWidth(),
-            tape ? tape->getType() : nullptr, nextTypeInfo, overwritten_args,
-            /*augmented*/ subdata);
-        FT = cast<Function>(newcalled)->getFunctionType();
-      } else {
-#if LLVM_VERSION_MAJOR >= 11
-        auto callval = call.getCalledOperand();
-#else
-        auto callval = call.getCalledValue();
-#endif
-        newcalled = gutils->invertPointerM(callval, BuilderZ);
-
-        if (gutils->getWidth() > 1) {
-          newcalled = BuilderZ.CreateExtractValue(newcalled, {0});
-        }
-
-        ErrorIfRuntimeInactive(
-            BuilderZ, gutils->getNewFromOriginal(callval), newcalled,
-            "Attempting to call an indirect active function "
-            "whose runtime value is inactive",
-            gutils->getNewFromOriginal(call.getDebugLoc()), &call);
-
-        auto ft = call.getFunctionType();
-        bool retActive = subretType != DIFFE_TYPE::CONSTANT;
-
-        ReturnType subretVal =
-            subretused
-                ? (retActive ? ReturnType::TwoReturns : ReturnType::Return)
-                : (retActive ? ReturnType::Return : ReturnType::Void);
-
-        FT = getFunctionTypeForClone(
-            ft, Mode, gutils->getWidth(), tape ? tape->getType() : nullptr,
-            argsInverted, false, subretVal, subretType);
-        PointerType *fptype = PointerType::getUnqual(FT);
-        newcalled = BuilderZ.CreatePointerCast(newcalled,
-                                               PointerType::getUnqual(fptype));
-#if LLVM_VERSION_MAJOR > 7
-        newcalled = BuilderZ.CreateLoad(fptype, newcalled);
-#else
-        newcalled = BuilderZ.CreateLoad(newcalled);
-#endif
-      }
-
-      assert(newcalled);
-      assert(FT);
-
-      SmallVector<ValueType, 2> BundleTypes;
-      for (auto A : argsInverted)
-        if (A == DIFFE_TYPE::CONSTANT)
-          BundleTypes.push_back(ValueType::Primal);
-        else
-          BundleTypes.push_back(ValueType::Both);
-
-      auto Defs = gutils->getInvertedBundles(&call, BundleTypes, Builder2,
-                                             /*lookup*/ false);
-
-#if LLVM_VERSION_MAJOR > 7
-      CallInst *diffes = Builder2.CreateCall(FT, newcalled, args, Defs);
-#else
-      CallInst *diffes = Builder2.CreateCall(newcalled, args, Defs);
-#endif
-      diffes->setCallingConv(call.getCallingConv());
-      diffes->setDebugLoc(gutils->getNewFromOriginal(call.getDebugLoc()));
-#if LLVM_VERSION_MAJOR >= 9
-      for (auto pair : gradByVal) {
-        diffes->addParamAttr(
-            pair.first,
-            Attribute::getWithByValType(diffes->getContext(), pair.second));
-      }
-#endif
-      for (auto &pair : structAttrs) {
-        for (auto val : pair.second)
-          diffes->addParamAttr(pair.first, val);
-      }
-
-      auto newcall = gutils->getNewFromOriginal(&call);
-      auto ifound = gutils->invertedPointers.find(&call);
-      Value *primal = nullptr;
-      Value *diffe = nullptr;
-
-      if (subretused && subretType != DIFFE_TYPE::CONSTANT) {
-        primal = Builder2.CreateExtractValue(diffes, 0);
-        diffe = Builder2.CreateExtractValue(diffes, 1);
-      } else if (subretType != DIFFE_TYPE::CONSTANT) {
-        diffe = diffes;
-      } else if (!FT->getReturnType()->isVoidTy()) {
-        primal = diffes;
-      }
-
-      if (ifound != gutils->invertedPointers.end()) {
-        auto placeholder = cast<PHINode>(&*ifound->second);
-        if (primal) {
-          gutils->replaceAWithB(newcall, primal);
-          gutils->erase(newcall);
-        } else {
-          eraseIfUnused(call, /*erase*/ true, /*check*/ false);
-        }
-        if (diffe) {
-          gutils->replaceAWithB(placeholder, diffe);
-        } else {
-          gutils->invertedPointers.erase(ifound);
-        }
-        gutils->erase(placeholder);
-      } else {
-        if (primal && diffe) {
-          gutils->replaceAWithB(newcall, primal);
-          if (!gutils->isConstantValue(&call)) {
-            setDiffe(&call, diffe, Builder2);
-          }
-          gutils->erase(newcall);
-        } else if (diffe) {
-          setDiffe(&call, diffe, Builder2);
-          eraseIfUnused(call, /*erase*/ true, /*check*/ false);
-        } else if (primal) {
-          gutils->replaceAWithB(newcall, primal);
-          gutils->erase(newcall);
-        } else {
-          eraseIfUnused(call, /*erase*/ true, /*check*/ false);
-        }
-      }
-
-      return;
-    }
-
-    bool modifyPrimal = shouldAugmentCall(&call, gutils);
-
-    SmallVector<Value *, 8> args;
-    SmallVector<Value *, 8> pre_args;
-    std::vector<DIFFE_TYPE> argsInverted;
-    SmallVector<Instruction *, 4> postCreate;
-    SmallVector<Instruction *, 4> userReplace;
-    std::map<int, Type *> preByVal;
-    std::map<int, Type *> gradByVal;
-    std::map<int, std::vector<Attribute>> structAttrs;
-
-    bool replaceFunction = false;
-
-    if (Mode == DerivativeMode::ReverseModeCombined && !foreignFunction) {
-      replaceFunction = legalCombinedForwardReverse(
-          &call, *replacedReturns, postCreate, userReplace, gutils,
-          unnecessaryInstructions, oldUnreachable, subretused);
-      if (replaceFunction) {
-        modifyPrimal = false;
-      }
-    }
-
-#if LLVM_VERSION_MAJOR >= 14
-    for (unsigned i = 0; i < call.arg_size(); ++i)
-#else
-    for (unsigned i = 0; i < call.getNumArgOperands(); ++i)
-#endif
-    {
-
-      auto argi = gutils->getNewFromOriginal(call.getArgOperand(i));
-
-#if LLVM_VERSION_MAJOR >= 9
-      if (call.isByValArgument(i)) {
-        preByVal[pre_args.size()] = call.getParamByValType(i);
-      }
-#endif
-      if (call.getAttributes().hasParamAttr(i, "enzymejl_returnRoots")) {
-        structAttrs[pre_args.size()].push_back(
-            call.getParamAttr(i, "enzymejl_returnRoots"));
-      }
-      if (call.paramHasAttr(i, Attribute::StructRet)) {
-        structAttrs[pre_args.size()].push_back(
-#if LLVM_VERSION_MAJOR >= 12
-            // TODO persist types
-            Attribute::get(call.getContext(), "enzyme_sret")
-        // Attribute::get(orig->getContext(), "enzyme_sret",
-        // orig->getParamAttr(ii, Attribute::StructRet).getValueAsType());
-#else
-            // TODO persist types
-            Attribute::get(call.getContext(), "enzyme_sret")
-        // Attribute::get(orig->getContext(), "enzyme_sret");
-#endif
-        );
-      }
-      for (auto ty : PrimalParamAttrsToPreserve)
-        if (call.getAttributes().hasParamAttr(i, ty)) {
-          auto attr = call.getAttributes().getParamAttr(i, ty);
-          structAttrs[pre_args.size()].push_back(attr);
-        }
-
-      auto argTy = gutils->getDiffeType(call.getArgOperand(i), foreignFunction);
-
-      bool writeOnlyNoCapture = true;
-      bool readNoneNoCapture = false;
-      if (!isNoCapture(&call, i)) {
-        writeOnlyNoCapture = false;
-        readNoneNoCapture = false;
-      }
-      if (!isWriteOnly(&call, i)) {
-        writeOnlyNoCapture = false;
-      }
-      if (!(isReadOnly(&call, i) && isWriteOnly(&call, i))) {
-        readNoneNoCapture = false;
-      }
-
-      if (shouldDisableNoWrite(&call)) {
-        writeOnlyNoCapture = false;
-        readNoneNoCapture = false;
-      }
-
-      Value *prearg = argi;
-      // Keep the existing passed value if coming from outside.
-      if (readNoneNoCapture ||
-          (argTy == DIFFE_TYPE::DUP_NONEED &&
-           (writeOnlyNoCapture ||
-            !isa<Argument>(getBaseObject(call.getArgOperand(i)))))) {
-        prearg = getUndefinedValueForType(argi->getType());
-      }
-      pre_args.push_back(prearg);
-
-      if (Mode != DerivativeMode::ReverseModePrimal) {
-        IRBuilder<> Builder2(call.getParent());
-        getReverseBuilder(Builder2);
-#if LLVM_VERSION_MAJOR >= 9
-        if (call.isByValArgument(i)) {
-          gradByVal[args.size()] = call.getParamByValType(i);
-        }
-#endif
-
-        if ((writeOnlyNoCapture && !replaceFunction) ||
-            (readNoneNoCapture ||
-             (argTy == DIFFE_TYPE::DUP_NONEED &&
-              (writeOnlyNoCapture ||
-               !isa<Argument>(getBaseObject(call.getOperand(i))))))) {
-          argi = getUndefinedValueForType(argi->getType());
-        }
-        args.push_back(lookup(argi, Builder2));
-      }
-
-      argsInverted.push_back(argTy);
-
-      if (argTy == DIFFE_TYPE::CONSTANT) {
-        continue;
-      }
-
-      auto argType = argi->getType();
-
-      if (argTy == DIFFE_TYPE::DUP_ARG || argTy == DIFFE_TYPE::DUP_NONEED) {
-        if (gutils->getWidth() == 1)
-          for (auto ty : ShadowParamAttrsToPreserve)
-            if (call.getAttributes().hasParamAttr(i, ty)) {
-              auto attr = call.getAttributes().getParamAttr(i, ty);
-              structAttrs[pre_args.size()].push_back(attr);
-            }
-
-        if (call.getAttributes().hasParamAttr(i, "enzymejl_returnRoots")) {
-          if (gutils->getWidth() == 1) {
-            structAttrs[pre_args.size()].push_back(
-                call.getParamAttr(i, "enzymejl_returnRoots"));
-          } else {
-            structAttrs[pre_args.size()].push_back(
-                Attribute::get(call.getContext(), "enzymejl_returnRoots_v"));
-          }
-        }
-        if (call.paramHasAttr(i, Attribute::StructRet)) {
-          if (gutils->getWidth() == 1) {
-            structAttrs[pre_args.size()].push_back(
-#if LLVM_VERSION_MAJOR >= 12
-                // TODO persist types
-                Attribute::get(call.getContext(), "enzyme_sret")
-            // Attribute::get(orig->getContext(), "enzyme_sret",
-            // orig->getParamAttr(ii, Attribute::StructRet).getValueAsType());
-#else
-                Attribute::get(call.getContext(), "enzyme_sret")
-#endif
-            );
-          } else {
-            structAttrs[pre_args.size()].push_back(
-#if LLVM_VERSION_MAJOR >= 12
-                // TODO persist types
-                Attribute::get(call.getContext(), "enzyme_sret_v")
-            // Attribute::get(orig->getContext(), "enzyme_sret_v",
-            // gutils->getShadowType(orig->getParamAttr(ii,
-            // Attribute::StructRet).getValueAsType()));
-#else
-                Attribute::get(call.getContext(), "enzyme_sret_v")
-#endif
-            );
-          }
-        }
-        if (Mode != DerivativeMode::ReverseModePrimal) {
-          IRBuilder<> Builder2(call.getParent());
-          getReverseBuilder(Builder2);
-
-          Value *darg = nullptr;
-
-          if (writeOnlyNoCapture && !replaceFunction &&
-              TR.query(call.getArgOperand(i))[{-1, -1}] == BaseType::Pointer) {
-            darg = getUndefinedValueForType(argi->getType());
-          } else {
-            darg = gutils->invertPointerM(call.getArgOperand(i), Builder2);
-          }
-          args.push_back(lookup(darg, Builder2));
-        }
-        pre_args.push_back(
-            gutils->invertPointerM(call.getArgOperand(i), BuilderZ));
-
-        // Note sometimes whattype mistakenly says something should be
-        // constant [because composed of integer pointers alone]
-        assert(whatType(argType, Mode) == DIFFE_TYPE::DUP_ARG ||
-               whatType(argType, Mode) == DIFFE_TYPE::CONSTANT);
-      } else {
-        if (foreignFunction)
-          assert(!argType->isIntOrIntVectorTy());
-        assert(whatType(argType, Mode) == DIFFE_TYPE::OUT_DIFF ||
-               whatType(argType, Mode) == DIFFE_TYPE::CONSTANT);
-      }
-    }
-    SmallVector<ValueType, 2> BundleTypes;
-    for (auto A : argsInverted)
-      if (A == DIFFE_TYPE::CONSTANT)
-        BundleTypes.push_back(ValueType::Primal);
-      else
-        BundleTypes.push_back(ValueType::Both);
-    if (called) {
-#if LLVM_VERSION_MAJOR >= 14
-      if (call.arg_size() !=
-          cast<Function>(called)->getFunctionType()->getNumParams())
-#else
-      if (call.getNumArgOperands() !=
-          cast<Function>(called)->getFunctionType()->getNumParams())
-#endif
-      {
-        llvm::errs() << *gutils->oldFunc << "\n";
-        llvm::errs() << call << "\n";
-        assert(0 && "number of arg operands != function parameters");
-      }
-      assert(argsInverted.size() ==
-             cast<Function>(called)->getFunctionType()->getNumParams());
-    }
-
-    Value *tape = nullptr;
-    CallInst *augmentcall = nullptr;
-    Value *cachereplace = nullptr;
-
-    // std::optional<std::map<std::pair<Instruction*, std::string>,
-    // unsigned>> sub_index_map;
-#if LLVM_VERSION_MAJOR >= 16
-    std::optional<int> tapeIdx;
-    std::optional<int> returnIdx;
-    std::optional<int> differetIdx;
-#else
-    Optional<int> tapeIdx;
-    Optional<int> returnIdx;
-    Optional<int> differetIdx;
-#endif
-    if (modifyPrimal) {
-
-      Value *newcalled = nullptr;
-      FunctionType *FT = nullptr;
-      const AugmentedReturn *fnandtapetype = nullptr;
-
-      if (!called) {
-#if LLVM_VERSION_MAJOR >= 11
-        auto callval = call.getCalledOperand();
-#else
-        auto callval = call.getCalledValue();
-#endif
-        Value *uncast = callval;
-        while (auto CE = dyn_cast<ConstantExpr>(uncast)) {
-          if (CE->isCast()) {
-            uncast = CE->getOperand(0);
-            continue;
-          }
-          break;
-        }
-        if (isa<ConstantInt>(uncast)) {
-          std::string str;
-          raw_string_ostream ss(str);
-          ss << "cannot find shadow for " << *callval;
-          if (CustomErrorHandler) {
-            CustomErrorHandler(ss.str().c_str(), wrap(&call),
-                               ErrorType::NoDerivative, gutils, nullptr);
-          } else {
-            llvm::errs() << *gutils->oldFunc << "\n";
-            llvm::errs() << ss.str() << "\n";
-            report_fatal_error("cannot call active int operand");
-          }
-        }
-        newcalled = gutils->invertPointerM(callval, BuilderZ);
-
-        if (Mode != DerivativeMode::ReverseModeGradient)
-          ErrorIfRuntimeInactive(
-              BuilderZ, gutils->getNewFromOriginal(callval), newcalled,
-              "Attempting to call an indirect active function "
-              "whose runtime value is inactive",
-              gutils->getNewFromOriginal(call.getDebugLoc()), &call);
-
-        FunctionType *ft = call.getFunctionType();
-
-        std::set<llvm::Type *> seen;
-        DIFFE_TYPE subretType = whatType(call.getType(), Mode,
-                                         /*intAreConstant*/ false, seen);
-        auto res = getDefaultFunctionTypeForAugmentation(
-            ft, /*returnUsed*/ true, /*subretType*/ subretType);
-        FT = FunctionType::get(
-            StructType::get(newcalled->getContext(), res.second), res.first,
-            ft->isVarArg());
-        auto fptype = PointerType::getUnqual(FT);
-        newcalled = BuilderZ.CreatePointerCast(newcalled,
-                                               PointerType::getUnqual(fptype));
-#if LLVM_VERSION_MAJOR > 7
-        newcalled = BuilderZ.CreateLoad(fptype, newcalled);
-#else
-        newcalled = BuilderZ.CreateLoad(newcalled);
-#endif
-        tapeIdx = 0;
-
-        if (!call.getType()->isVoidTy()) {
-          returnIdx = 1;
-          if (subretType == DIFFE_TYPE::DUP_ARG ||
-              subretType == DIFFE_TYPE::DUP_NONEED) {
-            differetIdx = 2;
-          }
-        }
-      } else {
-        if (Mode == DerivativeMode::ReverseModePrimal ||
-            Mode == DerivativeMode::ReverseModeCombined) {
-          subdata = &gutils->Logic.CreateAugmentedPrimal(
-              cast<Function>(called), subretType, argsInverted,
-              TR.analyzer.interprocedural, /*return is used*/ subretused,
-              shadowReturnUsed, nextTypeInfo, overwritten_args, false,
-              gutils->getWidth(), gutils->AtomicAdd);
-          if (Mode == DerivativeMode::ReverseModePrimal) {
-            assert(augmentedReturn);
-            auto subaugmentations =
-                (std::map<const llvm::CallInst *, AugmentedReturn *>
-                     *)&augmentedReturn->subaugmentations;
-            insert_or_assign2<const llvm::CallInst *, AugmentedReturn *>(
-                *subaugmentations, &call, (AugmentedReturn *)subdata);
-          }
-        }
-        if (!subdata) {
-          llvm::errs() << *gutils->oldFunc->getParent() << "\n";
-          llvm::errs() << *gutils->oldFunc << "\n";
-          llvm::errs() << *gutils->newFunc << "\n";
-          llvm::errs() << *called << "\n";
-        }
-        assert(subdata);
-        fnandtapetype = subdata;
-        newcalled = subdata->fn;
-        FT = cast<Function>(newcalled)->getFunctionType();
-
-        auto found = subdata->returns.find(AugmentedStruct::DifferentialReturn);
-        if (found != subdata->returns.end()) {
-          differetIdx = found->second;
-        } else {
-          assert(!shadowReturnUsed);
-        }
-
-        found = subdata->returns.find(AugmentedStruct::Return);
-        if (found != subdata->returns.end()) {
-          returnIdx = found->second;
-        } else {
-          assert(!subretused);
-        }
-
-        found = subdata->returns.find(AugmentedStruct::Tape);
-        if (found != subdata->returns.end()) {
-          tapeIdx = found->second;
-        }
-      }
-      // sub_index_map = fnandtapetype.tapeIndices;
-
-      assert(newcalled);
-      assert(FT);
-
-      // llvm::errs() << "seeing sub_index_map of " << sub_index_map->size()
-      // << " in ap " << cast<Function>(called)->getName() << "\n";
-      if (Mode == DerivativeMode::ReverseModeCombined ||
-          Mode == DerivativeMode::ReverseModePrimal) {
-
-        if (false) {
-        badaugmentedfn:;
-          auto NC = dyn_cast<Function>(newcalled);
-          llvm::errs() << *gutils->oldFunc << "\n";
-          llvm::errs() << *gutils->newFunc << "\n";
-          if (NC)
-            llvm::errs() << " trying to call " << NC->getName() << " " << *FT
-                         << "\n";
-          else
-            llvm::errs() << " trying to call " << *newcalled << " " << *FT
-                         << "\n";
-
-          for (unsigned i = 0; i < pre_args.size(); ++i) {
-            assert(pre_args[i]);
-            assert(pre_args[i]->getType());
-            llvm::errs() << "args[" << i << "] = " << *pre_args[i]
-                         << " FT:" << *FT->getParamType(i) << "\n";
-          }
-          assert(0 && "calling with wrong number of arguments");
-          exit(1);
-        }
-
-        if (pre_args.size() != FT->getNumParams())
-          goto badaugmentedfn;
-
-        for (unsigned i = 0; i < pre_args.size(); ++i) {
-          if (pre_args[i]->getType() == FT->getParamType(i))
-            continue;
-          else if (!call.getCalledFunction())
-            pre_args[i] =
-                BuilderZ.CreateBitCast(pre_args[i], FT->getParamType(i));
-          else
-            goto badaugmentedfn;
-        }
-
-#if LLVM_VERSION_MAJOR > 7
-        augmentcall = BuilderZ.CreateCall(
-            FT, newcalled, pre_args,
-            gutils->getInvertedBundles(&call, BundleTypes, BuilderZ,
-                                       /*lookup*/ false));
-#else
-        augmentcall = BuilderZ.CreateCall(
-            newcalled, pre_args,
-            gutils->getInvertedBundles(&call, BundleTypes, BuilderZ,
-                                       /*lookup*/ false));
-#endif
-        augmentcall->setCallingConv(call.getCallingConv());
-        augmentcall->setDebugLoc(
-            gutils->getNewFromOriginal(call.getDebugLoc()));
-#if LLVM_VERSION_MAJOR >= 9
-        for (auto pair : preByVal) {
-          augmentcall->addParamAttr(
-              pair.first, Attribute::getWithByValType(augmentcall->getContext(),
-                                                      pair.second));
-        }
-#endif
-        for (auto &pair : structAttrs) {
-          for (auto val : pair.second)
-            augmentcall->addParamAttr(pair.first, val);
-        }
-
-        if (!augmentcall->getType()->isVoidTy())
-          augmentcall->setName(call.getName() + "_augmented");
-
-#if LLVM_VERSION_MAJOR >= 16
-        if (tapeIdx.has_value())
-#else
-        if (tapeIdx.hasValue())
-#endif
-        {
-#if LLVM_VERSION_MAJOR >= 16
-          auto tval = tapeIdx.value();
-#else
-          auto tval = tapeIdx.getValue();
-#endif
-          tape = (tval == -1) ? augmentcall
-                              : BuilderZ.CreateExtractValue(
-                                    augmentcall, {(unsigned)tval}, "subcache");
-          if (tape->getType()->isEmptyTy()) {
-            auto tt = tape->getType();
-            gutils->erase(cast<Instruction>(tape));
-            tape = UndefValue::get(tt);
-          } else {
-            gutils->TapesToPreventRecomputation.insert(cast<Instruction>(tape));
-          }
-          tape = gutils->cacheForReverse(BuilderZ, tape,
-                                         getIndex(&call, CacheType::Tape));
-        }
-
-        if (subretused) {
-          Value *dcall = nullptr;
-          assert(returnIdx);
-          assert(augmentcall);
-#if LLVM_VERSION_MAJOR >= 16
-          auto rval = returnIdx.value();
-#else
-          auto rval = returnIdx.getValue();
-#endif
-          dcall = (rval < 0) ? augmentcall
-                             : BuilderZ.CreateExtractValue(augmentcall,
-                                                           {(unsigned)rval});
-          gutils->replaceOriginalToNewFn(newCall, dcall);
-
-          assert(dcall->getType() == call.getType());
-          assert(dcall);
-
-          if (!gutils->isConstantValue(&call)) {
-            if (!call.getType()->isFPOrFPVectorTy() &&
-                TR.query(&call).Inner0().isPossiblePointer()) {
-            } else if (Mode != DerivativeMode::ReverseModePrimal) {
-              ((DiffeGradientUtils *)gutils)->differentials[dcall] =
-                  ((DiffeGradientUtils *)gutils)->differentials[newCall];
-              ((DiffeGradientUtils *)gutils)->differentials.erase(newCall);
-            }
-          }
-          assert(dcall->getType() == call.getType());
-          gutils->replaceAWithB(newCall, dcall);
-
-          if (isa<Instruction>(dcall) && !isa<PHINode>(dcall)) {
-            cast<Instruction>(dcall)->takeName(newCall);
-          }
-
-          if (Mode == DerivativeMode::ReverseModePrimal &&
-              !gutils->unnecessaryIntermediates.count(&call)) {
-
-            std::map<UsageKey, bool> Seen;
-            bool primalNeededInReverse = false;
-            for (auto pair : gutils->knownRecomputeHeuristic)
-              if (!pair.second) {
-                if (pair.first == &call) {
-                  primalNeededInReverse = true;
-                  break;
-                } else {
-                  Seen[UsageKey(pair.first, ValueType::Primal)] = false;
-                }
-              }
-            if (!primalNeededInReverse) {
-
-              auto minCutMode = (Mode == DerivativeMode::ReverseModePrimal)
-                                    ? DerivativeMode::ReverseModeGradient
-                                    : Mode;
-              primalNeededInReverse =
-                  DifferentialUseAnalysis::is_value_needed_in_reverse<
-                      ValueType::Primal>(gutils, &call, minCutMode, Seen,
-                                         oldUnreachable);
-            }
-            if (primalNeededInReverse)
-              gutils->cacheForReverse(BuilderZ, dcall,
-                                      getIndex(&call, CacheType::Self));
-          }
-          BuilderZ.SetInsertPoint(newCall->getNextNode());
-          gutils->erase(newCall);
-        } else {
-          BuilderZ.SetInsertPoint(BuilderZ.GetInsertPoint()->getNextNode());
-          gutils->replaceOriginalToNewFn(gutils->getNewFromOriginal(&call), augmentcall);
-          eraseIfUnused(call, /*erase*/ true, /*check*/ false);
-        }
-
-      } else {
-        if (subdata && subdata->returns.find(AugmentedStruct::Tape) ==
-                           subdata->returns.end()) {
-        } else {
-          // assert(!tape);
-          // assert(subdata);
-          if (!tape) {
-#if LLVM_VERSION_MAJOR >= 16
-            assert(tapeIdx.has_value());
-            auto tval = tapeIdx.value();
-#else
-            assert(tapeIdx.hasValue());
-            auto tval = tapeIdx.getValue();
-#endif
-            tape = BuilderZ.CreatePHI(
-                (tapeIdx == -1) ? FT->getReturnType()
-                                : cast<StructType>(FT->getReturnType())
-                                      ->getElementType(tval),
-                1, "tapeArg");
-          }
-          tape = gutils->cacheForReverse(BuilderZ, tape,
-                                         getIndex(&call, CacheType::Tape));
-        }
-
-        if (subretused) {
-          if (DifferentialUseAnalysis::is_value_needed_in_reverse<
-                  ValueType::Primal>(gutils, &call, Mode, oldUnreachable) &&
-              !gutils->unnecessaryIntermediates.count(&call)) {
-            cachereplace = BuilderZ.CreatePHI(call.getType(), 1,
-                                              call.getName() + "_tmpcacheB");
-            cachereplace = gutils->cacheForReverse(
-                BuilderZ, cachereplace, getIndex(&call, CacheType::Self));
-          } else {
-            auto pn = BuilderZ.CreatePHI(
-                call.getType(), 1, (call.getName() + "_replacementE").str());
-            gutils->fictiousPHIs[pn] = &call;
-            cachereplace = pn;
-          }
-        } else {
-          // TODO move right after newCall for the insertion point of BuilderZ
-
-          BuilderZ.SetInsertPoint(BuilderZ.GetInsertPoint()->getNextNode());
-          eraseIfUnused(call, /*erase*/ true, /*check*/ false);
-        }
-      }
-
-      auto ifound = gutils->invertedPointers.find(&call);
-      if (ifound != gutils->invertedPointers.end()) {
-        auto placeholder = cast<PHINode>(&*ifound->second);
-
-        bool subcheck = (subretType == DIFFE_TYPE::DUP_ARG ||
-                         subretType == DIFFE_TYPE::DUP_NONEED);
-
-        //! We only need the shadow pointer for non-forward Mode if it is used
-        //! in a non return setting
-        bool hasNonReturnUse = false;
-        for (auto use : call.users()) {
-          if (Mode == DerivativeMode::ReverseModePrimal ||
-              !isa<ReturnInst>(
-                  use)) { // || returnuses.find(cast<Instruction>(use)) ==
-                          // returnuses.end()) {
-            hasNonReturnUse = true;
-          }
-        }
-
-        if (subcheck && hasNonReturnUse) {
-
-          Value *newip = nullptr;
-          if (Mode == DerivativeMode::ReverseModeCombined ||
-              Mode == DerivativeMode::ReverseModePrimal) {
-
-#if LLVM_VERSION_MAJOR >= 16
-            auto drval = differetIdx.value();
-#else
-            auto drval = differetIdx.getValue();
-#endif
-            newip = (drval < 0)
-                        ? augmentcall
-                        : BuilderZ.CreateExtractValue(augmentcall,
-                                                      {(unsigned)drval},
-                                                      call.getName() + "'ac");
-            assert(newip->getType() == call.getType());
-            placeholder->replaceAllUsesWith(newip);
-            if (placeholder == &*BuilderZ.GetInsertPoint()) {
-              BuilderZ.SetInsertPoint(placeholder->getNextNode());
-            }
-            gutils->erase(placeholder);
-          } else {
-            newip = placeholder;
-          }
-
-          newip = gutils->cacheForReverse(BuilderZ, newip,
-                                          getIndex(&call, CacheType::Shadow));
-
-          gutils->invertedPointers.insert(std::make_pair(
-              (const Value *)&call, InvertedPointerVH(gutils, newip)));
-        } else {
-          gutils->invertedPointers.erase(ifound);
-          if (placeholder == &*BuilderZ.GetInsertPoint()) {
-            BuilderZ.SetInsertPoint(placeholder->getNextNode());
-          }
-          gutils->erase(placeholder);
-        }
-      }
-
-      if (fnandtapetype && fnandtapetype->tapeType &&
-          (Mode == DerivativeMode::ReverseModeCombined ||
-           Mode == DerivativeMode::ReverseModeGradient ||
-           Mode == DerivativeMode::ForwardModeSplit) &&
-          shouldFree()) {
-        assert(tape);
-        auto tapep = BuilderZ.CreatePointerCast(
-            tape, PointerType::get(
-                      fnandtapetype->tapeType,
-                      cast<PointerType>(tape->getType())->getAddressSpace()));
-#if LLVM_VERSION_MAJOR > 7
-        auto truetape =
-            BuilderZ.CreateLoad(fnandtapetype->tapeType, tapep, "tapeld");
-#else
-        auto truetape = BuilderZ.CreateLoad(tapep, "tapeld");
-#endif
-        truetape->setMetadata("enzyme_mustcache",
-                              MDNode::get(truetape->getContext(), {}));
-
-        CreateDealloc(BuilderZ, tape);
-        tape = truetape;
-      }
-    } else {
-      auto ifound = gutils->invertedPointers.find(&call);
-      if (ifound != gutils->invertedPointers.end()) {
-        auto placeholder = cast<PHINode>(&*ifound->second);
-        gutils->invertedPointers.erase(ifound);
-        gutils->erase(placeholder);
-      }
-      if (/*!topLevel*/ Mode != DerivativeMode::ReverseModeCombined &&
-          subretused && !call.doesNotAccessMemory()) {
-        if (DifferentialUseAnalysis::is_value_needed_in_reverse<
-                ValueType::Primal>(gutils, &call, Mode, oldUnreachable) &&
-            !gutils->unnecessaryIntermediates.count(&call)) {
-          assert(!replaceFunction);
-          cachereplace = BuilderZ.CreatePHI(call.getType(), 1,
-                                            call.getName() + "_cachereplace2");
-          cachereplace = gutils->cacheForReverse(
-              BuilderZ, cachereplace, getIndex(&call, CacheType::Self));
-        } else {
-          auto pn = BuilderZ.CreatePHI(
-              call.getType(), 1, (call.getName() + "_replacementC").str());
-          gutils->fictiousPHIs[pn] = &call;
-          cachereplace = pn;
-        }
-      }
-
-      if (!subretused && !replaceFunction)
-        eraseIfUnused(call, /*erase*/ true, /*check*/ false);
-    }
-
-    // Note here down only contains the reverse bits
-    if (Mode == DerivativeMode::ReverseModePrimal) {
-      return;
-    }
-
-    IRBuilder<> Builder2(call.getParent());
-    getReverseBuilder(Builder2);
-
-    Value *newcalled = nullptr;
-    FunctionType *FT = nullptr;
-
-    DerivativeMode subMode = (replaceFunction || !modifyPrimal)
-                                 ? DerivativeMode::ReverseModeCombined
-                                 : DerivativeMode::ReverseModeGradient;
-    if (called) {
-      if (Mode == DerivativeMode::ReverseModeGradient && subdata) {
-        for (size_t i = 0; i < argsInverted.size(); i++) {
-          if (subdata->constant_args[i] == argsInverted[i])
-            continue;
-          assert(subdata->constant_args[i] == DIFFE_TYPE::DUP_ARG);
-          assert(argsInverted[i] == DIFFE_TYPE::DUP_NONEED);
-          argsInverted[i] = DIFFE_TYPE::DUP_ARG;
-        }
-      }
-
-      newcalled = gutils->Logic.CreatePrimalAndGradient(
-          (ReverseCacheKey){.todiff = cast<Function>(called),
-                            .retType = subretType,
-                            .constant_args = argsInverted,
-                            .overwritten_args = overwritten_args,
-                            .returnUsed = replaceFunction && subretused,
-                            .shadowReturnUsed =
-                                shadowReturnUsed && replaceFunction,
-                            .mode = subMode,
-                            .width = gutils->getWidth(),
-                            .freeMemory = true,
-                            .AtomicAdd = gutils->AtomicAdd,
-                            .additionalType = tape ? tape->getType() : nullptr,
-                            .forceAnonymousTape = false,
-                            .typeInfo = nextTypeInfo},
-          TR.analyzer.interprocedural, subdata);
-      if (!newcalled)
-        return;
-      FT = cast<Function>(newcalled)->getFunctionType();
-    } else {
-
-      assert(subMode != DerivativeMode::ReverseModeCombined);
-
-#if LLVM_VERSION_MAJOR >= 11
-      auto callval = call.getCalledOperand();
-#else
-      auto callval = call.getCalledValue();
-#endif
-
-      if (gutils->isConstantValue(callval)) {
-        llvm::errs() << *gutils->newFunc->getParent() << "\n";
-        llvm::errs() << " orig: " << call << " callval: " << *callval << "\n";
-      }
-      assert(!gutils->isConstantValue(callval));
-      newcalled = lookup(gutils->invertPointerM(callval, Builder2), Builder2);
-
-      auto ft = call.getFunctionType();
-
-      auto res =
-          getDefaultFunctionTypeForGradient(ft, /*subretType*/ subretType);
-      // TODO Note there is empty tape added here, replace with generic
-      res.first.push_back(Type::getInt8PtrTy(newcalled->getContext()));
-      FT = FunctionType::get(
-          StructType::get(newcalled->getContext(), res.second), res.first,
-          ft->isVarArg());
-      auto fptype = PointerType::getUnqual(FT);
-      newcalled =
-          Builder2.CreatePointerCast(newcalled, PointerType::getUnqual(fptype));
-#if LLVM_VERSION_MAJOR > 7
-      newcalled = Builder2.CreateLoad(
-          fptype, Builder2.CreateConstGEP1_64(fptype, newcalled, 1));
-#else
-      newcalled =
-          Builder2.CreateLoad(Builder2.CreateConstGEP1_64(newcalled, 1));
-#endif
-    }
-
-    if (subretType == DIFFE_TYPE::OUT_DIFF) {
-      args.push_back(diffe(&call, Builder2));
-    }
-
-    if (tape) {
-      auto ntape = gutils->lookupM(tape, Builder2);
-      assert(ntape);
-      assert(ntape->getType());
-      args.push_back(ntape);
-    }
-
-    assert(newcalled);
-    assert(FT);
-
-    if (false) {
-    badfn:;
-      auto NC = dyn_cast<Function>(newcalled);
-      llvm::errs() << *gutils->oldFunc << "\n";
-      llvm::errs() << *gutils->newFunc << "\n";
-      if (NC)
-        llvm::errs() << " trying to call " << NC->getName() << " " << *FT
-                     << "\n";
-      else
-        llvm::errs() << " trying to call " << *newcalled << " " << *FT << "\n";
-
-      for (unsigned i = 0; i < args.size(); ++i) {
-        assert(args[i]);
-        assert(args[i]->getType());
-        llvm::errs() << "args[" << i << "] = " << *args[i]
-                     << " FT:" << *FT->getParamType(i) << "\n";
-      }
-      assert(0 && "calling with wrong number of arguments");
-      exit(1);
-    }
-
-    if (args.size() != FT->getNumParams())
-      goto badfn;
-
-    for (unsigned i = 0; i < args.size(); ++i) {
-      if (args[i]->getType() == FT->getParamType(i))
-        continue;
-      else if (!call.getCalledFunction())
-        args[i] = Builder2.CreateBitCast(args[i], FT->getParamType(i));
-      else
-        goto badfn;
-    }
-
-#if LLVM_VERSION_MAJOR > 7
-    CallInst *diffes =
-        Builder2.CreateCall(FT, newcalled, args,
-                            gutils->getInvertedBundles(
-                                &call, BundleTypes, Builder2, /*lookup*/ true));
-#else
-    CallInst *diffes =
-        Builder2.CreateCall(newcalled, args,
-                            gutils->getInvertedBundles(
-                                &call, BundleTypes, Builder2, /*lookup*/ true));
-#endif
-    diffes->setCallingConv(call.getCallingConv());
-    diffes->setDebugLoc(gutils->getNewFromOriginal(call.getDebugLoc()));
-#if LLVM_VERSION_MAJOR >= 9
-    for (auto pair : gradByVal) {
-      diffes->addParamAttr(pair.first, Attribute::getWithByValType(
-                                           diffes->getContext(), pair.second));
-    }
-#endif
-    for (auto &pair : structAttrs) {
-      for (auto val : pair.second)
-        diffes->addParamAttr(pair.first, val);
-    }
-
-    unsigned structidx = 0;
-    if (replaceFunction) {
-      if (subretused)
-        structidx++;
-      if (shadowReturnUsed)
-        structidx++;
-    }
-
-#if LLVM_VERSION_MAJOR >= 14
-    for (unsigned i = 0; i < call.arg_size(); ++i)
-#else
-    for (unsigned i = 0; i < call.getNumArgOperands(); ++i)
-#endif
-    {
-      if (argsInverted[i] == DIFFE_TYPE::OUT_DIFF) {
-        Value *diffeadd = Builder2.CreateExtractValue(diffes, {structidx});
-        ++structidx;
-
-        if (!gutils->isConstantValue(call.getArgOperand(i))) {
-          size_t size = 1;
-          if (call.getArgOperand(i)->getType()->isSized())
-            size = (gutils->newFunc->getParent()
-                        ->getDataLayout()
-                        .getTypeSizeInBits(call.getArgOperand(i)->getType()) +
-                    7) /
-                   8;
-
-          addToDiffe(call.getArgOperand(i), diffeadd, Builder2,
-                     TR.addingType(size, call.getArgOperand(i)));
-        }
-      }
-    }
-
-    if (diffes->getType()->isVoidTy()) {
-      if (structidx != 0) {
-        llvm::errs() << *gutils->oldFunc->getParent() << "\n";
-        llvm::errs() << "diffes: " << *diffes << " structidx=" << structidx
-                     << " subretused=" << subretused
-                     << " shadowReturnUsed=" << shadowReturnUsed << "\n";
-      }
-      assert(structidx == 0);
-    } else {
-      assert(cast<StructType>(diffes->getType())->getNumElements() ==
-             structidx);
-    }
-
-    if (subretType == DIFFE_TYPE::OUT_DIFF)
-      setDiffe(&call,
-               Constant::getNullValue(gutils->getShadowType(call.getType())),
-               Builder2);
-
-    if (replaceFunction) {
-
-      // if a function is replaced for joint forward/reverse, handle inverted
-      // pointers
-      auto ifound = gutils->invertedPointers.find(&call);
-      if (ifound != gutils->invertedPointers.end()) {
-        auto placeholder = cast<PHINode>(&*ifound->second);
-        gutils->invertedPointers.erase(ifound);
-        if (shadowReturnUsed) {
-          dumpMap(gutils->invertedPointers);
-          auto dretval = cast<Instruction>(
-              Builder2.CreateExtractValue(diffes, {subretused ? 1U : 0U}));
-          /* todo handle this case later */
-          assert(!subretused);
-          gutils->invertedPointers.insert(std::make_pair(
-              (const Value *)&call, InvertedPointerVH(gutils, dretval)));
-        }
-        gutils->erase(placeholder);
-      }
-
-      Instruction *retval = nullptr;
-
-      if (subretused) {
-        retval = cast<Instruction>(Builder2.CreateExtractValue(diffes, {0}));
-        if (retval) {
-          gutils->replaceAndRemoveUnwrapCacheFor(newCall, retval);
-        }
-        gutils->replaceAWithB(newCall, retval, /*storeInCache*/ true);
-      } else {
-        eraseIfUnused(call, /*erase*/ false, /*check*/ false);
-      }
-
-      for (auto a : postCreate) {
-        a->moveBefore(*Builder2.GetInsertBlock(), Builder2.GetInsertPoint());
-      }
-
-      gutils->replaceOriginalToNewFn(newCall, retval ? retval : diffes);
-
-      erased.insert(&call);
-      gutils->erase(newCall);
-
-      return;
-    }
-
-    if (cachereplace) {
-      if (subretused) {
-        Value *dcall = nullptr;
-        assert(cachereplace->getType() == call.getType());
-        assert(dcall == nullptr);
-        dcall = cachereplace;
-        assert(dcall);
-
-        if (!gutils->isConstantValue(&call)) {
-          gutils->replaceOriginalToNewFn(newCall, dcall);
-          if (!call.getType()->isFPOrFPVectorTy() &&
-              TR.query(&call).Inner0().isPossiblePointer()) {
-          } else {
-            ((DiffeGradientUtils *)gutils)->differentials[dcall] =
-                ((DiffeGradientUtils *)gutils)->differentials[newCall];
-            ((DiffeGradientUtils *)gutils)->differentials.erase(newCall);
-          }
-        }
-        assert(dcall->getType() == call.getType());
-        newCall->replaceAllUsesWith(dcall);
-        if (isa<Instruction>(dcall) && !isa<PHINode>(dcall)) {
-          cast<Instruction>(dcall)->takeName(&call);
-        }
-        gutils->erase(newCall);
-      } else {
-        eraseIfUnused(call, /*erase*/ true, /*check*/ false);
-        if (augmentcall) {
-          gutils->replaceOriginalToNewFn(newCall, augmentcall);
-        }
-      }
-    }
-    return;
-  }
-
-  // Return
-  void visitCallInst(llvm::CallInst &call) {
-    using namespace llvm;
-
-    // When compiling Enzyme against standard LLVM, and not Intel's
-    // modified version of LLVM, the intrinsic `llvm.intel.subscript` is
-    // not fully understood by LLVM. One of the results of this is that the
-    // visitor dispatches to visitCallInst, rather than visitIntrinsicInst, when
-    // presented with the intrinsic - hence why we are handling it here.
-    if (getFuncNameFromCall(&call).startswith("llvm.intel.subscript")) {
-      assert(isa<IntrinsicInst>(call));
-      visitIntrinsicInst(cast<IntrinsicInst>(call));
-      return;
-    }
-
-    CallInst *const newCall = cast<CallInst>(gutils->getNewFromOriginal(&call));
-    IRBuilder<> BuilderZ(newCall);
-    BuilderZ.setFastMathFlags(getFast());
-
-    if (overwritten_args_map.find(&call) == overwritten_args_map.end() &&
-        Mode != DerivativeMode::ForwardMode) {
-      llvm::errs() << " call: " << call << "\n";
-      for (auto &pair : overwritten_args_map) {
-        llvm::errs() << " + " << *pair.first << "\n";
-      }
-    }
-
-    assert(overwritten_args_map.find(&call) != overwritten_args_map.end() ||
-           Mode == DerivativeMode::ForwardMode);
-    const std::vector<bool> &overwritten_args =
-        Mode == DerivativeMode::ForwardMode
-            ? std::vector<bool>()
-            : overwritten_args_map.find(&call)->second;
-
-    auto called = getFunctionFromCall(&call);
-    StringRef funcName = getFuncNameFromCall(&call);
-
-    bool subretused = false;
-    bool shadowReturnUsed = false;
-    DIFFE_TYPE subretType =
-        gutils->getReturnDiffeType(&call, &subretused, &shadowReturnUsed);
-
-    if (Mode == DerivativeMode::ForwardMode) {
-      auto found = customFwdCallHandlers.find(funcName.str());
-      if (found != customFwdCallHandlers.end()) {
-        Value *invertedReturn = nullptr;
-        auto ifound = gutils->invertedPointers.find(&call);
-        if (ifound != gutils->invertedPointers.end()) {
-          invertedReturn = cast<PHINode>(&*ifound->second);
-        }
-
-        Value *normalReturn = subretused ? newCall : nullptr;
-
-        bool noMod = found->second(BuilderZ, &call, *gutils, normalReturn,
-                                   invertedReturn);
-        if (noMod) {
-          if (subretused)
-            assert(normalReturn == newCall);
-          eraseIfUnused(call);
-        }
-
-        if (ifound != gutils->invertedPointers.end()) {
-          auto placeholder = cast<PHINode>(&*ifound->second);
-          if (invertedReturn && invertedReturn != placeholder) {
-            if (invertedReturn->getType() !=
-                gutils->getShadowType(call.getType())) {
-              llvm::errs() << " o: " << call << "\n";
-              llvm::errs() << " ot: " << *call.getType() << "\n";
-              llvm::errs() << " ir: " << *invertedReturn << "\n";
-              llvm::errs() << " irt: " << *invertedReturn->getType() << "\n";
-              llvm::errs() << " p: " << *placeholder << "\n";
-              llvm::errs() << " PT: " << *placeholder->getType() << "\n";
-              llvm::errs() << " newCall: " << *newCall << "\n";
-              llvm::errs() << " newCallT: " << *newCall->getType() << "\n";
-            }
-            assert(invertedReturn->getType() ==
-                   gutils->getShadowType(call.getType()));
-            placeholder->replaceAllUsesWith(invertedReturn);
-            gutils->erase(placeholder);
-            gutils->invertedPointers.insert(
-                std::make_pair((const Value *)&call,
-                               InvertedPointerVH(gutils, invertedReturn)));
-          } else {
-            gutils->invertedPointers.erase(&call);
-            gutils->erase(placeholder);
-          }
-        }
-
-        if (normalReturn && normalReturn != newCall) {
-          assert(normalReturn->getType() == newCall->getType());
-          gutils->replaceAWithB(newCall, normalReturn);
-          gutils->erase(newCall);
-        }
-        return;
-      }
-    }
-
-    if (Mode == DerivativeMode::ReverseModePrimal ||
-        Mode == DerivativeMode::ReverseModeCombined ||
-        Mode == DerivativeMode::ReverseModeGradient) {
-      auto found = customCallHandlers.find(funcName.str());
-      if (found != customCallHandlers.end()) {
-        IRBuilder<> Builder2(call.getParent());
-        if (Mode == DerivativeMode::ReverseModeGradient ||
-            Mode == DerivativeMode::ReverseModeCombined)
-          getReverseBuilder(Builder2);
-
-        Value *invertedReturn = nullptr;
-        auto ifound = gutils->invertedPointers.find(&call);
-        PHINode *placeholder = nullptr;
-        if (ifound != gutils->invertedPointers.end()) {
-          placeholder = cast<PHINode>(&*ifound->second);
-          if (shadowReturnUsed)
-            invertedReturn = placeholder;
-        }
-
-        Value *normalReturn = subretused ? newCall : nullptr;
-
-        Value *tape = nullptr;
-
-        Type *tapeType = nullptr;
-
-        if (Mode == DerivativeMode::ReverseModePrimal ||
-            Mode == DerivativeMode::ReverseModeCombined) {
-          bool noMod = found->second.first(BuilderZ, &call, *gutils,
-                                           normalReturn, invertedReturn, tape);
-          if (noMod) {
-            if (subretused)
-              assert(normalReturn == newCall);
-            eraseIfUnused(call);
-          }
-          if (tape) {
-            tapeType = tape->getType();
-            gutils->cacheForReverse(BuilderZ, tape,
-                                    getIndex(&call, CacheType::Tape));
-          }
-          if (Mode == DerivativeMode::ReverseModePrimal) {
-            assert(augmentedReturn);
-            auto subaugmentations =
-                (std::map<const llvm::CallInst *, AugmentedReturn *>
-                     *)&augmentedReturn->subaugmentations;
-            insert_or_assign2<const llvm::CallInst *, AugmentedReturn *>(
-                *subaugmentations, &call, (AugmentedReturn *)tapeType);
-          }
-        }
-
-        if (Mode == DerivativeMode::ReverseModeGradient ||
-            Mode == DerivativeMode::ReverseModeCombined) {
-          if (Mode == DerivativeMode::ReverseModeGradient &&
-              augmentedReturn->tapeIndices.find(
-                  std::make_pair(&call, CacheType::Tape)) !=
-                  augmentedReturn->tapeIndices.end()) {
-            assert(augmentedReturn);
-            auto subaugmentations =
-                (std::map<const llvm::CallInst *, AugmentedReturn *>
-                     *)&augmentedReturn->subaugmentations;
-            auto fd = subaugmentations->find(&call);
-            assert(fd != subaugmentations->end());
-            // Note we are using the storage space here to persist
-            // the LLVM type, as storing a new augmentedReturn has issues
-            // regarding persisting the data structure, and when it will
-            // be freed, since it will no longer live in the map in
-            // EnzymeLogic.
-            tapeType = (llvm::Type *)fd->second;
-
-            tape = BuilderZ.CreatePHI(tapeType, 0);
-            tape = gutils->cacheForReverse(BuilderZ, tape,
-                                           getIndex(&call, CacheType::Tape),
-                                           /*ignoreType*/ true);
-          }
-          if (tape)
-            tape = gutils->lookupM(tape, Builder2);
-          found->second.second(Builder2, &call, *(DiffeGradientUtils *)gutils,
-                               tape);
-        }
-
-        if (placeholder) {
-          if (!shadowReturnUsed) {
-            gutils->invertedPointers.erase(&call);
-            gutils->erase(placeholder);
-          } else {
-            if (invertedReturn && invertedReturn != placeholder) {
-              if (invertedReturn->getType() !=
-                  gutils->getShadowType(call.getType())) {
-                llvm::errs() << " o: " << call << "\n";
-                llvm::errs() << " ot: " << *call.getType() << "\n";
-                llvm::errs() << " ir: " << *invertedReturn << "\n";
-                llvm::errs() << " irt: " << *invertedReturn->getType() << "\n";
-                llvm::errs() << " p: " << *placeholder << "\n";
-                llvm::errs() << " PT: " << *placeholder->getType() << "\n";
-                llvm::errs() << " newCall: " << *newCall << "\n";
-                llvm::errs() << " newCallT: " << *newCall->getType() << "\n";
-              }
-              assert(invertedReturn->getType() ==
-                     gutils->getShadowType(call.getType()));
-              placeholder->replaceAllUsesWith(invertedReturn);
-              gutils->erase(placeholder);
-            } else
-              invertedReturn = placeholder;
-
-            invertedReturn = gutils->cacheForReverse(
-                BuilderZ, invertedReturn, getIndex(&call, CacheType::Shadow));
-
-            gutils->invertedPointers.insert(
-                std::make_pair((const Value *)&call,
-                               InvertedPointerVH(gutils, invertedReturn)));
-          }
-        }
-
-        bool primalNeededInReverse;
-
-        if (gutils->knownRecomputeHeuristic.count(&call)) {
-          primalNeededInReverse = !gutils->knownRecomputeHeuristic[&call];
-        } else {
-          std::map<UsageKey, bool> Seen;
-          for (auto pair : gutils->knownRecomputeHeuristic)
-            if (!pair.second)
-              Seen[UsageKey(pair.first, ValueType::Primal)] = false;
-          primalNeededInReverse =
-              DifferentialUseAnalysis::is_value_needed_in_reverse<
-                  ValueType::Primal>(gutils, &call, Mode, Seen, oldUnreachable);
-        }
-        if (subretused && primalNeededInReverse) {
-          if (normalReturn != newCall) {
-            assert(normalReturn->getType() == newCall->getType());
-            gutils->replaceAWithB(newCall, normalReturn);
-            BuilderZ.SetInsertPoint(newCall->getNextNode());
-            gutils->erase(newCall);
-          }
-          normalReturn = gutils->cacheForReverse(
-              BuilderZ, normalReturn, getIndex(&call, CacheType::Self));
-        } else {
-          if (normalReturn && normalReturn != newCall) {
-            assert(normalReturn->getType() == newCall->getType());
-            assert(Mode != DerivativeMode::ReverseModeGradient);
-            gutils->replaceAWithB(newCall, normalReturn);
-            BuilderZ.SetInsertPoint(newCall->getNextNode());
-            gutils->erase(newCall);
-          } else if (Mode == DerivativeMode::ReverseModeGradient &&
-                     !call.getType()->isTokenTy())
-            eraseIfUnused(call, /*erase*/ true, /*check*/ false);
-        }
-        return;
-      }
-    }
-
-    if (Mode != DerivativeMode::ReverseModePrimal && called) {
-      if (funcName == "__kmpc_for_static_init_4" ||
-          funcName == "__kmpc_for_static_init_4u" ||
-          funcName == "__kmpc_for_static_init_8" ||
-          funcName == "__kmpc_for_static_init_8u") {
-        IRBuilder<> Builder2(call.getParent());
-        getReverseBuilder(Builder2);
-        auto fini = called->getParent()->getFunction("__kmpc_for_static_fini");
-        assert(fini);
-        Value *args[] = {
-            lookup(gutils->getNewFromOriginal(call.getArgOperand(0)), Builder2),
-            lookup(gutils->getNewFromOriginal(call.getArgOperand(1)),
-                   Builder2)};
-        auto fcall = Builder2.CreateCall(fini->getFunctionType(), fini, args);
-        fcall->setCallingConv(fini->getCallingConv());
-        return;
-      }
-    }
-
-    if ((funcName.startswith("MPI_") || funcName.startswith("PMPI_")) &&
-        (!gutils->isConstantInstruction(&call) || funcName == "MPI_Barrier" ||
-         funcName == "MPI_Comm_free" || funcName == "MPI_Comm_disconnect" ||
-         MPIInactiveCommAllocators.find(funcName.str()) !=
-             MPIInactiveCommAllocators.end())) {
-      handleMPI(call, called, funcName);
-      return;
-    }
-
-    if (!called || called->empty()) {
-      if (auto blas = extractBLAS(funcName)) {
-#if LLVM_VERSION_MAJOR >= 16
-        if (handleBLAS(call, called, blas.value(), overwritten_args))
-#else
-        if (handleBLAS(call, called, blas.getValue(), overwritten_args))
-#endif
-          return;
-      }
-    }
-
-    if (funcName == "printf" || funcName == "puts" ||
-        funcName.startswith("_ZN3std2io5stdio6_print") ||
-        funcName.startswith("_ZN4core3fmt")) {
-      if (Mode == DerivativeMode::ReverseModeGradient) {
-        eraseIfUnused(call, /*erase*/ true, /*check*/ false);
-      }
-      return;
-    }
-    if (called && (called->getName().contains("__enzyme_float") ||
-                   called->getName().contains("__enzyme_double") ||
-                   called->getName().contains("__enzyme_integer") ||
-                   called->getName().contains("__enzyme_pointer"))) {
-      eraseIfUnused(call, /*erase*/ true, /*check*/ false);
-      return;
-    }
-
-    // Handle lgamma, safe to recompute so no store/change to forward
-    if (called) {
-      if (funcName == "__kmpc_fork_call") {
-        visitOMPCall(call);
-        return;
-      }
-
-      if (funcName == "__kmpc_for_static_init_4" ||
-          funcName == "__kmpc_for_static_init_4u" ||
-          funcName == "__kmpc_for_static_init_8" ||
-          funcName == "__kmpc_for_static_init_8u") {
-        if (Mode != DerivativeMode::ReverseModePrimal) {
-          IRBuilder<> Builder2(call.getParent());
-          getReverseBuilder(Builder2);
-          auto fini =
-              called->getParent()->getFunction("__kmpc_for_static_fini");
-          assert(fini);
-          Value *args[] = {
-              lookup(gutils->getNewFromOriginal(call.getArgOperand(0)),
-                     Builder2),
-              lookup(gutils->getNewFromOriginal(call.getArgOperand(1)),
-                     Builder2)};
-          auto fcall = Builder2.CreateCall(fini->getFunctionType(), fini, args);
-          fcall->setCallingConv(fini->getCallingConv());
-        }
-        return;
-      }
-      if (funcName == "__kmpc_for_static_fini") {
-        if (Mode != DerivativeMode::ReverseModePrimal) {
-          eraseIfUnused(call, /*erase*/ true, /*check*/ false);
-        }
-        return;
-      }
-      // TODO check
-      // Adjoint of barrier is to place a barrier at the corresponding
-      // location in the reverse.
-      if (funcName == "__kmpc_barrier") {
-        if (Mode == DerivativeMode::ReverseModeGradient ||
-            Mode == DerivativeMode::ReverseModeCombined) {
-          IRBuilder<> Builder2(call.getParent());
-          getReverseBuilder(Builder2);
-#if LLVM_VERSION_MAJOR >= 11
-          auto callval = call.getCalledOperand();
-#else
-          auto callval = call.getCalledValue();
-#endif
-          Value *args[] = {
-              lookup(gutils->getNewFromOriginal(call.getOperand(0)), Builder2),
-              lookup(gutils->getNewFromOriginal(call.getOperand(1)), Builder2)};
-          Builder2.CreateCall(call.getFunctionType(), callval, args);
-        }
-        return;
-      }
-      if (funcName == "__kmpc_critical") {
-        if (Mode != DerivativeMode::ReverseModePrimal) {
-          IRBuilder<> Builder2(call.getParent());
-          getReverseBuilder(Builder2);
-          auto crit2 = called->getParent()->getFunction("__kmpc_end_critical");
-          assert(crit2);
-          Value *args[] = {
-              lookup(gutils->getNewFromOriginal(call.getArgOperand(0)),
-                     Builder2),
-              lookup(gutils->getNewFromOriginal(call.getArgOperand(1)),
-                     Builder2),
-              lookup(gutils->getNewFromOriginal(call.getArgOperand(2)),
-                     Builder2)};
-          auto fcall =
-              Builder2.CreateCall(crit2->getFunctionType(), crit2, args);
-          fcall->setCallingConv(crit2->getCallingConv());
-        }
-        return;
-      }
-      if (funcName == "__kmpc_end_critical") {
-        if (Mode != DerivativeMode::ReverseModePrimal) {
-          IRBuilder<> Builder2(call.getParent());
-          getReverseBuilder(Builder2);
-          auto crit2 = called->getParent()->getFunction("__kmpc_critical");
-          assert(crit2);
-          Value *args[] = {
-              lookup(gutils->getNewFromOriginal(call.getArgOperand(0)),
-                     Builder2),
-              lookup(gutils->getNewFromOriginal(call.getArgOperand(1)),
-                     Builder2),
-              lookup(gutils->getNewFromOriginal(call.getArgOperand(2)),
-                     Builder2)};
-          auto fcall =
-              Builder2.CreateCall(crit2->getFunctionType(), crit2, args);
-          fcall->setCallingConv(crit2->getCallingConv());
-        }
-        return;
-      }
-
-      if (funcName.startswith("__kmpc") &&
-          funcName != "__kmpc_global_thread_num") {
-        llvm::errs() << *gutils->oldFunc << "\n";
-        llvm::errs() << call << "\n";
-        assert(0 && "unhandled openmp function");
-        llvm_unreachable("unhandled openmp function");
-      }
-
-#include "InstructionDerivatives.inc"
-
-      // Functions that only modify pointers and don't allocate memory,
-      // needs to be run on shadow in primal
-      if (funcName == "_ZSt29_Rb_tree_insert_and_rebalancebPSt18_Rb_tree_"
-                      "node_baseS0_RS_") {
-        if (Mode == DerivativeMode::ReverseModeGradient) {
-          eraseIfUnused(call, /*erase*/ true, /*check*/ false);
-          return;
-        }
-        if (gutils->isConstantValue(call.getArgOperand(3)))
-          return;
-        SmallVector<Value *, 2> args;
-#if LLVM_VERSION_MAJOR >= 14
-        for (auto &arg : call.args())
-#else
-        for (auto &arg : call.arg_operands())
-#endif
-        {
-          if (gutils->isConstantValue(arg))
-            args.push_back(gutils->getNewFromOriginal(arg));
-          else
-            args.push_back(gutils->invertPointerM(arg, BuilderZ));
-        }
-        BuilderZ.CreateCall(called, args);
-        return;
-      }
-
-      // Functions that initialize a shadow data structure (with no
-      // other arguments) needs to be run on shadow in primal.
-      if (funcName == "_ZNSt8ios_baseC2Ev" ||
-          funcName == "_ZNSt8ios_baseD2Ev" || funcName == "_ZNSt6localeC1Ev" ||
-          funcName == "_ZNSt6localeD1Ev" ||
-          funcName == "_ZNKSt5ctypeIcE13_M_widen_initEv") {
-        if (Mode == DerivativeMode::ReverseModeGradient ||
-            Mode == DerivativeMode::ForwardModeSplit) {
-          eraseIfUnused(call, /*erase*/ true, /*check*/ false);
-          return;
->>>>>>> 7a8d71e5
         }
 
         Value *OutAlloc = nullptr;
@@ -9612,9 +5215,7 @@
           dcall = (rval < 0) ? augmentcall
                              : BuilderZ.CreateExtractValue(augmentcall,
                                                            {(unsigned)rval});
-          gutils->originalToNewFn[&call] = dcall;
-          gutils->newToOriginalFn.erase(newCall);
-          gutils->newToOriginalFn[dcall] = &call;
+          gutils->replaceOriginalToNewFn(newCall, dcall);
 
           assert(dcall->getType() == call.getType());
           assert(dcall);
@@ -9667,9 +5268,8 @@
           gutils->erase(newCall);
         } else {
           BuilderZ.SetInsertPoint(BuilderZ.GetInsertPoint()->getNextNode());
+          gutils->replaceOriginalToNewFn(gutils->getNewFromOriginal(&call), augmentcall);
           eraseIfUnused(call, /*erase*/ true, /*check*/ false);
-          gutils->originalToNewFn[&call] = augmentcall;
-          gutils->newToOriginalFn[augmentcall] = &call;
         }
 
       } else {
@@ -10049,9 +5649,7 @@
         a->moveBefore(*Builder2.GetInsertBlock(), Builder2.GetInsertPoint());
       }
 
-      gutils->originalToNewFn[&call] = retval ? retval : diffes;
-      gutils->newToOriginalFn.erase(newCall);
-      gutils->newToOriginalFn[retval ? retval : diffes] = &call;
+      gutils->replaceOriginalToNewFn(newCall, retval ? retval : diffes);
 
       gutils->erase(newCall);
 
@@ -10067,9 +5665,7 @@
         assert(dcall);
 
         if (!gutils->isConstantValue(&call)) {
-          gutils->originalToNewFn[&call] = dcall;
-          gutils->newToOriginalFn.erase(newCall);
-          gutils->newToOriginalFn[dcall] = &call;
+          gutils->replaceOriginalToNewFn(newCall, dcall);
           if (!call.getType()->isFPOrFPVectorTy() &&
               TR.query(&call).Inner0().isPossiblePointer()) {
           } else {
@@ -10087,9 +5683,7 @@
       } else {
         eraseIfUnused(call, /*erase*/ true, /*check*/ false);
         if (augmentcall) {
-          gutils->originalToNewFn[&call] = augmentcall;
-          gutils->newToOriginalFn.erase(newCall);
-          gutils->newToOriginalFn[augmentcall] = &call;
+          gutils->replaceOriginalToNewFn(newCall, augmentcall);
         }
       }
     }
