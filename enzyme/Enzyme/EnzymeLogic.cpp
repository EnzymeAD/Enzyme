//===- EnzymeLogic.cpp - Implementation of forward and reverse pass generation//
//
//                             Enzyme Project
//
// Part of the Enzyme Project, under the Apache License v2.0 with LLVM
// Exceptions. See https://llvm.org/LICENSE.txt for license information.
// SPDX-License-Identifier: Apache-2.0 WITH LLVM-exception
//
// If using this code in an academic setting, please cite the following:
// @incollection{enzymeNeurips,
// title = {Instead of Rewriting Foreign Code for Machine Learning,
//          Automatically Synthesize Fast Gradients},
// author = {Moses, William S. and Churavy, Valentin},
// booktitle = {Advances in Neural Information Processing Systems 33},
// year = {2020},
// note = {To appear in},
// }
//
//===----------------------------------------------------------------------===//
//
// This file defines two functions CreatePrimalAndGradient and
// CreateAugmentedPrimal. CreatePrimalAndGradient takes a function, known
// TypeResults of the calling context, known activity analysis of the
// arguments. It creates a corresponding gradient
// function, computing the primal as well if requested.
// CreateAugmentedPrimal takes similar arguments and creates an augmented
// primal pass.
//
//===----------------------------------------------------------------------===//
#include "EnzymeLogic.h"
#include "ActivityAnalysis.h"
#include "AdjointGenerator.h"
#include "EnzymeLogic.h"
#include "TypeAnalysis/TypeAnalysis.h"
#include "llvm/IR/Constant.h"
#include "llvm/IR/Constants.h"
#include "llvm/IR/GlobalValue.h"
#include "llvm/IR/InstrTypes.h"
#include "llvm/IR/Instructions.h"
#include "llvm/IR/IntrinsicInst.h"
#include "llvm/IR/Intrinsics.h"
#include "llvm/IR/LLVMContext.h"
#include "llvm/Support/ErrorHandling.h"
#include <cmath>

#if LLVM_VERSION_MAJOR >= 16
#define private public
#include "llvm/Analysis/ScalarEvolution.h"
#include "llvm/Transforms/Utils/ScalarEvolutionExpander.h"
#undef private
#else
#include "SCEV/ScalarEvolution.h"
#include "SCEV/ScalarEvolutionExpander.h"
#endif

#include "llvm/Analysis/DependenceAnalysis.h"
#include <deque>

#include "llvm/IR/BasicBlock.h"
#include "llvm/IR/DerivedTypes.h"
#include "llvm/IR/Function.h"
#include "llvm/IR/IRBuilder.h"
#include "llvm/IR/InstIterator.h"
#include "llvm/IR/Module.h"
#include "llvm/IR/Type.h"
#include "llvm/IR/Verifier.h"

#include "llvm/Analysis/AliasAnalysis.h"
#include "llvm/Analysis/TargetLibraryInfo.h"
#include "llvm/Analysis/ValueTracking.h"

#include "llvm/Demangle/Demangle.h"

#include "llvm/Transforms/Utils/BasicBlockUtils.h"
#include "llvm/Transforms/Utils/Cloning.h"

#include "llvm/Analysis/BasicAliasAnalysis.h"
#include "llvm/Analysis/GlobalsModRef.h"

#include "llvm/Support/AMDGPUMetadata.h"
#include "llvm/Support/TimeProfiler.h"

#include "llvm/ADT/StringSet.h"

#include "DiffeGradientUtils.h"
#include "FunctionUtils.h"
#include "GradientUtils.h"
#include "InstructionBatcher.h"
#include "LibraryFuncs.h"
#include "TraceGenerator.h"
#include "Utils.h"

#define addAttribute addAttributeAtIndex
#define getAttribute getAttributeAtIndex
#define removeAttribute removeAttributeAtIndex

using namespace llvm;

extern "C" {
llvm::cl::opt<bool>
    EnzymePrint("enzyme-print", cl::init(false), cl::Hidden,
                cl::desc("Print before and after fns for autodiff"));

llvm::cl::opt<bool>
    EnzymePrintUnnecessary("enzyme-print-unnecessary", cl::init(false),
                           cl::Hidden,
                           cl::desc("Print unnecessary values in function"));

cl::opt<bool> looseTypeAnalysis("enzyme-loose-types", cl::init(false),
                                cl::Hidden,
                                cl::desc("Allow looser use of types"));

cl::opt<bool> nonmarkedglobals_inactiveloads(
    "enzyme_nonmarkedglobals_inactiveloads", cl::init(true), cl::Hidden,
    cl::desc("Consider loads of nonmarked globals to be inactive"));

cl::opt<bool> EnzymeJuliaAddrLoad(
    "enzyme-julia-addr-load", cl::init(false), cl::Hidden,
    cl::desc("Mark all loads resulting in an addr(13)* to be legal to redo"));

cl::opt<bool> EnzymeAssumeUnknownNoFree(
    "enzyme-assume-unknown-nofree", cl::init(false), cl::Hidden,
    cl::desc("Assume unknown instructions are nofree as needed"));

LLVMValueRef (*EnzymeFixupReturn)(LLVMBuilderRef, LLVMValueRef) = nullptr;
}

struct CacheAnalysis {

  const ValueMap<const CallInst *, SmallPtrSet<const CallInst *, 1>>
      &allocationsWithGuaranteedFree;
  const ValueMap<Value *, GradientUtils::Rematerializer>
      &rematerializableAllocations;
  TypeResults &TR;
  AAResults &AA;
  Function *oldFunc;
  ScalarEvolution &SE;
  LoopInfo &OrigLI;
  DominatorTree &OrigDT;
  TargetLibraryInfo &TLI;
  const SmallPtrSetImpl<BasicBlock *> &unnecessaryBlocks;
  const bool subsequent_calls_may_write;
  const std::vector<bool> &overwritten_args;
  DerivativeMode mode;
  std::map<Value *, bool> seen;
  bool omp;
  CacheAnalysis(
      const ValueMap<const CallInst *, SmallPtrSet<const CallInst *, 1>>
          &allocationsWithGuaranteedFree,
      const ValueMap<Value *, GradientUtils::Rematerializer>
          &rematerializableAllocations,
      TypeResults &TR, AAResults &AA, Function *oldFunc, ScalarEvolution &SE,
      LoopInfo &OrigLI, DominatorTree &OrigDT, TargetLibraryInfo &TLI,
      const SmallPtrSetImpl<BasicBlock *> &unnecessaryBlocks,
      bool subsequent_calls_may_write,
      const std::vector<bool> &overwritten_args, DerivativeMode mode, bool omp)
      : allocationsWithGuaranteedFree(allocationsWithGuaranteedFree),
        rematerializableAllocations(rematerializableAllocations), TR(TR),
        AA(AA), oldFunc(oldFunc), SE(SE), OrigLI(OrigLI), OrigDT(OrigDT),
        TLI(TLI), unnecessaryBlocks(unnecessaryBlocks),
        subsequent_calls_may_write(subsequent_calls_may_write),
        overwritten_args(overwritten_args), mode(mode), omp(omp) {}

  bool is_value_mustcache_from_origin(Value *obj) {
    if (seen.find(obj) != seen.end())
      return seen[obj];

    bool mustcache = false;

    // If the pointer operand is from an argument to the function, we need to
    // check if the argument
    //   received from the caller is uncacheable.
    if (rematerializableAllocations.count(obj)) {
      return false;
    } else if (isa<UndefValue>(obj) || isa<ConstantPointerNull>(obj)) {
      return false;
    } else if (auto arg = dyn_cast<Argument>(obj)) {
      if (arg->getArgNo() >= overwritten_args.size()) {
        llvm::errs() << "overwritten_args:\n";
        for (auto pair : overwritten_args) {
          llvm::errs() << " + " << pair << "\n";
        }
        llvm::errs() << "could not find " << *arg << " of func "
                     << arg->getParent()->getName() << " in args_map\n";
        llvm_unreachable("could not find arg in args_map");
      }
      if (overwritten_args[arg->getArgNo()]) {
        mustcache = true;
        // EmitWarning("UncacheableOrigin", *arg,
        //            "origin arg may need caching ", *arg);
      }
    } else if (auto pn = dyn_cast<PHINode>(obj)) {
      seen[pn] = false;
      for (auto &val : pn->incoming_values()) {
        if (is_value_mustcache_from_origin(val)) {
          mustcache = true;
          EmitWarning("UncacheableOrigin", *pn, "origin pn may need caching ",
                      *pn);
          break;
        }
      }
    } else if (auto ci = dyn_cast<CastInst>(obj)) {
      mustcache = is_value_mustcache_from_origin(ci->getOperand(0));
      if (mustcache) {
        EmitWarning("UncacheableOrigin", *ci, "origin ci may need caching ",
                    *ci);
      }
    } else if (auto gep = dyn_cast<GetElementPtrInst>(obj)) {
      mustcache = is_value_mustcache_from_origin(gep->getPointerOperand());
      if (mustcache) {
        EmitWarning("UncacheableOrigin", *gep, "origin gep may need caching ",
                    *gep);
      }
    } else if (auto II = dyn_cast<IntrinsicInst>(obj);
               II && isIntelSubscriptIntrinsic(*II)) {
      mustcache = is_value_mustcache_from_origin(II->getOperand(3));
      if (mustcache) {
        EmitWarning("UncacheableOrigin", *II,
                    "origin llvm.intel.subscript may need caching ", *II);
      }
    } else {

      // Pointer operands originating from call instructions that are not
      // malloc/free are conservatively considered uncacheable.
      if (auto obj_op = dyn_cast<CallInst>(obj)) {
        auto n = getFuncNameFromCall(obj_op);
        // If this is a known allocation which is not captured or returned,
        // a caller function cannot overwrite this (since it cannot access).
        // Since we don't currently perform this check, we can instead check
        // if the pointer has a guaranteed free (which is a weaker form of
        // the required property).
        if (allocationsWithGuaranteedFree.find(obj_op) !=
            allocationsWithGuaranteedFree.end()) {

        } else if (n == "julia.get_pgcstack" || n == "julia.ptls_states" ||
                   n == "jl_get_ptls_states") {

        } else {
          // OP is a non malloc/free call so we need to cache
          mustcache = true;
          EmitWarning("UncacheableOrigin", *obj_op,
                      "origin call may need caching ", *obj_op);
        }
      } else if (isa<AllocaInst>(obj)) {
        // No change to modref if alloca since the memory only exists in
        // this function.
      } else if (auto GV = dyn_cast<GlobalVariable>(obj)) {
        // In the absense of more fine-grained global info, assume object is
        // written to in a subseqent call unless this is known to be constant
        if (!GV->isConstant()) {
          mustcache = true;
        }
      } else {
        // In absence of more information, assume that the underlying object for
        // pointer operand is uncacheable in caller.
        mustcache = true;
        if (auto I = dyn_cast<Instruction>(obj))
          EmitWarning("UncacheableOrigin", *I,
                      "unknown origin may need caching ", *obj);
      }
    }

    return seen[obj] = mustcache;
  }

  bool is_load_uncacheable(Instruction &li) {
    assert(li.getParent()->getParent() == oldFunc);

    auto Arch = llvm::Triple(oldFunc->getParent()->getTargetTriple()).getArch();
    if (Arch == Triple::amdgcn &&
        cast<PointerType>(li.getOperand(0)->getType())->getAddressSpace() ==
            4) {
      return false;
    }

    if (hasNoCache(&li))
      return false;

    if (EnzymeJuliaAddrLoad)
      if (auto PT = dyn_cast<PointerType>(li.getType()))
        if (PT->getAddressSpace() == 13)
          return false;

    // Only use invariant load data if either, we are not using Julia
    // or we can guarantee that no following instruction will write to memory.
    // The reason for this is that Julia
    // incorrectly has invariant load info for a function, which specifies
    // the load value won't change over the course of a function, but
    // may change from a caller.
    bool checkFunction = true;
    if (li.hasMetadata(LLVMContext::MD_invariant_load)) {
      if (!EnzymeJuliaAddrLoad || !subsequent_calls_may_write)
        return false;
      else
        checkFunction = false;
    }

    // Find the underlying object for the pointer operand of the load
    // instruction.
    auto obj = getBaseObject(li.getOperand(0));

    if (auto obj_op = dyn_cast<CallInst>(obj)) {
      auto n = getFuncNameFromCall(obj_op);
      if (n == "julia.get_pgcstack" || n == "julia.ptls_states" ||
          n == "jl_get_ptls_states")
        return false;
    }
    if (auto objli = dyn_cast<LoadInst>(obj)) {
      auto obj2 = getBaseObject(objli->getOperand(0));
      if (auto obj_op = dyn_cast<CallInst>(obj2)) {
        auto n = getFuncNameFromCall(obj_op);
        if (n == "julia.get_pgcstack" || n == "julia.ptls_states" ||
            n == "jl_get_ptls_states")
          return false;
      }
    }

    // Openmp bound and local thread id are unchanging
    // definitionally cacheable.
    if (omp)
      if (auto arg = dyn_cast<Argument>(obj)) {
        if (arg->getArgNo() < 2) {
          return false;
        }
      }

    // Any load from a rematerializable allocation is definitionally
    // reloadable. Notably we don't need to perform the allFollowers
    // of check as the loop scope caching should allow us to ignore
    // such stores.
    if (rematerializableAllocations.count(obj))
      return false;

    // If not running combined, check if pointer operand is overwritten
    // by a subsequent call (i.e. not this function).
    bool can_modref = false;
    if (subsequent_calls_may_write)
      can_modref = is_value_mustcache_from_origin(obj);

    if (!can_modref && checkFunction) {
      allFollowersOf(&li, [&](Instruction *inst2) {
        if (!inst2->mayWriteToMemory())
          return false;

        if (isa<FenceInst>(inst2))
          return false;

        if (unnecessaryBlocks.count(inst2->getParent())) {
          return false;
        }
        if (auto CI = dyn_cast<CallInst>(inst2)) {
          if (auto F = CI->getCalledFunction()) {
            if (F->getName() == "__kmpc_for_static_fini") {
              return false;
            }
          }
        }

        if (!overwritesToMemoryReadBy(&TR, AA, TLI, SE, OrigLI, OrigDT, &li,
                                      inst2)) {
          return false;
        }

        if (auto II = dyn_cast<IntrinsicInst>(inst2)) {
#if LLVM_VERSION_MAJOR > 20
          if (II->getIntrinsicID() ==
                  Intrinsic::nvvm_barrier_cta_sync_aligned_all ||
              II->getIntrinsicID() == Intrinsic::amdgcn_s_barrier) {
#else

          if (II->getIntrinsicID() == Intrinsic::nvvm_barrier0 ||
              II->getIntrinsicID() == Intrinsic::amdgcn_s_barrier) {
#endif
            allUnsyncdPredecessorsOf(
                II,
                [&](Instruction *mid) {
                  if (!mid->mayWriteToMemory())
                    return false;

                  if (isa<FenceInst>(mid))
                    return false;

                  if (unnecessaryBlocks.count(mid->getParent())) {
                    return false;
                  }

                  if (!writesToMemoryReadBy(&TR, AA, TLI, &li, mid)) {
                    return false;
                  }

                  can_modref = true;
                  EmitWarning("Uncacheable", li, "Load may need caching ", li,
                              " due to ", *mid, " via ", *II);
                  return true;
                },
                [&]() {
                  // if gone past entry
                  if (mode != DerivativeMode::ReverseModeCombined &&
                      mode != DerivativeMode::ReverseModeProfiled) {
                    EmitWarning("Uncacheable", li, "Load may need caching ", li,
                                " due to entry via ", *II);
                    can_modref = true;
                  }
                });
            if (can_modref)
              return true;
            else
              return false;
          }
        }
        can_modref = true;
        EmitWarning("Uncacheable", li, "Load may need caching ", li, " due to ",
                    *inst2);
        // Early exit
        return true;
      });
    } else {

      EmitWarning("Uncacheable", li, "Load may need caching ", li,
                  " due to origin ", *obj);
    }

    return can_modref;
  }

  // Computes a map of LoadInst -> boolean for a function indicating whether
  // that load is "uncacheable".
  //   A load is considered "uncacheable" if the data at the loaded memory
  //   location can be modified after the load instruction.
  std::map<Instruction *, bool> compute_uncacheable_load_map() {
    std::map<Instruction *, bool> can_modref_map;
    for (auto &B : *oldFunc) {
      if (unnecessaryBlocks.count(&B))
        continue;
      for (auto &inst : B) {
        // For each load instruction, determine if it is uncacheable.
        if (isa<LoadInst>(&inst)) {
          can_modref_map[&inst] = is_load_uncacheable(inst);
        } else if (isNVLoad(&inst)) {
          can_modref_map[&inst] = false;
        } else if (auto II = dyn_cast<IntrinsicInst>(&inst)) {
          switch (II->getIntrinsicID()) {
          case Intrinsic::masked_load:
            can_modref_map[&inst] = is_load_uncacheable(inst);
            break;
          default:
            break;
          }
        }
      }
    }
    return can_modref_map;
  }

  std::pair<bool, std::vector<bool>>
  compute_overwritten_args_for_one_callsite(CallInst *callsite_op) {
    auto Fn = getFunctionFromCall(callsite_op);
    if (!Fn)
      return {};

    StringRef funcName = getFuncNameFromCall(callsite_op);

    if (funcName == "llvm.julia.gc_preserve_begin")
      return {};

    if (funcName == "llvm.julia.gc_preserve_end")
      return {};

    if (funcName == "julia.pointer_from_objref")
      return {};

    if (funcName == "julia.gc_loaded")
      return {};

    if (funcName == "julia.write_barrier")
      return {};

    if (funcName == "julia.write_barrier_binding")
      return {};

    if (funcName == "julia.safepoint")
      return {};

    if (funcName == "enzyme_zerotype")
      return {};

    if (isMemFreeLibMFunction(funcName)) {
      return {};
    }

    if (isDebugFunction(callsite_op->getCalledFunction()))
      return {};

    if (isCertainPrint(funcName) || isAllocationFunction(funcName, TLI) ||
        isDeallocationFunction(funcName, TLI)) {
      return {};
    }

    if (startsWith(funcName, "MPI_") ||
        startsWith(funcName, "enzyme_wrapmpi$$"))
      return {};

    if (funcName == "__kmpc_for_static_init_4" ||
        funcName == "__kmpc_for_static_init_4u" ||
        funcName == "__kmpc_for_static_init_8" ||
        funcName == "__kmpc_for_static_init_8u") {
      return {};
    }

    SmallVector<Value *, 4> args;
    SmallVector<Value *, 4> objs;
    SmallVector<bool, 4> args_safe;

    // First, we need to propagate the uncacheable status from the parent
    // function to the callee.
    //   because memory location x modified after parent returns => x modified
    //   after callee returns.
    for (unsigned i = 0; i < callsite_op->arg_size(); ++i) {
      args.push_back(callsite_op->getArgOperand(i));

      // If the UnderlyingObject is from one of this function's arguments, then
      // we need to propagate the volatility.
      Value *obj = getBaseObject(callsite_op->getArgOperand(i));

      objs.push_back(obj);

      bool init_safe = !is_value_mustcache_from_origin(obj);
      if (!init_safe) {
        auto CD = TR.query(obj)[{-1}];
        if (CD == BaseType::Integer || CD.isFloat())
          init_safe = true;
      }
      if (!init_safe && !isa<UndefValue>(obj) && !isa<ConstantInt>(obj) &&
          !isa<Function>(obj)) {
        EmitWarning("UncacheableOrigin", *callsite_op, "Callsite ",
                    *callsite_op, " arg ", i, " ",
                    *callsite_op->getArgOperand(i), " uncacheable from origin ",
                    *obj);
      }
      args_safe.push_back(init_safe);
    }

    bool next_subsequent_inst_may_write = subsequent_calls_may_write;

    // Second, we check for memory modifications that can occur in the
    // continuation of the
    //   callee inside the parent function.
    allFollowersOf(callsite_op, [&](Instruction *inst2) {
      // Don't consider modref from malloc/free as a need to cache
      if (auto obj_op = dyn_cast<CallInst>(inst2)) {
        StringRef sfuncName = getFuncNameFromCall(obj_op);

        if (isMemFreeLibMFunction(sfuncName)) {
          return false;
        }

        if (isDebugFunction(obj_op->getCalledFunction()))
          return false;

        if (isCertainPrint(sfuncName) || isAllocationFunction(sfuncName, TLI) ||
            isDeallocationFunction(sfuncName, TLI)) {
          return false;
        }

        if (sfuncName == "__kmpc_for_static_fini") {
          return false;
        }

        if (auto iasm = dyn_cast<InlineAsm>(obj_op->getCalledOperand())) {
          if (StringRef(iasm->getAsmString()).contains("exit"))
            return false;
        }
      }

      if (unnecessaryBlocks.count(inst2->getParent()))
        return false;

      if (!inst2->mayWriteToMemory())
        return false;

      next_subsequent_inst_may_write = true;
      for (unsigned i = 0; i < args.size(); ++i) {
        if (!args_safe[i])
          continue;

        // Any use of an arg from a rematerializable allocation
        // is definitionally reloadable in sub.
        if (rematerializableAllocations.count(objs[i]))
          continue;

        auto CD = TR.query(args[i])[{-1}];
        if (CD == BaseType::Integer || CD.isFloat())
          continue;

        if (!callsite_op->getArgOperand(i)->getType()->isPointerTy() ||
            llvm::isModSet(AA.getModRefInfo(
                inst2, MemoryLocation::getForArgument(callsite_op, i, TLI)))) {
          if (!isa<ConstantInt>(callsite_op->getArgOperand(i)) &&
              !isa<UndefValue>(callsite_op->getArgOperand(i)))
            EmitWarning("UncacheableArg", *callsite_op, "Callsite ",
                        *callsite_op, " arg ", i, " ",
                        *callsite_op->getArgOperand(i), " uncacheable due to ",
                        *inst2);
          args_safe[i] = false;
        }
      }
      return false;
    });

    std::vector<bool> overwritten_args;

    if (funcName == "__kmpc_fork_call") {
      Value *op = callsite_op->getArgOperand(2);
      Function *task = nullptr;
      while (!(task = dyn_cast<Function>(op))) {
        if (auto castinst = dyn_cast<ConstantExpr>(op))
          if (castinst->isCast()) {
            op = castinst->getOperand(0);
            continue;
          }
        if (auto CI = dyn_cast<CastInst>(op)) {
          op = CI->getOperand(0);
          continue;
        }
        llvm::errs() << "op: " << *op << "\n";
        assert(0 && "unknown fork call arg");
      }

      // Global.tid is cacheable
      overwritten_args.push_back(false);

      // Bound.tid is cacheable
      overwritten_args.push_back(false);

      // Ignore first three arguments of fork call
      for (unsigned i = 3; i < args.size(); ++i) {
        overwritten_args.push_back(!args_safe[i]);
      }
    } else {
      for (unsigned i = 0; i < args.size(); ++i) {
        overwritten_args.push_back(!args_safe[i]);
      }
    }

    return std::make_pair(next_subsequent_inst_may_write, overwritten_args);
  }

  // Given a function and the arguments passed to it by its caller that are
  // uncacheable (_overwritten_args) compute
  //   the set of uncacheable arguments for each callsite inside the function. A
  //   pointer argument is uncacheable at a callsite if the memory pointed to
  //   might be modified after that callsite.
  std::map<CallInst *, std::pair<bool, const std::vector<bool>>>
  compute_overwritten_args_for_callsites() {
    std::map<CallInst *, std::pair<bool, const std::vector<bool>>>
        overwritten_args_map;

    for (auto &B : *oldFunc) {
      if (unnecessaryBlocks.count(&B))
        continue;
      for (auto &inst : B) {
        if (auto op = dyn_cast<CallInst>(&inst)) {

          // We do not need uncacheable args for intrinsic functions. So skip
          // such callsites.
          if (auto II = dyn_cast<IntrinsicInst>(&inst)) {
            if (!startsWith(II->getCalledFunction()->getName(), "llvm.julia"))
              continue;
          }

          // For all other calls, we compute the uncacheable args for this
          // callsite.
          overwritten_args_map.insert(
              std::pair<CallInst *, std::pair<bool, const std::vector<bool>>>(
                  op, compute_overwritten_args_for_one_callsite(op)));
        }
      }
    }
    return overwritten_args_map;
  }
};

void calculateUnusedValuesInFunction(
    Function &func, llvm::SmallPtrSetImpl<const Value *> &unnecessaryValues,
    llvm::SmallPtrSetImpl<const Instruction *> &unnecessaryInstructions,
    bool returnValue, DerivativeMode mode, GradientUtils *gutils,
    TargetLibraryInfo &TLI, ArrayRef<DIFFE_TYPE> constant_args,
    const llvm::SmallPtrSetImpl<BasicBlock *> &oldUnreachable) {
  std::map<UsageKey, bool> CacheResults;
  for (auto pair : gutils->knownRecomputeHeuristic) {
    if (!pair.second ||
        gutils->unnecessaryIntermediates.count(cast<Instruction>(pair.first))) {
      CacheResults[UsageKey(pair.first, QueryType::Primal)] = false;
    }
  }
  std::map<UsageKey, bool> PrimalSeen;
  if (mode == DerivativeMode::ReverseModeGradient) {
    PrimalSeen = CacheResults;
  }

  for (const auto &pair : gutils->allocationsWithGuaranteedFree) {
    if (pair.second.size() == 0)
      continue;

    bool primalNeededInReverse =
        DifferentialUseAnalysis::is_value_needed_in_reverse<QueryType::Primal>(
            gutils, pair.first, mode, CacheResults, oldUnreachable);

    // If rematerializing a split or loop-level allocation, the primal
    // allocation is not needed in the reverse.
    if (gutils->needsCacheWholeAllocation(pair.first)) {
      primalNeededInReverse = true;
    } else if (primalNeededInReverse) {
      auto found = gutils->rematerializableAllocations.find(
          const_cast<CallInst *>(pair.first));
      if (found != gutils->rematerializableAllocations.end()) {
        if (mode != DerivativeMode::ReverseModeCombined &&
            mode != DerivativeMode::ReverseModeProfiled)
          primalNeededInReverse = false;
        else if (auto inst = dyn_cast<Instruction>(pair.first))
          if (found->second.LI &&
              found->second.LI->contains(inst->getParent())) {
            primalNeededInReverse = false;
          }
      }
    }

    for (auto freeCall : pair.second) {
      if (!primalNeededInReverse)
        gutils->forwardDeallocations.insert(freeCall);
      else
        gutils->postDominatingFrees.insert(freeCall);
    }
  }
  // Consider allocations which are being rematerialized, but do not
  // have a guaranteed free.
  for (const auto &rmat : gutils->rematerializableAllocations) {
    if (isa<CallInst>(rmat.first) &&
        gutils->allocationsWithGuaranteedFree.count(cast<CallInst>(rmat.first)))
      continue;
    if (rmat.second.frees.size() == 0)
      continue;

    bool primalNeededInReverse =
        DifferentialUseAnalysis::is_value_needed_in_reverse<QueryType::Primal>(
            gutils, rmat.first, mode, CacheResults, oldUnreachable);
    // If rematerializing a split or loop-level allocation, the primal
    // allocation is not needed in the reverse.
    if (gutils->needsCacheWholeAllocation(rmat.first)) {
      primalNeededInReverse = true;
    } else if (primalNeededInReverse) {
      if (mode != DerivativeMode::ReverseModeCombined &&
          mode != DerivativeMode::ReverseModeProfiled)
        primalNeededInReverse = false;
      else if (auto inst = dyn_cast<Instruction>(rmat.first))
        if (rmat.second.LI && rmat.second.LI->contains(inst->getParent())) {
          primalNeededInReverse = false;
        }
    }

    for (auto freeCall : rmat.second.frees) {
      if (!primalNeededInReverse)
        gutils->forwardDeallocations.insert(cast<CallInst>(freeCall));
    }
  }

  std::function<bool(const llvm::Value *)> isNoNeed = [&](const llvm::Value
                                                              *v) {
    auto Obj = getBaseObject(v);
    if (Obj != v)
      return isNoNeed(Obj);
    if (auto C = dyn_cast<LoadInst>(v))
      return isNoNeed(C->getOperand(0));
    else if (auto arg = dyn_cast<Argument>(v)) {
      auto act = constant_args[arg->getArgNo()];
      if (act == DIFFE_TYPE::DUP_NONEED) {
        return true;
      }
    } else if (isa<AllocaInst>(v) || isAllocationCall(v, TLI)) {
      if (!gutils->isConstantValue(const_cast<Value *>(v))) {
        std::set<const Value *> done;
        std::deque<const Value *> todo = {v};
        bool legal = true;
        while (todo.size()) {
          const Value *cur = todo.back();
          todo.pop_back();
          if (done.count(cur))
            continue;
          done.insert(cur);

          if (unnecessaryValues.count(cur))
            continue;

          for (auto u : cur->users()) {
            if (auto SI = dyn_cast<StoreInst>(u)) {
              if (SI->getValueOperand() != cur) {
                continue;
              }
            }
            if (auto I = dyn_cast<Instruction>(u)) {
              if (unnecessaryInstructions.count(I)) {
                if (!DifferentialUseAnalysis::is_use_directly_needed_in_reverse(
                        gutils, cur, mode, I, oldUnreachable,
                        QueryType::Primal)) {
                  continue;
                }
              }
              if (isDeallocationCall(I, TLI)) {
                continue;
              }
            }
            if (auto II = dyn_cast<IntrinsicInst>(u);
                II && isIntelSubscriptIntrinsic(*II)) {
              todo.push_back(&*u);
              continue;
            } else if (auto CI = dyn_cast<CallInst>(u)) {
              if (getFuncNameFromCall(CI) == "julia.write_barrier") {
                continue;
              }
              if (getFuncNameFromCall(CI) == "julia.write_barrier_binding") {
                continue;
              }
              bool writeOnlyNoCapture = true;
              if (shouldDisableNoWrite(CI)) {
                writeOnlyNoCapture = false;
              }
              for (size_t i = 0; i < CI->arg_size(); i++) {
                if (cur == CI->getArgOperand(i)) {
                  if (!isNoCapture(CI, i)) {
                    writeOnlyNoCapture = false;
                    break;
                  }
                  if (!isWriteOnly(CI, i)) {
                    writeOnlyNoCapture = false;
                    break;
                  }
                }
              }
              // Don't need the primal argument if it is write only and
              // not captured
              if (writeOnlyNoCapture) {
                continue;
              }
            }
            if (isa<CastInst>(u) || isa<GetElementPtrInst>(u) ||
                isa<PHINode>(u)) {
              todo.push_back(&*u);
              continue;
            } else {
              legal = false;
              break;
            }
          }
        }
        if (legal) {
          return true;
        }
      }
    } else if (auto II = dyn_cast<IntrinsicInst>(v);
               II && isIntelSubscriptIntrinsic(*II)) {
      unsigned int ptrArgIdx = 3;
      return isNoNeed(II->getOperand(ptrArgIdx));
    }
    return false;
  };

  calculateUnusedValues(
      func, unnecessaryValues, unnecessaryInstructions, returnValue,
      [&](const Value *val) {
        bool ivn = DifferentialUseAnalysis::is_value_needed_in_reverse<
            QueryType::Primal>(gutils, val, mode, PrimalSeen, oldUnreachable);
        return ivn;
      },
      [&](const Instruction *inst) {
        if (auto II = dyn_cast<IntrinsicInst>(inst)) {
          if (II->getCalledFunction()->getName() ==
                  "llvm.enzyme.lifetime_start" ||
              II->getCalledFunction()->getName() ==
                  "llvm.enzyme.lifetime_end") {
            return UseReq::Cached;
          }
          if (II->getIntrinsicID() == Intrinsic::lifetime_start ||
              II->getIntrinsicID() == Intrinsic::lifetime_end ||
              II->getIntrinsicID() == Intrinsic::stacksave ||
              II->getIntrinsicID() == Intrinsic::stackrestore) {
            return UseReq::Cached;
          }
        }

        if (mode == DerivativeMode::ReverseModeGradient &&
            gutils->knownRecomputeHeuristic.find(inst) !=
                gutils->knownRecomputeHeuristic.end()) {
          if (!gutils->knownRecomputeHeuristic[inst]) {
            return UseReq::Cached;
          }
        }

        if (llvm::isa<llvm::ReturnInst>(inst) && returnValue) {
          return UseReq::Need;
        }
        if (llvm::isa<llvm::BranchInst>(inst) ||
            llvm::isa<llvm::SwitchInst>(inst)) {
          size_t num = 0;
          for (auto suc : successors(inst->getParent())) {
            if (!oldUnreachable.count(suc)) {
              num++;
            }
          }
          if (num > 1 || mode != DerivativeMode::ReverseModeGradient) {
            return UseReq::Need;
          }
        }

        // We still need this value if used as increment/induction variable for
        // a loop
        // TODO this really should be more simply replaced by doing the loop
        // normalization on the original code as preprocessing

        // Below we specifically check if the instructions or any of its
        // newly-generated (e.g. not in original function) uses are used in the
        // loop calculation
        auto NewI = gutils->getNewFromOriginal(inst);
        std::set<Instruction *> todo = {NewI};
        {
          std::deque<Instruction *> toAnalyze;
          // Here we get the uses of inst from the original function
          std::set<Instruction *> UsesFromOrig;
          for (auto u : inst->users()) {
            if (auto I = dyn_cast<Instruction>(u)) {
              UsesFromOrig.insert(gutils->getNewFromOriginal(I));
            }
          }
          // We only analyze uses that were not available in the original
          // function
          for (auto u : NewI->users()) {
            if (auto I = dyn_cast<Instruction>(u)) {
              if (UsesFromOrig.count(I) == 0)
                toAnalyze.push_back(I);
            }
          }

          while (toAnalyze.size()) {
            auto Next = toAnalyze.front();
            toAnalyze.pop_front();
            if (todo.count(Next))
              continue;
            todo.insert(Next);
            for (auto u : Next->users()) {
              if (auto I = dyn_cast<Instruction>(u)) {
                toAnalyze.push_back(I);
              }
            }
          }
        }

        for (auto I : todo) {
          if (gutils->isInstructionUsedInLoopInduction(*I)) {
            return UseReq::Need;
          }
        }

        bool mayWriteToMemory = inst->mayWriteToMemory();
        if (unnecessaryValues.count(inst) && isAllocationCall(inst, TLI))
          return UseReq::Recur;

        if (auto obj_op = dyn_cast<CallInst>(inst)) {
          StringRef funcName = getFuncNameFromCall(obj_op);
          if (isDeallocationFunction(funcName, TLI)) {
            if (unnecessaryValues.count(obj_op->getArgOperand(0))) {
              return UseReq::Recur;
            }

            if (mode == DerivativeMode::ForwardMode ||
                mode == DerivativeMode::ForwardModeError ||
                mode == DerivativeMode::ForwardModeSplit ||
                ((mode == DerivativeMode::ReverseModePrimal ||
                  mode == DerivativeMode::ReverseModeCombined ||
                  mode == DerivativeMode::ReverseModeProfiled) &&
                 gutils->forwardDeallocations.count(obj_op)))
              return UseReq::Need;
            return UseReq::Recur;
          }
          if (hasMetadata(obj_op, "enzyme_zerostack")) {
            if (unnecessaryValues.count(
                    getBaseObject(obj_op->getArgOperand(0)))) {
              return UseReq::Recur;
            }
          }
          Intrinsic::ID ID = Intrinsic::not_intrinsic;
          if (isMemFreeLibMFunction(funcName, &ID) || isReadOnly(obj_op)) {
            mayWriteToMemory = false;
          }
          if (funcName == "memset" || funcName == "memset_pattern16" ||
              funcName == "memcpy" || funcName == "memmove") {
            if (isNoNeed(obj_op->getArgOperand(0)))
              return UseReq::Recur;
          }
#if LLVM_VERSION_MAJOR >= 20
          if (ID == Intrinsic::experimental_memset_pattern) {
            if (isNoNeed(obj_op->getArgOperand(0)))
              return UseReq::Recur;
          }
#endif
        }

        if (auto si = dyn_cast<StoreInst>(inst)) {
          bool nnop = isNoNeed(si->getPointerOperand());
          if (isa<UndefValue>(si->getValueOperand()))
            return UseReq::Recur;
          if (nnop)
            return UseReq::Recur;
        }

        if (auto msi = dyn_cast<MemSetInst>(inst)) {
          if (isNoNeed(msi->getArgOperand(0)))
            return UseReq::Recur;
        }

        if (auto mti = dyn_cast<MemTransferInst>(inst)) {
          if (isNoNeed(mti->getArgOperand(0)))
            return UseReq::Recur;

          auto at = getBaseObject(mti->getArgOperand(1));

          bool newMemory = false;
          if (isa<AllocaInst>(at))
            newMemory = true;
          else if (isAllocationCall(at, TLI))
            newMemory = true;
          if (newMemory) {
            bool foundStore = false;
            allInstructionsBetween(
                *gutils->OrigLI, cast<Instruction>(at),
                const_cast<MemTransferInst *>(mti),
                [&](Instruction *I) -> bool {
                  if (!I->mayWriteToMemory())
                    return /*earlyBreak*/ false;
                  if (unnecessaryInstructions.count(I))
                    return /*earlyBreak*/ false;
                  if (auto CI = dyn_cast<CallInst>(I)) {
                    if (isReadOnly(CI))
                      return /*earlyBreak*/ false;
                  }

                  if (writesToMemoryReadBy(
                          &gutils->TR, *gutils->OrigAA, TLI,
                          /*maybeReader*/ const_cast<MemTransferInst *>(mti),
                          /*maybeWriter*/ I)) {
                    foundStore = true;
                    return /*earlyBreak*/ true;
                  }
                  return /*earlyBreak*/ false;
                });
            if (!foundStore) {
              return UseReq::Recur;
            }
          }
        }
        if ((mode == DerivativeMode::ReverseModePrimal ||
             mode == DerivativeMode::ReverseModeCombined ||
             mode == DerivativeMode::ReverseModeProfiled ||
             mode == DerivativeMode::ForwardMode ||
             mode == DerivativeMode::ForwardModeError) &&
            mayWriteToMemory) {
          return UseReq::Need;
        }
        // Don't erase any store that needs to be preserved for a
        // rematerialization. However, if not used in a rematerialization, the
        // store should be eliminated in the reverse pass
        if (mode == DerivativeMode::ReverseModeGradient ||
            mode == DerivativeMode::ForwardModeSplit) {
          auto CI = dyn_cast<CallInst>(const_cast<Instruction *>(inst));
          const Function *CF = CI ? getFunctionFromCall(CI) : nullptr;
          StringRef funcName = CF ? CF->getName() : "";
          if (isa<MemTransferInst>(inst) || isa<StoreInst>(inst) ||
              isa<MemSetInst>(inst) || funcName == "julia.write_barrier" ||
              funcName == "julia.write_barrier_binding") {
            for (auto pair : gutils->rematerializableAllocations) {
              if (pair.second.stores.count(inst)) {
                if (DifferentialUseAnalysis::is_value_needed_in_reverse<
                        QueryType::Primal>(gutils, pair.first, mode, PrimalSeen,
                                           oldUnreachable)) {
                  return UseReq::Need;
                }
              }
            }
            return UseReq::Recur;
          }
        }

        bool ivn = DifferentialUseAnalysis::is_value_needed_in_reverse<
            QueryType::Primal>(gutils, inst, mode, PrimalSeen, oldUnreachable);
        if (ivn) {
          return UseReq::Need;
        }
        return UseReq::Recur;
      },
      [&](const Instruction *inst, const Value *val) {
        if (isNoNeed(val)) {
          if (auto SI = dyn_cast<StoreInst>(inst))
            if (SI->getPointerOperand() == val)
              return false;

          if (auto CI = dyn_cast<CallInst>(inst)) {
            if (isDeallocationCall(CI, TLI)) {
              if (CI->getArgOperand(0) == val)
                return false;
            }

            bool writeOnlyNoCapture = true;
            if (shouldDisableNoWrite(CI)) {
              writeOnlyNoCapture = false;
            }
            for (size_t i = 0; i < CI->arg_size(); i++) {
              if (val == CI->getArgOperand(i)) {
                if (!isNoCapture(CI, i)) {
                  writeOnlyNoCapture = false;
                  break;
                }
                if (!isWriteOnly(CI, i)) {
                  writeOnlyNoCapture = false;
                  break;
                }
              }
            }
            // Don't need the primal argument if it is write only and not
            // captured
            if (writeOnlyNoCapture) {
              return false;
            }
          }
        }
        return true;
      });
  if (EnzymePrintUnnecessary) {
    llvm::errs() << " val use analysis of " << func.getName()
                 << ": mode=" << to_string(mode) << "\n";
    for (auto &BB : func)
      for (auto &I : BB) {
        bool ivn = DifferentialUseAnalysis::is_value_needed_in_reverse<
            QueryType::Primal>(gutils, &I, mode, PrimalSeen, oldUnreachable);
        bool isn = DifferentialUseAnalysis::is_value_needed_in_reverse<
            QueryType::Shadow>(gutils, &I, mode, PrimalSeen, oldUnreachable);
        llvm::errs() << I << " ivn=" << (int)ivn << " isn: " << (int)isn;
        auto found = gutils->knownRecomputeHeuristic.find(&I);
        if (found != gutils->knownRecomputeHeuristic.end()) {
          llvm::errs() << " krc=" << (int)found->second;
        }
        llvm::errs() << "\n";
      }
    llvm::errs() << "unnecessaryValues of " << func.getName()
                 << ": mode=" << to_string(mode) << "\n";
    for (auto a : unnecessaryValues) {
      bool ivn = DifferentialUseAnalysis::is_value_needed_in_reverse<
          QueryType::Primal>(gutils, a, mode, PrimalSeen, oldUnreachable);
      bool isn = DifferentialUseAnalysis::is_value_needed_in_reverse<
          QueryType::Shadow>(gutils, a, mode, PrimalSeen, oldUnreachable);
      llvm::errs() << *a << " ivn=" << (int)ivn << " isn: " << (int)isn;
      auto found = gutils->knownRecomputeHeuristic.find(a);
      if (found != gutils->knownRecomputeHeuristic.end()) {
        llvm::errs() << " krc=" << (int)found->second;
      }
      llvm::errs() << "\n";
    }
    llvm::errs() << "unnecessaryInstructions " << func.getName() << ":\n";
    for (auto a : unnecessaryInstructions) {
      llvm::errs() << *a << "\n";
    }
  }
}

void calculateUnusedStoresInFunction(
    Function &func,
    llvm::SmallPtrSetImpl<const Instruction *> &unnecessaryStores,
    const llvm::SmallPtrSetImpl<const Instruction *> &unnecessaryInstructions,
    GradientUtils *gutils, TargetLibraryInfo &TLI) {
  calculateUnusedStores(func, unnecessaryStores, [&](const Instruction *inst) {
    if (auto si = dyn_cast<StoreInst>(inst)) {
      if (isa<UndefValue>(si->getValueOperand()))
        return false;
    }

    if (auto mti = dyn_cast<MemTransferInst>(inst)) {
      auto at = getBaseObject(mti->getArgOperand(1));
      bool newMemory = false;
      if (isa<AllocaInst>(at))
        newMemory = true;
      else if (isAllocationCall(at, TLI))
        newMemory = true;
      if (newMemory) {
        bool foundStore = false;
        allInstructionsBetween(
            *gutils->OrigLI, cast<Instruction>(at),
            const_cast<MemTransferInst *>(mti), [&](Instruction *I) -> bool {
              if (!I->mayWriteToMemory())
                return /*earlyBreak*/ false;
              if (unnecessaryStores.count(I))
                return /*earlyBreak*/ false;

              // if (I == &MTI) return;
              if (writesToMemoryReadBy(
                      &gutils->TR, *gutils->OrigAA, TLI,
                      /*maybeReader*/ const_cast<MemTransferInst *>(mti),
                      /*maybeWriter*/ I)) {
                foundStore = true;
                return /*earlyBreak*/ true;
              }
              return /*earlyBreak*/ false;
            });
        if (!foundStore) {
          // performing a memcpy out of unitialized memory
          return false;
        }
      }
    }

    return true;
  });
}

std::string to_string(Function &F, const std::vector<bool> &us) {
  std::string s = "{";
  auto arg = F.arg_begin();
  for (auto y : us) {
    s += arg->getName().str() + "@" + F.getName().str() + ":" +
         std::to_string(y) + ",";
    arg++;
  }
  return s + "}";
}

//! assuming not top level
std::pair<SmallVector<Type *, 4>, SmallVector<Type *, 4>>
getDefaultFunctionTypeForAugmentation(FunctionType *called, bool returnUsed,
                                      DIFFE_TYPE retType) {
  SmallVector<Type *, 4> args;
  SmallVector<Type *, 4> outs;
  for (auto &argType : called->params()) {
    args.push_back(argType);

    if (!argType->isFPOrFPVectorTy()) {
      args.push_back(argType);
    }
  }

  auto ret = called->getReturnType();
  // TODO CONSIDER a.getType()->isIntegerTy() &&
  // cast<IntegerType>(a.getType())->getBitWidth() < 16
  outs.push_back(getInt8PtrTy(called->getContext()));
  if (!ret->isVoidTy() && !ret->isEmptyTy()) {
    if (returnUsed) {
      outs.push_back(ret);
    }
    if (retType == DIFFE_TYPE::DUP_ARG || retType == DIFFE_TYPE::DUP_NONEED) {
      outs.push_back(ret);
    }
  }

  return std::pair<SmallVector<Type *, 4>, SmallVector<Type *, 4>>(args, outs);
}

//! assuming not top level
std::pair<SmallVector<Type *, 4>, SmallVector<Type *, 4>>
getDefaultFunctionTypeForGradient(FunctionType *called, DIFFE_TYPE retType,
                                  ArrayRef<DIFFE_TYPE> tys) {
  SmallVector<Type *, 4> args;
  SmallVector<Type *, 4> outs;

  size_t i = 0;
  for (auto &argType : called->params()) {
    args.push_back(argType);

    switch (tys[i]) {
    case DIFFE_TYPE::CONSTANT:
      break;
    case DIFFE_TYPE::OUT_DIFF:
      outs.push_back(argType);
      break;
    case DIFFE_TYPE::DUP_ARG:
    case DIFFE_TYPE::DUP_NONEED:
      args.push_back(argType);
      break;
    }
    i++;
  }

  auto ret = called->getReturnType();

  if (retType == DIFFE_TYPE::OUT_DIFF) {
    args.push_back(ret);
  }

  return std::pair<SmallVector<Type *, 4>, SmallVector<Type *, 4>>(args, outs);
}

//! assuming not top level
std::pair<SmallVector<Type *, 4>, SmallVector<Type *, 4>>
getDefaultFunctionTypeForGradient(FunctionType *called, DIFFE_TYPE retType) {
  SmallVector<DIFFE_TYPE, 4> act;
  for (auto &argType : called->params()) {

    if (argType->isFPOrFPVectorTy()) {
      act.push_back(DIFFE_TYPE::OUT_DIFF);
    } else {
      act.push_back(DIFFE_TYPE::DUP_ARG);
    }
  }
  return getDefaultFunctionTypeForGradient(called, retType, act);
}

bool shouldAugmentCall(CallInst *op, const GradientUtils *gutils) {
  assert(op->getParent()->getParent() == gutils->oldFunc);

  Function *called = op->getCalledFunction();

  bool modifyPrimal = !called || !isReadNone(op);

  if (modifyPrimal) {
#ifdef PRINT_AUGCALL
    if (called)
      llvm::errs() << "primal modified " << called->getName()
                   << " modified via reading from memory"
                   << "\n";
    else
      llvm::errs() << "primal modified " << *op->getCalledValue()
                   << " modified via reading from memory"
                   << "\n";
#endif
  }

  if (!op->getType()->isFPOrFPVectorTy() && !gutils->isConstantValue(op) &&
      gutils->TR.anyPointer(op)) {
    modifyPrimal = true;

#ifdef PRINT_AUGCALL
    if (called)
      llvm::errs() << "primal modified " << called->getName()
                   << " modified via return"
                   << "\n";
    else
      llvm::errs() << "primal modified " << *op->getCalledValue()
                   << " modified via return"
                   << "\n";
#endif
  }

  if (!called || called->empty())
    modifyPrimal = true;

  for (unsigned i = 0; i < op->arg_size(); ++i) {
    if (gutils->isConstantValue(op->getArgOperand(i)) && called &&
        !called->empty()) {
      continue;
    }

    auto argType = op->getArgOperand(i)->getType();

    if (!argType->isFPOrFPVectorTy() &&
        !gutils->isConstantValue(op->getArgOperand(i)) &&
        gutils->TR.anyPointer(op->getArgOperand(i))) {
      if (!isReadOnly(op, i)) {
        modifyPrimal = true;
#ifdef PRINT_AUGCALL
        if (called)
          llvm::errs() << "primal modified " << called->getName()
                       << " modified via arg " << i << "\n";
        else
          llvm::errs() << "primal modified " << *op->getCalledValue()
                       << " modified via arg " << i << "\n";
#endif
      }
    }
  }

  // Don't need to augment calls that are certain to not hit return
  if (isa<UnreachableInst>(op->getParent()->getTerminator())) {
    modifyPrimal = false;
  }

#ifdef PRINT_AUGCALL
  llvm::errs() << "PM: " << *op << " modifyPrimal: " << modifyPrimal
               << " cv: " << gutils->isConstantValue(op) << "\n";
#endif
  return modifyPrimal;
}

bool legalCombinedForwardReverse(
    CallInst *origop,
    const std::map<ReturnInst *, StoreInst *> &replacedReturns,
    SmallVectorImpl<Instruction *> &postCreate,
    SmallVectorImpl<Instruction *> &userReplace, const GradientUtils *gutils,
    const SmallPtrSetImpl<const Instruction *> &unnecessaryInstructions,
    const SmallPtrSetImpl<BasicBlock *> &oldUnreachable,
    const bool subretused) {
  Function *called = origop->getCalledFunction();
  Value *calledValue = origop->getCalledOperand();

  if (isa<PointerType>(origop->getType())) {
    bool sret = subretused;
    if (!sret && !gutils->isConstantValue(origop)) {
      sret = DifferentialUseAnalysis::is_value_needed_in_reverse<
          QueryType::Shadow>(gutils, origop, gutils->mode, oldUnreachable);
    }

    if (sret) {
      if (EnzymePrintPerf) {
        if (called)
          llvm::errs() << " [not implemented] pointer return for combined "
                          "forward/reverse "
                       << called->getName() << "\n";
        else
          llvm::errs() << " [not implemented] pointer return for combined "
                          "forward/reverse "
                       << *calledValue << "\n";
      }
      return false;
    }
  }

  // Check any users of the returned value and determine all values that would
  // be needed to be moved to reverse pass
  //  to ensure the forward pass would remain correct and everything computable
  SmallPtrSet<Instruction *, 4> usetree;
  std::deque<Instruction *> todo{origop};

  bool legal = true;

  // Given a function I we know must be moved to the reverse for legality
  // reasons
  auto propagate = [&](Instruction *I) {
    // if only used in unneeded return, don't need to move this to reverse
    // (unless this is the original function)
    if (usetree.count(I))
      return;
    if (gutils->notForAnalysis.count(I->getParent()))
      return;
    if (auto ri = dyn_cast<ReturnInst>(I)) {
      auto find = replacedReturns.find(ri);
      if (find != replacedReturns.end()) {
        usetree.insert(ri);
      }
      return;
    }

    if (isa<BranchInst>(I) || isa<SwitchInst>(I)) {
      legal = false;
      if (EnzymePrintPerf) {
        if (called)
          llvm::errs() << " [bi] failed to replace function "
                       << (called->getName()) << " due to " << *I << "\n";
        else
          llvm::errs() << " [bi] failed to replace function " << (*calledValue)
                       << " due to " << *I << "\n";
      }
      return;
    }

    // Even though the value `I` depends on (perhaps indirectly) the call being
    // checked for, if neither `I` nor its pointer-valued shadow are used in the
    // reverse pass, we can ignore the dependency as long as `I` is not going to
    // have a combined forward and reverse pass.
    if (I != origop && unnecessaryInstructions.count(I)) {
      bool needShadow = false;
      if (!gutils->isConstantValue(I)) {
        needShadow = DifferentialUseAnalysis::is_value_needed_in_reverse<
            QueryType::Shadow>(gutils, I, DerivativeMode::ReverseModeCombined,
                               oldUnreachable);
      }
      if (!needShadow) {
        if (gutils->isConstantInstruction(I) || !isa<CallInst>(I)) {
          userReplace.push_back(I);
          return;
        }
      }
    }

    if (isAllocationCall(I, gutils->TLI) ||
        isDeallocationCall(I, gutils->TLI)) {
      return;
    }

    if (isa<BranchInst>(I)) {
      legal = false;

      return;
    }
    if (isa<PHINode>(I)) {
      legal = false;
      if (EnzymePrintPerf) {
        if (called)
          llvm::errs() << " [phi] failed to replace function "
                       << (called->getName()) << " due to " << *I << "\n";
        else
          llvm::errs() << " [phi] failed to replace function " << (*calledValue)
                       << " due to " << *I << "\n";
      }
      return;
    }
    if (!I->getType()->isVoidTy() &&
        DifferentialUseAnalysis::is_value_needed_in_reverse<QueryType::Primal>(
            gutils, I, DerivativeMode::ReverseModeCombined, oldUnreachable)) {
      legal = false;
      if (EnzymePrintPerf) {
        if (called)
          llvm::errs() << " [nv] failed to replace function "
                       << (called->getName()) << " due to " << *I << "\n";
        else
          llvm::errs() << " [nv] failed to replace function " << (*calledValue)
                       << " due to " << *I << "\n";
      }
      return;
    }
    if (!I->getType()->isVoidTy() &&
        gutils->TR.query(I)[{-1}].isPossiblePointer() &&
        DifferentialUseAnalysis::is_value_needed_in_reverse<QueryType::Shadow>(
            gutils, I, DerivativeMode::ReverseModeCombined, oldUnreachable)) {
      legal = false;
      if (EnzymePrintPerf) {
        if (called)
          llvm::errs() << " [ns] failed to replace function "
                       << (called->getName()) << " due to " << *I << "\n";
        else
          llvm::errs() << " [ns] failed to replace function " << (*calledValue)
                       << " due to " << *I << "\n";
      }
      return;
    }
    if (I != origop && !isa<IntrinsicInst>(I) && isa<CallInst>(I)) {
      legal = false;
      if (EnzymePrintPerf) {
        if (called)
          llvm::errs() << " [ci] failed to replace function "
                       << (called->getName()) << " due to " << *I << "\n";
        else
          llvm::errs() << " [ci] failed to replace function " << (*calledValue)
                       << " due to " << *I << "\n";
      }
      return;
    }
    // Do not try moving an instruction that modifies memory, if we already
    // moved it. We need the originalToNew check because we may have deleted
    // the instruction, which wont require the failed to move.
    if (!isa<StoreInst>(I) || unnecessaryInstructions.count(I) == 0)
      if (I->mayReadOrWriteMemory() &&
          gutils->originalToNewFn.find(I) != gutils->originalToNewFn.end() &&
          gutils->getNewFromOriginal(I)->getParent() !=
              gutils->getNewFromOriginal(I->getParent())) {
        legal = false;
        if (EnzymePrintPerf) {
          if (called)
            llvm::errs() << " [am] failed to replace function "
                         << (called->getName()) << " due to " << *I << "\n";
          else
            llvm::errs() << " [am] failed to replace function "
                         << (*calledValue) << " due to " << *I << "\n";
        }
        return;
      }

    usetree.insert(I);
    for (auto use : I->users()) {
      todo.push_back(cast<Instruction>(use));
    }
  };

  while (!todo.empty()) {
    auto inst = todo.front();
    todo.pop_front();

    if (inst->mayWriteToMemory()) {
      auto consider = [&](Instruction *user) {
        if (!user->mayReadFromMemory())
          return false;
        if (writesToMemoryReadBy(&gutils->TR, *gutils->OrigAA, gutils->TLI,
                                 /*maybeReader*/ user,
                                 /*maybeWriter*/ inst)) {

          propagate(user);
          // Fast return if not legal
          if (!legal)
            return true;
        }
        return false;
      };
      allFollowersOf(inst, consider);
      if (!legal)
        return false;
    }

    propagate(inst);
    if (!legal)
      return false;
  }

  // Check if any of the unmoved operations will make it illegal to move the
  // instruction

  for (auto inst : usetree) {
    if (!inst->mayReadFromMemory())
      continue;
    allFollowersOf(inst, [&](Instruction *post) {
      if (unnecessaryInstructions.count(post)) {
        return false;
      }
      if (!post->mayWriteToMemory())
        return false;
      if (writesToMemoryReadBy(&gutils->TR, *gutils->OrigAA, gutils->TLI,
                               /*maybeReader*/ inst,
                               /*maybeWriter*/ post)) {
        if (EnzymePrintPerf) {
          if (called)
            llvm::errs() << " [mem] failed to replace function "
                         << (called->getName()) << " due to " << *post
                         << " usetree: " << *inst << "\n";
          else
            llvm::errs() << " [mem] failed to replace function "
                         << (*calledValue) << " due to " << *post
                         << " usetree: " << *inst << "\n";
        }
        legal = false;
        return true;
      }
      return false;
    });
    if (!legal)
      break;
  }

  allFollowersOf(origop, [&](Instruction *post) {
    if (unnecessaryInstructions.count(post))
      return false;
    if (!origop->mayWriteToMemory() && !origop->mayReadFromMemory())
      return false;
    if (auto CI = dyn_cast<CallInst>(post)) {
      bool noFree = false;
      noFree |= CI->hasFnAttr(Attribute::NoFree);
      auto called = getFunctionFromCall(CI);
      StringRef funcName = getFuncNameFromCall(CI);
      if (funcName == "llvm.trap")
        noFree = true;
      if (!noFree && called) {
        noFree |= called->hasFnAttribute(Attribute::NoFree);
      }
      if (!noFree) {
        if (EnzymePrintPerf) {
          if (called)
            llvm::errs() << " [freeing] failed to replace function "
                         << (called->getName()) << " due to freeing " << *post
                         << " usetree: " << *origop << "\n";
          else
            llvm::errs() << " [freeing] failed to replace function "
                         << (*calledValue) << " due to freeing " << *post
                         << " usetree: " << *origop << "\n";
        }
        legal = false;
        return true;
      }
    }
    return false;
  });

  if (!legal)
    return false;

  allFollowersOf(origop, [&](Instruction *inst) {
    if (auto ri = dyn_cast<ReturnInst>(inst)) {
      auto find = replacedReturns.find(ri);
      if (find != replacedReturns.end()) {
        postCreate.push_back(find->second);
        return false;
      }
    }

    if (usetree.count(inst) == 0 || unnecessaryInstructions.count(inst))
      return false;
    if (inst->getParent() != origop->getParent()) {
      // Don't move a writing instruction (may change speculatable/etc things)
      if (inst->mayWriteToMemory()) {
        if (EnzymePrintPerf) {
          if (called)
            llvm::errs() << " [nonspec] failed to replace function "
                         << (called->getName()) << " due to " << *inst << "\n";
          else
            llvm::errs() << " [nonspec] failed to replace function "
                         << (*calledValue) << " due to " << *inst << "\n";
        }
        legal = false;
        // Early exit
        return true;
      }
    }
    if (isa<CallInst>(inst) &&
        gutils->originalToNewFn.find(inst) == gutils->originalToNewFn.end()) {
      legal = false;
      if (EnzymePrintPerf) {
        if (called)
          llvm::errs() << " [premove] failed to replace function "
                       << (called->getName()) << " due to " << *inst << "\n";
        else
          llvm::errs() << " [premove] failed to replace function "
                       << (*calledValue) << " due to " << *inst << "\n";
      }
      // Early exit
      return true;
    }
    postCreate.push_back(gutils->getNewFromOriginal(inst));
    return false;
  });

  if (!legal)
    return false;

  if (EnzymePrintPerf) {
    if (called)
      llvm::errs() << " choosing to replace function " << (called->getName())
                   << " and do both forward/reverse\n";
    else
      llvm::errs() << " choosing to replace function " << (*calledValue)
                   << " and do both forward/reverse\n";
  }

  return true;
}

void clearFunctionAttributes(Function *f) {
  for (Argument &Arg : f->args()) {
    if (Arg.hasAttribute(Attribute::Returned))
      Arg.removeAttr(Attribute::Returned);
    if (Arg.hasAttribute(Attribute::StructRet))
      Arg.removeAttr(Attribute::StructRet);
  }

  Attribute::AttrKind fnattrs[] = {
#if LLVM_VERSION_MAJOR >= 16
    Attribute::Memory,
#endif
    Attribute::ReadOnly,
    Attribute::ReadNone,
    Attribute::WriteOnly,
    Attribute::WillReturn,
    Attribute::OptimizeNone
  };

  for (auto attr : fnattrs) {
    if (f->hasFnAttribute(attr)) {
      f->removeFnAttr(attr);
    }
  }

  std::string strfnattrs[] = {
      "enzymejl_mi",
      "enzymejl_rt",
      "enzyme_ta_norecur",
      "enzyme_ReadOnlyOrThrow",
      "enzyme_LocalReadOnlyOrThrow",
  };

  for (auto attr : strfnattrs) {
    if (f->hasFnAttribute(attr)) {
      f->removeFnAttr(attr);
    }
  }

  if (f->getAttributes().getRetDereferenceableBytes()) {
    f->removeRetAttr(Attribute::Dereferenceable);
  }

  if (f->getAttributes().getRetDereferenceableOrNullBytes()) {
    f->removeRetAttr(Attribute::DereferenceableOrNull);
  }

  if (f->getAttributes().getRetAlignment()) {
    f->removeRetAttr(Attribute::Alignment);
  }
  Attribute::AttrKind attrs[] = {
#if LLVM_VERSION_MAJOR >= 19
    Attribute::Range,
#endif
#if LLVM_VERSION_MAJOR >= 17
    Attribute::NoFPClass,
#endif
    Attribute::NoUndef,
    Attribute::NonNull,
    Attribute::ZExt,
    Attribute::SExt,
    Attribute::NoAlias
  };
  for (auto attr : attrs) {
    if (f->hasRetAttribute(attr)) {
      f->removeRetAttr(attr);
    }
  }
  for (auto attr : {"enzyme_inactive", "enzyme_type"}) {
    if (f->getAttributes().hasRetAttr(attr)) {
      f->removeRetAttr(attr);
    }
  }
}

void cleanupInversionAllocs(DiffeGradientUtils *gutils, BasicBlock *entry) {
  while (gutils->inversionAllocs->size() > 0) {
    Instruction *inst = &gutils->inversionAllocs->back();
    if (isa<AllocaInst>(inst))
      inst->moveBefore(&gutils->newFunc->getEntryBlock().front());
    else
      inst->moveBefore(entry->getFirstNonPHIOrDbgOrLifetime());
  }

  (IRBuilder<>(gutils->inversionAllocs)).CreateUnreachable();
  DeleteDeadBlock(gutils->inversionAllocs);
  for (auto BBs : gutils->reverseBlocks) {
    if (pred_begin(BBs.second.front()) == pred_end(BBs.second.front())) {
      (IRBuilder<>(BBs.second.front())).CreateUnreachable();
      DeleteDeadBlock(BBs.second.front());
    }
  }
}

void restoreCache(
    DiffeGradientUtils *gutils,
    const std::map<std::pair<Instruction *, CacheType>, int> &mapping,
    const SmallPtrSetImpl<BasicBlock *> &guaranteedUnreachable) {
  // One must use this temporary map to first create all the replacements
  // prior to actually replacing to ensure that getSubLimits has the same
  // behavior and unwrap behavior for all replacements.
  SmallVector<std::pair<Value *, Value *>, 4> newIToNextI;

  for (const auto &m : mapping) {
    if (m.first.second == CacheType::Self &&
        gutils->knownRecomputeHeuristic.count(m.first.first)) {
      assert(gutils->knownRecomputeHeuristic.count(m.first.first));
      if (!isa<CallInst>(m.first.first)) {
        auto newi = gutils->getNewFromOriginal(m.first.first);
        if (auto PN = dyn_cast<PHINode>(newi))
          if (gutils->fictiousPHIs.count(PN)) {
            assert(gutils->fictiousPHIs[PN] == m.first.first);
            gutils->fictiousPHIs.erase(PN);
          }
        IRBuilder<> BuilderZ(newi->getNextNode());
        if (isa<PHINode>(m.first.first)) {
          BuilderZ.SetInsertPoint(
              cast<Instruction>(newi)->getParent()->getFirstNonPHI());
        }
        Value *nexti = gutils->cacheForReverse(BuilderZ, newi, m.second,
                                               /*replace*/ false);
        newIToNextI.emplace_back(newi, nexti);
      } else {
        auto newi = gutils->getNewFromOriginal((Value *)m.first.first);
        newIToNextI.emplace_back(newi, newi);
      }
    }
  }

  std::map<Value *, SmallVector<Instruction *, 4>> unwrapToOrig;
  for (auto pair : gutils->unwrappedLoads)
    unwrapToOrig[pair.second].push_back(const_cast<Instruction *>(pair.first));
  gutils->unwrappedLoads.clear();

  for (auto pair : newIToNextI) {
    auto newi = pair.first;
    auto nexti = pair.second;
    if (newi != nexti) {
      gutils->replaceAWithB(newi, nexti);
    }
  }

  // This most occur after all the replacements have been made
  // in the previous loop, lest a loop bound being unwrapped use
  // a value being replaced.
  for (auto pair : newIToNextI) {
    auto newi = pair.first;
    auto nexti = pair.second;
    for (auto V : unwrapToOrig[newi]) {
      ValueToValueMapTy available;
      if (auto MD = hasMetadata(V, "enzyme_available")) {
        for (auto &pair : MD->operands()) {
          auto tup = cast<MDNode>(pair);
          auto val = cast<ValueAsMetadata>(tup->getOperand(1))->getValue();
          assert(val);
          available[cast<ValueAsMetadata>(tup->getOperand(0))->getValue()] =
              val;
        }
      }
      IRBuilder<> lb(V);
      // This must disallow caching here as otherwise performing the loop in
      // the wrong order may result in first replacing the later unwrapped
      // value, caching it, then attempting to reuse it for an earlier
      // replacement.
      Value *nval = gutils->unwrapM(nexti, lb, available,
                                    UnwrapMode::LegalFullUnwrapNoTapeReplace,
                                    /*scope*/ nullptr, /*permitCache*/ false);
      assert(nval);
      V->replaceAllUsesWith(nval);
      V->eraseFromParent();
    }
  }

  // Erasure happens after to not erase the key of unwrapToOrig
  for (auto pair : newIToNextI) {
    auto newi = pair.first;
    auto nexti = pair.second;
    if (newi != nexti) {
      if (auto inst = dyn_cast<Instruction>(newi))
        gutils->erase(inst);
    }
  }

  // TODO also can consider switch instance as well
  // TODO can also insert to topLevel as well [note this requires putting the
  // intrinsic at the correct location]
  for (auto &BB : *gutils->oldFunc) {
    SmallVector<BasicBlock *, 4> unreachables;
    SmallVector<BasicBlock *, 4> reachables;
    for (auto Succ : successors(&BB)) {
      if (guaranteedUnreachable.find(Succ) != guaranteedUnreachable.end()) {
        unreachables.push_back(Succ);
      } else {
        reachables.push_back(Succ);
      }
    }

    if (unreachables.size() == 0 || reachables.size() == 0)
      continue;

    if (auto bi = dyn_cast<BranchInst>(BB.getTerminator())) {

      Value *condition = gutils->getNewFromOriginal(bi->getCondition());

      Constant *repVal = (bi->getSuccessor(0) == unreachables[0])
                             ? ConstantInt::getFalse(condition->getContext())
                             : ConstantInt::getTrue(condition->getContext());

      for (auto UI = condition->use_begin(), E = condition->use_end();
           UI != E;) {
        Use &U = *UI;
        ++UI;
        auto newB = cast<Instruction>(U.getUser())->getParent();

        if (U.getUser() != newB->getTerminator())
          continue;

        if (newB == gutils->getNewFromOriginal(&BB)) {
          U.set(repVal);
        }
      }
    }
    if (reachables.size() == 1)
      if (auto si = dyn_cast<SwitchInst>(BB.getTerminator())) {
        Value *condition = gutils->getNewFromOriginal(si->getCondition());

        Constant *repVal = nullptr;
        if (si->getDefaultDest() == reachables[0]) {
          std::set<int64_t> cases;
          for (auto c : si->cases()) {
            // TODO this doesnt work with unsigned 64 bit ints or higher
            // integer widths
            cases.insert(cast<ConstantInt>(c.getCaseValue())->getSExtValue());
          }
          int64_t legalNot = 0;
          while (cases.count(legalNot))
            legalNot++;
          repVal = ConstantInt::getSigned(condition->getType(), legalNot);
          cast<SwitchInst>(gutils->getNewFromOriginal(si))
              ->setCondition(repVal);
          // knowing which input was provided for the default dest is not
          // possible at compile time, give up on other use replacement
          continue;
        } else {
          for (auto c : si->cases()) {
            if (c.getCaseSuccessor() == reachables[0]) {
              repVal = c.getCaseValue();
            }
          }
        }
        assert(repVal);
        for (auto UI = condition->use_begin(), E = condition->use_end();
             UI != E;) {
          Use &U = *UI;
          ++UI;

          auto newB = cast<Instruction>(U.getUser())->getParent();

          if (U.getUser() != newB->getTerminator())
            continue;

          if (newB == gutils->getNewFromOriginal(&BB))
            U.set(repVal);
        }
      }
  }
}

//! return structtype if recursive function
const AugmentedReturn &EnzymeLogic::CreateAugmentedPrimal(
    RequestContext context, Function *todiff, DIFFE_TYPE retType,
    ArrayRef<DIFFE_TYPE> constant_args, TypeAnalysis &TA, bool returnUsed,
    bool shadowReturnUsed, const FnTypeInfo &oldTypeInfo_,
    bool subsequent_calls_may_write, const std::vector<bool> _overwritten_args,
    bool forceAnonymousTape, bool runtimeActivity, bool strongZero,
    unsigned width, bool AtomicAdd, bool omp) {

  TimeTraceScope timeScope("CreateAugmentedPrimal", todiff->getName());

  if (returnUsed)
    assert(!todiff->getReturnType()->isEmptyTy() &&
           !todiff->getReturnType()->isVoidTy());
  if (retType != DIFFE_TYPE::CONSTANT)
    assert(!todiff->getReturnType()->isEmptyTy() &&
           !todiff->getReturnType()->isVoidTy());

  FnTypeInfo oldTypeInfo = preventTypeAnalysisLoops(oldTypeInfo_, todiff);
  AugmentedCacheKey tup = {todiff,
                           retType,
                           constant_args,
                           subsequent_calls_may_write,
                           _overwritten_args,
                           returnUsed,
                           shadowReturnUsed,
                           oldTypeInfo,
                           forceAnonymousTape,
                           AtomicAdd,
                           omp,
                           width,
                           runtimeActivity,
                           strongZero};

  if (_overwritten_args.size() != todiff->arg_size()) {
    std::string s;
    llvm::raw_string_ostream ss(s);
    ss << " overwritten_args.size() [" << _overwritten_args.size()
       << "] != todiff->arg_size()\n";
    ss << "todiff: " << *todiff << "\n";
    if (context.req) {
      ss << " at context: " << *context.req;
    } else {
      ss << *todiff << "\n";
    }
    if (EmitNoDerivativeError(ss.str(), todiff, context)) {
      auto newFunc = todiff;
      std::map<AugmentedStruct, int> returnMapping;
      returnMapping[AugmentedStruct::Return] = -1;
      return insert_or_assign<AugmentedCacheKey, AugmentedReturn>(
                 AugmentedCachedFunctions, tup,
                 AugmentedReturn(newFunc, nullptr, {}, returnMapping, {}, {},
                                 constant_args, shadowReturnUsed))
          ->second;
    }
    llvm::errs() << "mod: " << *todiff->getParent() << "\n";
    llvm::errs() << *todiff << "\n";
    llvm_unreachable(
        "attempting to differentiate function with wrong overwritten count");
  }

  assert(_overwritten_args.size() == todiff->arg_size());
  assert(constant_args.size() == todiff->getFunctionType()->getNumParams());

  auto found = AugmentedCachedFunctions.find(tup);
  if (found != AugmentedCachedFunctions.end()) {
    return found->second;
  }
  TargetLibraryInfo &TLI = PPC.FAM.getResult<TargetLibraryAnalysis>(*todiff);

  // TODO make default typing (not just constant)

  if (auto md = hasMetadata(todiff, "enzyme_augment")) {
    if (!isa<MDTuple>(md)) {
      llvm::errs() << *todiff << "\n";
      llvm::errs() << *md << "\n";
      report_fatal_error(
          "unknown augment for noninvertible function -- metadata incorrect");
    }
    auto md2 = cast<MDTuple>(md);
    assert(md2->getNumOperands() == 1);
    auto gvemd = cast<ConstantAsMetadata>(md2->getOperand(0));
    auto foundcalled = cast<Function>(gvemd->getValue());

    bool hasconstant = false;
    for (auto v : constant_args) {
      if (v == DIFFE_TYPE::CONSTANT) {
        hasconstant = true;
        break;
      }
    }

    if (hasconstant) {
      EmitWarningAlways(
          "NoCustom", *todiff,
          "Massaging provided custom augmented forward pass to handle "
          "constant argumented");
      SmallVector<Type *, 3> dupargs;
      std::vector<DIFFE_TYPE> next_constant_args(constant_args.begin(),
                                                 constant_args.end());
      {
        auto OFT = todiff->getFunctionType();
        for (size_t act_idx = 0; act_idx < constant_args.size(); act_idx++) {
          dupargs.push_back(OFT->getParamType(act_idx));
          switch (constant_args[act_idx]) {
          case DIFFE_TYPE::OUT_DIFF:
            break;
          case DIFFE_TYPE::DUP_ARG:
          case DIFFE_TYPE::DUP_NONEED:
            dupargs.push_back(OFT->getParamType(act_idx));
            break;
          case DIFFE_TYPE::CONSTANT:
            if (!OFT->getParamType(act_idx)->isFPOrFPVectorTy()) {
              next_constant_args[act_idx] = DIFFE_TYPE::DUP_ARG;
            } else {
              next_constant_args[act_idx] = DIFFE_TYPE::OUT_DIFF;
            }
            break;
          }
        }
      }

      auto &aug = CreateAugmentedPrimal(
          context, todiff, retType, next_constant_args, TA, returnUsed,
          shadowReturnUsed, oldTypeInfo_, subsequent_calls_may_write,
          _overwritten_args, forceAnonymousTape, runtimeActivity, strongZero,
          width, AtomicAdd, omp);

      FunctionType *FTy =
          FunctionType::get(aug.fn->getReturnType(), dupargs,
                            todiff->getFunctionType()->isVarArg());
      Function *NewF = Function::Create(
          FTy, Function::LinkageTypes::InternalLinkage,
          "fixaugment_" + todiff->getName(), todiff->getParent());

      BasicBlock *BB = BasicBlock::Create(NewF->getContext(), "entry", NewF);
      IRBuilder<> bb(BB);
      auto arg = NewF->arg_begin();
      SmallVector<Value *, 3> fwdargs;
      int act_idx = 0;
      while (arg != NewF->arg_end()) {
        arg->setName("arg" + Twine(act_idx));
        fwdargs.push_back(arg);
        switch (constant_args[act_idx]) {
        case DIFFE_TYPE::OUT_DIFF:
          break;
        case DIFFE_TYPE::DUP_ARG:
        case DIFFE_TYPE::DUP_NONEED:
          arg++;
          arg->setName("arg" + Twine(act_idx) + "'");
          fwdargs.push_back(arg);
          break;
        case DIFFE_TYPE::CONSTANT:
          if (next_constant_args[act_idx] != DIFFE_TYPE::OUT_DIFF) {
            fwdargs.push_back(arg);
          }
          break;
        }
        arg++;
        act_idx++;
      }
      auto cal = bb.CreateCall(aug.fn, fwdargs);
      cal->setCallingConv(aug.fn->getCallingConv());

      if (NewF->getReturnType()->isEmptyTy())
        bb.CreateRet(UndefValue::get(NewF->getReturnType()));
      else if (NewF->getReturnType()->isVoidTy())
        bb.CreateRetVoid();
      else
        bb.CreateRet(cal);

      return insert_or_assign<AugmentedCacheKey, AugmentedReturn>(
                 AugmentedCachedFunctions, tup,
                 AugmentedReturn(NewF, aug.tapeType, aug.tapeIndices,
                                 aug.returns, aug.overwritten_args_map,
                                 aug.can_modref_map, next_constant_args,
                                 shadowReturnUsed))
          ->second;
    }

    if (foundcalled->hasStructRetAttr() && !todiff->hasStructRetAttr()) {
      SmallVector<Type *, 3> args;
      Type *sretTy = nullptr;
      {
        size_t i = 0;
        for (auto &arg : foundcalled->args()) {
          if (!foundcalled->hasParamAttribute(i, Attribute::StructRet))
            args.push_back(arg.getType());
          else {
            sretTy = foundcalled->getParamAttribute(0, Attribute::StructRet)
                         .getValueAsType();
          }
          i++;
        }
      }
      assert(foundcalled->getReturnType()->isVoidTy());
      FunctionType *FTy = FunctionType::get(
          sretTy, args, foundcalled->getFunctionType()->isVarArg());
      Function *NewF = Function::Create(
          FTy, Function::LinkageTypes::InternalLinkage,
          "fixaugment_" + foundcalled->getName(), foundcalled->getParent());

      BasicBlock *BB = BasicBlock::Create(NewF->getContext(), "entry", NewF);
      IRBuilder<> bb(BB);
      auto AI = bb.CreateAlloca(sretTy);
      SmallVector<Value *, 3> argVs;
      auto arg = NewF->arg_begin();
      size_t realidx = 0;
      for (size_t i = 0; i < foundcalled->arg_size(); i++) {
        if (!foundcalled->hasParamAttribute(i, Attribute::StructRet)) {
          arg->setName("arg" + Twine(realidx));
          realidx++;
          argVs.push_back(arg);
          ++arg;
        } else
          argVs.push_back(AI);
      }
      auto cal = bb.CreateCall(foundcalled, argVs);
      cal->setCallingConv(foundcalled->getCallingConv());

      Value *res = bb.CreateLoad(sretTy, AI);
      bb.CreateRet(res);

      todiff->setMetadata(
          "enzyme_augment",
          llvm::MDTuple::get(todiff->getContext(),
                             {llvm::ValueAsMetadata::get(NewF)}));
      foundcalled = NewF;
    }

    if (foundcalled->getReturnType() == todiff->getReturnType()) {
      std::map<AugmentedStruct, int> returnMapping;
      returnMapping[AugmentedStruct::Return] = -1;
      return insert_or_assign<AugmentedCacheKey, AugmentedReturn>(
                 AugmentedCachedFunctions, tup,
                 AugmentedReturn(foundcalled, nullptr, {}, returnMapping, {},
                                 {}, constant_args, shadowReturnUsed))
          ->second;
    }

    if (auto ST = dyn_cast<StructType>(foundcalled->getReturnType())) {
      if (ST->getNumElements() == 3) {
        std::map<AugmentedStruct, int> returnMapping;
        returnMapping[AugmentedStruct::Tape] = 0;
        returnMapping[AugmentedStruct::Return] = 1;
        returnMapping[AugmentedStruct::DifferentialReturn] = 2;
        if (ST->getTypeAtIndex(1) != todiff->getReturnType() ||
            ST->getTypeAtIndex(2) !=
                GradientUtils::getShadowType(todiff->getReturnType(), width)) {
          std::string str;
          raw_string_ostream ss(str);
          if (ST->getTypeAtIndex(1) != todiff->getReturnType())
            ss << " Custom augmented primal for function " << todiff->getName()
               << " (" << foundcalled->getName()
               << ") had struct return with type at index 1 (primal return "
                  "slot) of "
               << *ST->getTypeAtIndex(1)
               << " which did not match primal return type "
               << *todiff->getReturnType()
               << ", automatically casting one to the other\n";
          if (ST->getTypeAtIndex(2) !=
              GradientUtils::getShadowType(todiff->getReturnType(), width))
            ss << " Custom augmented primal for function " << todiff->getName()
               << " (" << foundcalled->getName()
               << ") had struct return with type at index 2 (shadow return "
                  "slot) of "
               << *ST->getTypeAtIndex(2)
               << " which did not match shadow return type "
               << *GradientUtils::getShadowType(todiff->getReturnType(), width)
               << ", automatically casting one to the other\n";
          EmitWarningAlways("RuleCast", *foundcalled, ss.str());
          Type *retTys[] = {ST->getTypeAtIndex((unsigned)0),
                            todiff->getReturnType(), todiff->getReturnType()};
          auto RT =
              StructType::get(ST->getContext(), retTys, /*isPacked*/ false);
          FunctionType *FTy =
              FunctionType::get(RT, foundcalled->getFunctionType()->params(),
                                foundcalled->getFunctionType()->isVarArg());
          Function *NewF = Function::Create(
              FTy, Function::LinkageTypes::InternalLinkage,
              "fixaugment_" + foundcalled->getName(), foundcalled->getParent());

          BasicBlock *BB =
              BasicBlock::Create(NewF->getContext(), "entry", NewF);
          IRBuilder<> bb(BB);
          SmallVector<Value *, 3> argVs;
          size_t realidx = 0;
          for (auto &a : NewF->args()) {
            a.setName("arg" + Twine(realidx));
            realidx++;
            argVs.push_back(&a);
          }
          auto cal = bb.CreateCall(foundcalled, argVs);
          cal->setCallingConv(foundcalled->getCallingConv());

          Value *res = UndefValue::get(RT);
          res = bb.CreateInsertValue(res, bb.CreateExtractValue(cal, {0}), {0});
          for (unsigned i = 1; i <= 2; i++) {
            auto AI = bb.CreateAlloca(todiff->getReturnType());
            bb.CreateStore(
                bb.CreateExtractValue(cal, {i}),
                bb.CreatePointerCast(
                    AI, PointerType::getUnqual(ST->getTypeAtIndex(i))));
            auto ty = todiff->getReturnType();
            if (i == 2)
              ty = GradientUtils::getShadowType(ty, width);
            Value *vres = bb.CreateLoad(ty, AI);
            res = bb.CreateInsertValue(res, vres, {i});
          }
          bb.CreateRet(res);

          todiff->setMetadata(
              "enzyme_augment",
              llvm::MDTuple::get(todiff->getContext(),
                                 {llvm::ValueAsMetadata::get(NewF)}));
          foundcalled = NewF;
        }
        return insert_or_assign<AugmentedCacheKey, AugmentedReturn>(
                   AugmentedCachedFunctions, tup,
                   AugmentedReturn(foundcalled, nullptr, {}, returnMapping, {},
                                   {}, constant_args, shadowReturnUsed))
            ->second;
      }
      if (ST->getNumElements() == 2 &&
          ST->getTypeAtIndex((unsigned)0) == todiff->getReturnType() &&
          ST->getTypeAtIndex(1) ==
              GradientUtils::getShadowType(todiff->getReturnType(), width)) {
        std::map<AugmentedStruct, int> returnMapping;
        returnMapping[AugmentedStruct::Return] = 0;
        returnMapping[AugmentedStruct::DifferentialReturn] = 1;
        return insert_or_assign<AugmentedCacheKey, AugmentedReturn>(
                   AugmentedCachedFunctions, tup,
                   AugmentedReturn(foundcalled, nullptr, {}, returnMapping, {},
                                   {}, constant_args, shadowReturnUsed))
            ->second;
      }
      if (ST->getNumElements() == 2) {
        std::map<AugmentedStruct, int> returnMapping;
        returnMapping[AugmentedStruct::Tape] = 0;
        returnMapping[AugmentedStruct::Return] = 1;
        if (ST->getTypeAtIndex(1) != todiff->getReturnType()) {
          std::string str;
          raw_string_ostream ss(str);
          ss << " Custom augmented primal for function " << todiff->getName()
             << " (" << foundcalled->getName()
             << ") had struct return with type at index 1 (primal return slot) "
                "of "
             << *ST->getTypeAtIndex(1)
             << " which did not match primal return type "
             << *todiff->getReturnType()
             << ", automatically casting one to the other\n";
          EmitWarningAlways("RuleCast", *foundcalled, ss.str());
          Type *retTys[] = {ST->getTypeAtIndex((unsigned)0),
                            todiff->getReturnType()};
          auto RT =
              StructType::get(ST->getContext(), retTys, /*isPacked*/ false);
          FunctionType *FTy =
              FunctionType::get(RT, foundcalled->getFunctionType()->params(),
                                foundcalled->getFunctionType()->isVarArg());
          Function *NewF = Function::Create(
              FTy, Function::LinkageTypes::InternalLinkage,
              "fixaugment_" + foundcalled->getName(), foundcalled->getParent());

          BasicBlock *BB =
              BasicBlock::Create(NewF->getContext(), "entry", NewF);
          IRBuilder<> bb(BB);
          SmallVector<Value *, 3> argVs;
          size_t realidx = 0;
          for (auto &a : NewF->args()) {
            a.setName("arg" + Twine(realidx));
            realidx++;
            argVs.push_back(&a);
          }
          auto cal = bb.CreateCall(foundcalled, argVs);
          cal->setCallingConv(foundcalled->getCallingConv());

          Value *res = UndefValue::get(RT);
          res = bb.CreateInsertValue(res, bb.CreateExtractValue(cal, {0}), {0});
          for (unsigned i = 1; i <= 1; i++) {
            auto AI = bb.CreateAlloca(todiff->getReturnType());
            bb.CreateStore(
                bb.CreateExtractValue(cal, {i}),
                bb.CreatePointerCast(
                    AI, PointerType::getUnqual(ST->getTypeAtIndex(i))));
            Value *vres = bb.CreateLoad(todiff->getReturnType(), AI);
            res = bb.CreateInsertValue(res, vres, {i});
          }
          bb.CreateRet(res);

          todiff->setMetadata(
              "enzyme_augment",
              llvm::MDTuple::get(todiff->getContext(),
                                 {llvm::ValueAsMetadata::get(NewF)}));
          foundcalled = NewF;
        }
        return insert_or_assign<AugmentedCacheKey, AugmentedReturn>(
                   AugmentedCachedFunctions, tup,
                   AugmentedReturn(foundcalled, nullptr, {}, returnMapping, {},
                                   {}, constant_args, shadowReturnUsed))
            ->second;
      }
    }

    std::map<AugmentedStruct, int> returnMapping;
    if (!foundcalled->getReturnType()->isVoidTy()) {
      llvm::errs() << " aug: todiff: " << *todiff << "\n\n"
                   << "aug foundcalled: " << *foundcalled << "\n";
      if (foundcalled->getReturnType() == todiff->getReturnType())
        returnMapping[AugmentedStruct::Return] = -1;
      else
        returnMapping[AugmentedStruct::Tape] = -1;
    }

    return insert_or_assign<AugmentedCacheKey, AugmentedReturn>(
               AugmentedCachedFunctions, tup,
               AugmentedReturn(foundcalled, nullptr, {}, returnMapping, {}, {},
                               constant_args, shadowReturnUsed))
        ->second; // dyn_cast<StructType>(st->getElementType(0)));
  }

  std::map<AugmentedStruct, int> returnMapping;

  GradientUtils *gutils = GradientUtils::CreateFromClone(
      *this, runtimeActivity, strongZero, width, todiff, TLI, TA, oldTypeInfo,
      retType, constant_args,
      /*returnUsed*/ returnUsed, /*shadowReturnUsed*/ shadowReturnUsed,
      returnMapping, omp);

  if (todiff->empty()) {
    std::string s;
    llvm::raw_string_ostream ss(s);
    ss << "No augmented forward pass found for " + todiff->getName();
    {
      std::string demangledName = llvm::demangle(todiff->getName().str());
      // replace all '> >' with '>>'
      size_t start = 0;
      while ((start = demangledName.find("> >", start)) != std::string::npos) {
        demangledName.replace(start, 3, ">>");
      }
      if (demangledName != todiff->getName())
        ss << "(" << demangledName << ")";
    }
    ss << "\n";
    if (context.req) {
      ss << " at context: " << *context.req;
    } else {
      ss << *todiff << "\n";
    }
    (IRBuilder<>(gutils->inversionAllocs)).CreateUnreachable();
    DeleteDeadBlock(gutils->inversionAllocs);
    clearFunctionAttributes(gutils->newFunc);
    if (EmitNoDerivativeError(ss.str(), todiff, context)) {
      auto newFunc = gutils->newFunc;
      delete gutils;
      IRBuilder<> b(&*newFunc->getEntryBlock().begin());
      RequestContext context2{nullptr, &b};
      EmitNoDerivativeError(ss.str(), todiff, context2);
      return insert_or_assign<AugmentedCacheKey, AugmentedReturn>(
                 AugmentedCachedFunctions, tup,
                 AugmentedReturn(newFunc, nullptr, {}, returnMapping, {}, {},
                                 constant_args, shadowReturnUsed))
          ->second;
    }
    llvm::errs() << "mod: " << *todiff->getParent() << "\n";
    llvm::errs() << *todiff << "\n";
    llvm_unreachable("attempting to differentiate function without definition");
  }
  gutils->AtomicAdd = AtomicAdd;
  const SmallPtrSet<BasicBlock *, 4> guaranteedUnreachable =
      getGuaranteedUnreachable(gutils->oldFunc);

  // Convert uncacheable args from the input function to the preprocessed
  // function
  std::vector<bool> _overwritten_argsPP = _overwritten_args;

  gutils->forceActiveDetection();
  gutils->computeGuaranteedFrees();

  CacheAnalysis CA(gutils->allocationsWithGuaranteedFree,
                   gutils->rematerializableAllocations, gutils->TR,
                   *gutils->OrigAA, gutils->oldFunc,
                   PPC.FAM.getResult<ScalarEvolutionAnalysis>(*gutils->oldFunc),
                   *gutils->OrigLI, *gutils->OrigDT, TLI, guaranteedUnreachable,
                   subsequent_calls_may_write, _overwritten_argsPP,
                   DerivativeMode::ReverseModePrimal, omp);
  const std::map<CallInst *, std::pair<bool, const std::vector<bool>>>
      overwritten_args_map = CA.compute_overwritten_args_for_callsites();
  gutils->overwritten_args_map_ptr = &overwritten_args_map;

  const std::map<Instruction *, bool> can_modref_map =
      CA.compute_uncacheable_load_map();
  gutils->can_modref_map = &can_modref_map;

  // requires is_value_needed_in_reverse, that needs unnecessaryValues
  // sets knownRecomputeHeuristic
  gutils->computeMinCache();

  // Requires knownRecomputeCache to be set as call to getContext
  // itself calls createCacheForScope
  gutils->forceAugmentedReturns();

  SmallPtrSet<const Value *, 4> unnecessaryValues;
  SmallPtrSet<const Instruction *, 4> unnecessaryInstructions;
  calculateUnusedValuesInFunction(*gutils->oldFunc, unnecessaryValues,
                                  unnecessaryInstructions, returnUsed,
                                  DerivativeMode::ReverseModePrimal, gutils,
                                  TLI, constant_args, guaranteedUnreachable);
  gutils->unnecessaryValuesP = &unnecessaryValues;

  SmallPtrSet<const Instruction *, 4> unnecessaryStores;
  calculateUnusedStoresInFunction(*gutils->oldFunc, unnecessaryStores,
                                  unnecessaryInstructions, gutils, TLI);

  insert_or_assign(AugmentedCachedFunctions, tup,
                   AugmentedReturn(gutils->newFunc, nullptr, {}, returnMapping,
                                   overwritten_args_map, can_modref_map,
                                   constant_args, shadowReturnUsed));

  auto getIndex = [&](Instruction *I, CacheType u, IRBuilder<> &B) -> unsigned {
    return gutils->getIndex(
        std::make_pair(I, u),
        AugmentedCachedFunctions.find(tup)->second.tapeIndices, B);
  };

  //! Explicitly handle all returns first to ensure that all instructions know
  //! whether or not they are used
  SmallPtrSet<Instruction *, 4> returnuses;

  for (BasicBlock &BB : *gutils->oldFunc) {
    if (auto orig_ri = dyn_cast<ReturnInst>(BB.getTerminator())) {
      auto ri = gutils->getNewFromOriginal(orig_ri);
      Value *orig_oldval = orig_ri->getReturnValue();
      Value *oldval =
          orig_oldval ? gutils->getNewFromOriginal(orig_oldval) : nullptr;
      IRBuilder<> ib(ri);
      Value *rt = UndefValue::get(gutils->newFunc->getReturnType());
      if (oldval && returnUsed) {
        assert(returnMapping.find(AugmentedStruct::Return) !=
               returnMapping.end());
        auto idx = returnMapping.find(AugmentedStruct::Return)->second;
        if (idx < 0)
          rt = oldval;
        else
          rt = ib.CreateInsertValue(rt, oldval, {(unsigned)idx});
        if (Instruction *inst = dyn_cast<Instruction>(rt)) {
          returnuses.insert(inst);
        }
      }

      auto newri = ib.CreateRet(rt);
      gutils->originalToNewFn[orig_ri] = newri;
      gutils->newToOriginalFn.erase(ri);
      gutils->newToOriginalFn[newri] = orig_ri;
      gutils->erase(ri);
    }
  }

  AdjointGenerator maker(DerivativeMode::ReverseModePrimal, gutils,
                         constant_args, retType, getIndex, overwritten_args_map,
                         &AugmentedCachedFunctions.find(tup)->second, nullptr,
                         unnecessaryValues, unnecessaryInstructions,
                         unnecessaryStores, guaranteedUnreachable);

  for (BasicBlock &oBB : *gutils->oldFunc) {
    auto term = oBB.getTerminator();
    assert(term);

    // Don't create derivatives for code that results in termination
    if (guaranteedUnreachable.find(&oBB) != guaranteedUnreachable.end()) {
      SmallVector<Instruction *, 4> toerase;

      // For having the prints still exist on bugs, check if indeed unused
      for (auto &I : oBB) {
        toerase.push_back(&I);
      }
      for (auto I : toerase) {
        maker.eraseIfUnused(*I, /*erase*/ true, /*check*/ true);
      }
      auto newBB = cast<BasicBlock>(gutils->getNewFromOriginal(&oBB));
      if (!newBB->getTerminator()) {
        for (auto next : successors(&oBB)) {
          auto sucBB = cast<BasicBlock>(gutils->getNewFromOriginal(next));
          sucBB->removePredecessor(newBB, /*KeepOneInputPHIs*/ true);
        }
        IRBuilder<> builder(newBB);
        builder.CreateUnreachable();
      }
      continue;
    }

    if (!isa<ReturnInst>(term) && !isa<BranchInst>(term) &&
        !isa<SwitchInst>(term)) {
      llvm::errs() << *oBB.getParent() << "\n";
      llvm::errs() << "unknown terminator instance " << *term << "\n";
      assert(0 && "unknown terminator inst");
      llvm_unreachable("unknown terminator inst");
    }

    BasicBlock::reverse_iterator I = oBB.rbegin(), E = oBB.rend();
    ++I;
    for (; I != E; ++I) {
      maker.visit(&*I);
      assert(oBB.rend() == E);
    }
  }

  if (gutils->knownRecomputeHeuristic.size()) {
    // Even though we could simply iterate through the heuristic map,
    // we explicity iterate in order of the instructions to maintain
    // a deterministic cache ordering.
    for (auto &BB : *gutils->oldFunc)
      for (auto &I : BB) {
        auto found = gutils->knownRecomputeHeuristic.find(&I);
        if (found != gutils->knownRecomputeHeuristic.end()) {
          if (!found->second && !isa<CallInst>(&I)) {
            auto newi = gutils->getNewFromOriginal(&I);
            IRBuilder<> BuilderZ(cast<Instruction>(newi)->getNextNode());
            if (isa<PHINode>(newi)) {
              BuilderZ.SetInsertPoint(
                  cast<Instruction>(newi)->getParent()->getFirstNonPHI());
            }
            gutils->cacheForReverse(BuilderZ, newi,
                                    getIndex(&I, CacheType::Self, BuilderZ));
          }
        }
      }
  }

  auto nf = gutils->newFunc;

  while (gutils->inversionAllocs->size() > 0) {
    gutils->inversionAllocs->back().moveBefore(
        gutils->newFunc->getEntryBlock().getFirstNonPHIOrDbgOrLifetime());
  }

  //! Keep track of inverted pointers we may need to return
  ValueToValueMapTy invertedRetPs;
  if (shadowReturnUsed) {
    for (BasicBlock &BB : *gutils->oldFunc) {
      if (auto ri = dyn_cast<ReturnInst>(BB.getTerminator())) {
        if (Value *orig_oldval = ri->getReturnValue()) {
          auto newri = gutils->getNewFromOriginal(ri);
          IRBuilder<> BuilderZ(newri);
          Value *invertri = nullptr;
          if (gutils->isConstantValue(orig_oldval)) {
            if (!gutils->runtimeActivity &&
                gutils->TR.query(orig_oldval)[{-1}].isPossiblePointer()) {
              if (!isa<UndefValue>(orig_oldval) &&
                  !isa<ConstantPointerNull>(orig_oldval)) {
                std::string str;
                raw_string_ostream ss(str);
                ss << "Mismatched activity for: " << *ri
                   << " const val: " << *orig_oldval;
                if (CustomErrorHandler)
                  invertri = unwrap(CustomErrorHandler(
                      str.c_str(), wrap(ri), ErrorType::MixedActivityError,
                      gutils, wrap(orig_oldval), wrap(&BuilderZ)));
                else
                  EmitWarning("MixedActivityError", *ri, ss.str());
              }
            }
          }
          if (!invertri)
            invertri = gutils->invertPointerM(orig_oldval, BuilderZ,
                                              /*nullShadow*/ true);
          invertedRetPs[newri] = invertri;
        }
      }
    }
  }

  (IRBuilder<>(gutils->inversionAllocs)).CreateUnreachable();
  DeleteDeadBlock(gutils->inversionAllocs);

  for (Argument &Arg : gutils->newFunc->args()) {
    if (Arg.hasAttribute(Attribute::Returned))
      Arg.removeAttr(Attribute::Returned);
    if (Arg.hasAttribute(Attribute::StructRet))
      Arg.removeAttr(Attribute::StructRet);
  }

  if (gutils->newFunc->hasFnAttribute(Attribute::OptimizeNone))
    gutils->newFunc->removeFnAttr(Attribute::OptimizeNone);

  if (gutils->newFunc->getAttributes().getRetDereferenceableBytes()) {
    gutils->newFunc->removeRetAttr(Attribute::Dereferenceable);
  }

  if (gutils->newFunc->getAttributes().getRetDereferenceableOrNullBytes()) {
    gutils->newFunc->removeRetAttr(Attribute::DereferenceableOrNull);
  }

  // TODO could keep nonnull if returning value -1
  if (gutils->newFunc->getAttributes().getRetAlignment()) {
    gutils->newFunc->removeRetAttr(Attribute::Alignment);
  }

  llvm::Attribute::AttrKind attrs[] = {
#if LLVM_VERSION_MAJOR >= 19
    llvm::Attribute::Range,
#endif
#if LLVM_VERSION_MAJOR >= 17
    llvm::Attribute::NoFPClass,
#endif
    llvm::Attribute::NoAlias,
    llvm::Attribute::NoUndef,
    llvm::Attribute::NonNull,
    llvm::Attribute::ZExt,
    llvm::Attribute::SExt,
  };
  for (auto attr : attrs) {
    if (gutils->newFunc->hasRetAttribute(attr)) {
      gutils->newFunc->removeRetAttr(attr);
    }
  }
  for (auto attr : {"enzyme_inactive", "enzyme_type"}) {
    if (gutils->newFunc->getAttributes().hasRetAttr(attr)) {
      gutils->newFunc->removeRetAttr(attr);
    }
  }

  gutils->eraseFictiousPHIs();

  if (llvm::verifyFunction(*gutils->newFunc, &llvm::errs())) {
    llvm::errs() << *gutils->oldFunc << "\n";
    llvm::errs() << *gutils->newFunc << "\n";
    report_fatal_error("function failed verification (2)");
  }

  SmallVector<Type *, 4> MallocTypes;

  bool nonRecursiveUse = false;

  for (auto a : gutils->getTapeValues()) {
    MallocTypes.push_back(a->getType());
    if (auto ei = dyn_cast<ExtractValueInst>(a)) {
      auto tidx = returnMapping.find(AugmentedStruct::Tape)->second;
      if (ei->getIndices().size() == 1 && ei->getIndices()[0] == (unsigned)tidx)
        if (auto cb = dyn_cast<CallBase>(ei->getOperand(0)))
          if (gutils->newFunc == cb->getCalledFunction())
            continue;
    }
    nonRecursiveUse = true;
  }
  if (MallocTypes.size() == 0)
    nonRecursiveUse = true;
  if (!nonRecursiveUse)
    MallocTypes.clear();

  Type *tapeType = StructType::get(nf->getContext(), MallocTypes);

  bool removeTapeStruct = MallocTypes.size() == 1;
  if (removeTapeStruct) {
    tapeType = MallocTypes[0];

    for (auto &a : AugmentedCachedFunctions.find(tup)->second.tapeIndices) {
      a.second = -1;
    }
  }

  bool recursive =
      AugmentedCachedFunctions.find(tup)->second.fn->getNumUses() > 0 ||
      forceAnonymousTape;
  bool noTape = MallocTypes.size() == 0 && !forceAnonymousTape;

  StructType *sty = cast<StructType>(gutils->newFunc->getReturnType());
  SmallVector<Type *, 4> RetTypes(sty->elements().begin(),
                                  sty->elements().end());
  if (!noTape) {
    if (recursive && !omp) {
      auto size =
          gutils->newFunc->getParent()->getDataLayout().getTypeAllocSizeInBits(
              tapeType);
      if (size != 0) {
        RetTypes[returnMapping.find(AugmentedStruct::Tape)->second] =
            getDefaultAnonymousTapeType(gutils->newFunc->getContext());
      }
    }
  }

  int oldretIdx = -1;
  if (returnMapping.find(AugmentedStruct::Return) != returnMapping.end()) {
    oldretIdx = returnMapping[AugmentedStruct::Return];
  }

  if (noTape || omp) {
    auto tidx = returnMapping.find(AugmentedStruct::Tape)->second;
    if (noTape)
      returnMapping.erase(AugmentedStruct::Tape);
    if (noTape)
      AugmentedCachedFunctions.find(tup)->second.returns.erase(
          AugmentedStruct::Tape);
    if (returnMapping.find(AugmentedStruct::Return) != returnMapping.end()) {
      AugmentedCachedFunctions.find(tup)
          ->second.returns[AugmentedStruct::Return] -=
          (returnMapping[AugmentedStruct::Return] > tidx) ? 1 : 0;
      returnMapping[AugmentedStruct::Return] -=
          (returnMapping[AugmentedStruct::Return] > tidx) ? 1 : 0;
    }
    if (returnMapping.find(AugmentedStruct::DifferentialReturn) !=
        returnMapping.end()) {
      AugmentedCachedFunctions.find(tup)
          ->second.returns[AugmentedStruct::DifferentialReturn] -=
          (returnMapping[AugmentedStruct::DifferentialReturn] > tidx) ? 1 : 0;
      returnMapping[AugmentedStruct::DifferentialReturn] -=
          (returnMapping[AugmentedStruct::DifferentialReturn] > tidx) ? 1 : 0;
    }
    RetTypes.erase(RetTypes.begin() + tidx);
  } else if (recursive) {
  } else {
    RetTypes[returnMapping.find(AugmentedStruct::Tape)->second] = tapeType;
  }

  bool noReturn = RetTypes.size() == 0;
  Type *RetType = StructType::get(nf->getContext(), RetTypes);
  if (noReturn)
    RetType = Type::getVoidTy(RetType->getContext());
  if (noReturn)
    assert(noTape || omp);

  bool removeStruct = RetTypes.size() == 1;

  if (removeStruct) {
    RetType = RetTypes[0];
    for (auto &a : returnMapping) {
      a.second = -1;
    }
    for (auto &a : AugmentedCachedFunctions.find(tup)->second.returns) {
      a.second = -1;
    }
  }

  ValueToValueMapTy VMap;
  SmallVector<Type *, 4> ArgTypes;
  for (const Argument &I : nf->args()) {
    ArgTypes.push_back(I.getType());
  }

  if (omp && !noTape) {
    // see lack of struct type for openmp
    ArgTypes.push_back(PointerType::getUnqual(tapeType));
    // ArgTypes.push_back(tapeType);
  }

  // Create a new function type...
  FunctionType *FTy =
      FunctionType::get(RetType, ArgTypes, nf->getFunctionType()->isVarArg());

  // Create the new function...
  Function *NewF = Function::Create(
      FTy, nf->getLinkage(), "augmented_" + todiff->getName(), nf->getParent());

  unsigned attrIndex = 0;
  auto i = nf->arg_begin(), j = NewF->arg_begin();
  while (i != nf->arg_end()) {
    VMap[i] = j;
#if LLVM_VERSION_MAJOR > 20
    if (nf->hasParamAttribute(attrIndex, Attribute::Captures)) {
      NewF->addParamAttr(attrIndex,
                         nf->getParamAttribute(attrIndex, Attribute::Captures));
    }
#else
    if (nf->hasParamAttribute(attrIndex, Attribute::NoCapture)) {
      NewF->addParamAttr(
          attrIndex, nf->getParamAttribute(attrIndex, Attribute::NoCapture));
    }
#endif
    if (nf->hasParamAttribute(attrIndex, Attribute::NoAlias)) {
      NewF->addParamAttr(attrIndex, Attribute::NoAlias);
    }
    for (auto name : {
             "enzyme_sret",
             "enzyme_sret_v",
             "enzymejl_returnRoots",
             "enzymejl_returnRoots_v",
             "enzymejl_parmtype",
             "enzymejl_parmtype_ref",
             "enzyme_type",
             "enzymejl_sret_union_bytes",
             "enzymejl_sret_union_bytes_v",
         })
      if (nf->getAttributes().hasParamAttr(attrIndex, name)) {
        NewF->addParamAttr(attrIndex,
                           nf->getAttributes().getParamAttr(attrIndex, name));
      }

    j->setName(i->getName());
    ++j;
    ++i;
    ++attrIndex;
  }

  for (auto attr : {"enzyme_ta_norecur"})
    if (nf->getAttributes().hasAttributeAtIndex(AttributeList::FunctionIndex,
                                                attr)) {
      NewF->addFnAttr(
          nf->getAttributes().getAttribute(AttributeList::FunctionIndex, attr));
    }

  for (auto attr :
       {"enzyme_type", "enzymejl_parmtype", "enzymejl_parmtype_ref"})
    if (nf->getAttributes().hasAttributeAtIndex(AttributeList::ReturnIndex,
                                                attr)) {
      NewF->addAttribute(
          AttributeList::ReturnIndex,
          nf->getAttributes().getAttribute(AttributeList::ReturnIndex, attr));
    }

  SmallVector<ReturnInst *, 4> Returns;
  CloneFunctionInto(NewF, nf, VMap, CloneFunctionChangeType::LocalChangesOnly,
                    Returns, "", nullptr);

  IRBuilder<> ib(NewF->getEntryBlock().getFirstNonPHI());

  AllocaInst *ret = noReturn ? nullptr : ib.CreateAlloca(RetType);

  if (!noTape) {
    Value *tapeMemory;
    if (recursive && !omp) {
      auto i64 = Type::getInt64Ty(NewF->getContext());
      auto size =
          NewF->getParent()->getDataLayout().getTypeAllocSizeInBits(tapeType);
      Value *memory;
      if (size != 0) {
        CallInst *malloccall = nullptr;
        Instruction *zero = nullptr;
        tapeMemory = CreateAllocation(
            ib, tapeType, ConstantInt::get(i64, 1), "tapemem", &malloccall,
            EnzymeZeroCache ? &zero : nullptr, /*isDefault*/ true);
        memory = malloccall;
      } else {
        memory = ConstantPointerNull::get(
            getDefaultAnonymousTapeType(NewF->getContext()));
      }
      Value *Idxs[] = {
          ib.getInt32(0),
          ib.getInt32(returnMapping.find(AugmentedStruct::Tape)->second),
      };
      assert(memory);
      assert(ret);
      Value *gep = ret;
      if (!removeStruct) {
        gep = ib.CreateGEP(RetType, ret, Idxs, "");
        cast<GetElementPtrInst>(gep)->setIsInBounds(true);
      }
      auto storeinst = ib.CreateStore(memory, gep);
      PostCacheStore(storeinst, ib);
    } else if (omp) {
      j->setName("tape");
      tapeMemory = j;
      // if structs were supported by openmp we could do this, but alas, no
      // IRBuilder<> B(NewF->getEntryBlock().getFirstNonPHI());
      // tapeMemory = B.CreateAlloca(j->getType());
      // B.CreateStore(j, tapeMemory);
    } else {
      Value *Idxs[] = {
          ib.getInt32(0),
          ib.getInt32(returnMapping.find(AugmentedStruct::Tape)->second),
      };
      tapeMemory = ret;
      if (!removeStruct) {
        tapeMemory = ib.CreateGEP(RetType, ret, Idxs, "");
        cast<GetElementPtrInst>(tapeMemory)->setIsInBounds(true);
      }
      if (EnzymeZeroCache) {
        ZeroMemory(ib, tapeType, tapeMemory,
                   /*isTape*/ true);
      }
    }

    unsigned i = 0;
    for (auto v : gutils->getTapeValues()) {
      if (!isa<UndefValue>(v)) {
        if (!isa<Instruction>(VMap[v])) {
          llvm::errs() << " non constant for vmap[v=" << *v
                       << " ]= " << *VMap[v] << "\n";
        }
        auto inst = cast<Instruction>(VMap[v]);
        IRBuilder<> ib(inst->getNextNode());
        if (isa<PHINode>(inst))
          ib.SetInsertPoint(inst->getParent()->getFirstNonPHI());
        Value *Idxs[] = {ib.getInt32(0), ib.getInt32(i)};
        Value *gep = tapeMemory;
        if (!removeTapeStruct) {
          gep = ib.CreateGEP(tapeType, tapeMemory, Idxs, "");
          cast<GetElementPtrInst>(gep)->setIsInBounds(true);
        }
        auto storeinst = ib.CreateStore(VMap[v], gep);
        PostCacheStore(storeinst, ib);
      }
      ++i;
    }
  } else if (!nonRecursiveUse) {
    for (auto v : gutils->getTapeValues()) {
      if (isa<UndefValue>(v))
        continue;
      auto EV = cast<ExtractValueInst>(v);
      auto EV2 = cast<ExtractValueInst>(VMap[v]);
      assert(EV->use_empty());
      EV->eraseFromParent();
      assert(EV2->use_empty());
      EV2->eraseFromParent();
    }
  }

  for (BasicBlock &BB : *nf) {
    auto ri = dyn_cast<ReturnInst>(BB.getTerminator());
    if (ri == nullptr)
      continue;
    ReturnInst *rim = cast<ReturnInst>(VMap[ri]);
    IRBuilder<> ib(rim);
    if (returnUsed) {
      Value *rv = rim->getReturnValue();
      assert(rv);
      Value *actualrv = nullptr;
      if (auto iv = dyn_cast<InsertValueInst>(rv)) {
        if (iv->getNumIndices() == 1 && (int)iv->getIndices()[0] == oldretIdx) {
          actualrv = iv->getInsertedValueOperand();
        }
      }
      if (actualrv == nullptr) {
        if (oldretIdx < 0)
          actualrv = rv;
        else
          actualrv = ib.CreateExtractValue(rv, {(unsigned)oldretIdx});
      }
      Value *gep =
          removeStruct
              ? ret
              : ib.CreateConstGEP2_32(
                    RetType, ret, 0,
                    returnMapping.find(AugmentedStruct::Return)->second, "");
      if (auto ggep = dyn_cast<GetElementPtrInst>(gep)) {
        ggep->setIsInBounds(true);
      }
      if (EnzymeFixupReturn)
        actualrv = unwrap(EnzymeFixupReturn(wrap(&ib), wrap(actualrv)));
      auto storeinst = ib.CreateStore(actualrv, gep);
      PostCacheStore(storeinst, ib);
    }

    if (shadowReturnUsed) {
      assert(invertedRetPs[ri]);
      Value *shadowRV = invertedRetPs[ri];

      if (!isa<UndefValue>(shadowRV)) {
        Value *gep =
            removeStruct
                ? ret
                : ib.CreateConstGEP2_32(
                      RetType, ret, 0,
                      returnMapping.find(AugmentedStruct::DifferentialReturn)
                          ->second,
                      "");
        if (auto ggep = dyn_cast<GetElementPtrInst>(gep)) {
          ggep->setIsInBounds(true);
        }
        if (!(isa<ConstantExpr>(shadowRV) || isa<ConstantData>(shadowRV) ||
              isa<ConstantAggregate>(shadowRV) ||
              isa<GlobalVariable>(shadowRV))) {
          auto found = VMap.find(shadowRV);
          assert(found != VMap.end());
          shadowRV = found->second;
        }
        if (EnzymeFixupReturn)
          shadowRV = unwrap(EnzymeFixupReturn(wrap(&ib), wrap(shadowRV)));
        auto storeinst = ib.CreateStore(shadowRV, gep);
        PostCacheStore(storeinst, ib);
      }
    }
    if (noReturn)
      ib.CreateRetVoid();
    else {
      ib.CreateRet(ib.CreateLoad(RetType, ret));
    }
    cast<Instruction>(VMap[ri])->eraseFromParent();
  }

  clearFunctionAttributes(NewF);
  PPC.LowerAllocAddr(NewF);

  if (llvm::verifyFunction(*NewF, &llvm::errs())) {
    llvm::errs() << *gutils->oldFunc << "\n";
    llvm::errs() << *NewF << "\n";
    report_fatal_error("augmented function failed verification (3)");
  }
  {
    PreservedAnalyses PA;
    PPC.FAM.invalidate(*NewF, PA);
  }

  SmallVector<CallInst *, 4> fnusers;
  SmallVector<std::pair<GlobalVariable *, DerivativeMode>, 1> gfnusers;
  for (auto user : AugmentedCachedFunctions.find(tup)->second.fn->users()) {
    if (auto CI = dyn_cast<CallInst>(user)) {
      fnusers.push_back(CI);
    } else {
      if (auto CS = dyn_cast<ConstantStruct>(user)) {
        for (auto cuser : CS->users()) {
          if (auto G = dyn_cast<GlobalVariable>(cuser)) {
            if (("_enzyme_reverse_" + todiff->getName() + "'").str() ==
                G->getName()) {
              gfnusers.emplace_back(G, DerivativeMode::ReverseModeGradient);
              continue;
            }
            if (("_enzyme_forwardsplit_" + todiff->getName() + "'").str() ==
                G->getName()) {
              gfnusers.emplace_back(G, DerivativeMode::ForwardModeSplit);
              continue;
            }
          }
          llvm::errs() << *gutils->newFunc->getParent() << "\n";
          llvm::errs() << *cuser << "\n";
          llvm::errs() << *user << "\n";
          llvm_unreachable("Bad cuser of staging augmented forward fn");
        }
        continue;
      }
      llvm::errs() << *gutils->newFunc->getParent() << "\n";
      llvm::errs() << *user << "\n";
      llvm_unreachable("Bad user of staging augmented forward fn");
    }
  }
  for (auto user : fnusers) {
    if (removeStruct || !nonRecursiveUse) {
      IRBuilder<> B(user);
      SmallVector<Value *, 4> args(user->arg_begin(), user->arg_end());
      auto rep = B.CreateCall(NewF, args);
      if (!rep->getType()->isVoidTy())
        rep->takeName(user);
      rep->copyIRFlags(user);
      rep->setAttributes(user->getAttributes());
      rep->setCallingConv(user->getCallingConv());
      rep->setTailCallKind(user->getTailCallKind());
      rep->setDebugLoc(gutils->getNewFromOriginal(user->getDebugLoc()));
      assert(user);
      SmallVector<ExtractValueInst *, 4> torep;
      for (auto u : user->users()) {
        assert(u);
        if (auto ei = dyn_cast<ExtractValueInst>(u)) {
          torep.push_back(ei);
        }
      }
      for (auto ei : torep) {
        ei->replaceAllUsesWith(rep);
        ei->eraseFromParent();
      }
      if (user->getParent()->getParent() == gutils->newFunc)
        gutils->erase(user);
      else
        user->eraseFromParent();
    } else {
      user->setCalledFunction(NewF);
    }
  }
  PPC.AlwaysInline(NewF);
  auto Arch = llvm::Triple(NewF->getParent()->getTargetTriple()).getArch();
  if (Arch == Triple::nvptx || Arch == Triple::nvptx64)
    PPC.ReplaceReallocs(NewF, /*mem2reg*/ true);

  AugmentedCachedFunctions.find(tup)->second.fn = NewF;
  if ((recursive && nonRecursiveUse) || (omp && !noTape))
    AugmentedCachedFunctions.find(tup)->second.tapeType = tapeType;
  AugmentedCachedFunctions.find(tup)->second.isComplete = true;

  for (auto pair : gfnusers) {
    auto GV = pair.first;
    GV->setName("_tmp");
    auto R = gutils->GetOrCreateShadowFunction(
        context, *this, TLI, TA, todiff, pair.second, gutils->runtimeActivity,
        gutils->strongZero, width, gutils->AtomicAdd);
    SmallVector<std::pair<ConstantExpr *, bool>, 1> users;
    GV->replaceAllUsesWith(ConstantExpr::getPointerCast(R, GV->getType()));
    GV->eraseFromParent();
  }

  {
    PreservedAnalyses PA;
    PPC.FAM.invalidate(*gutils->newFunc, PA);
  }

  Function *tempFunc = gutils->newFunc;
  delete gutils;
  tempFunc->eraseFromParent();

  // Do not run post processing optimizations if the body of an openmp
  // parallel so the adjointgenerator can successfully extract the allocation
  // and frees and hoist them into the parent. Optimizing before then may
  // make the IR different to traverse, and thus impossible to find the allocs.
  if (PostOpt && !omp)
    PPC.optimizeIntermediate(NewF);
  if (EnzymePrint)
    llvm::errs() << *NewF << "\n";
  return AugmentedCachedFunctions.find(tup)->second;
}

void createTerminator(DiffeGradientUtils *gutils, BasicBlock *oBB,
                      DIFFE_TYPE retType, bool returnPrimal,
                      bool returnShadow) {
  TypeResults &TR = gutils->TR;
  ReturnInst *inst = dyn_cast<ReturnInst>(oBB->getTerminator());
  // In forward mode we only need to update the return value
  if (inst == nullptr)
    return;

  ReturnInst *newInst = cast<ReturnInst>(gutils->getNewFromOriginal(inst));
  BasicBlock *nBB = newInst->getParent();
  assert(nBB);
  IRBuilder<> nBuilder(nBB);
  nBuilder.setFastMathFlags(getFast());

  SmallVector<Value *, 2> retargs;

  Value *toret = UndefValue::get(gutils->newFunc->getReturnType());

  Value *invertedPtr = nullptr;

  if (retType != DIFFE_TYPE::CONSTANT) {
    auto ret = inst->getOperand(0);
    Type *rt = ret->getType();
    while (auto AT = dyn_cast<ArrayType>(rt))
      rt = AT->getElementType();
    bool floatLike = rt->isFPOrFPVectorTy();
    if (!floatLike && TR.getReturnAnalysis().Inner0().isPossiblePointer()) {
      if (gutils->isConstantValue(ret)) {
        if (!gutils->runtimeActivity &&
            TR.query(ret)[{-1}].isPossiblePointer()) {
          if (!isa<UndefValue>(ret) && !isa<ConstantPointerNull>(ret)) {
            std::string str;
            raw_string_ostream ss(str);
            ss << "Mismatched activity for: " << *inst
               << " const val: " << *ret;
            if (CustomErrorHandler)
              invertedPtr = unwrap(CustomErrorHandler(
                  str.c_str(), wrap(inst), ErrorType::MixedActivityError,
                  gutils, wrap(ret), wrap(&nBuilder)));
            else
              EmitWarning("MixedActivityError", *inst, ss.str());
          }
        }
      }
    }
  }

  Value *primal = nullptr;
  Value *shadow = nullptr;

  if (returnPrimal) {
    auto ret = inst->getOperand(0);
    primal = gutils->getNewFromOriginal(ret);
  }
  if (returnShadow) {
    auto ret = inst->getOperand(0);
    Type *rt = ret->getType();
    while (auto AT = dyn_cast<ArrayType>(rt))
      rt = AT->getElementType();
    bool floatLike = rt->isFPOrFPVectorTy();

    if (!floatLike && TR.getReturnAnalysis().Inner0().isPossiblePointer()) {
      shadow =
          invertedPtr ? invertedPtr : gutils->invertPointerM(ret, nBuilder);
    } else if (!gutils->isConstantValue(ret)) {
      assert(!invertedPtr);
      shadow = gutils->diffe(ret, nBuilder);
    } else {
      shadow = invertedPtr
                   ? invertedPtr
                   : gutils->invertPointerM(ret, nBuilder, /*nullInit*/ true);
    }
  }

  if (primal && shadow) {
    toret = nBuilder.CreateInsertValue(toret, primal, 0);
    toret = nBuilder.CreateInsertValue(toret, shadow, 1);
  } else if (primal) {
    toret = primal;
  } else if (shadow) {
    toret = shadow;
  } else {
    gutils->erase(gutils->getNewFromOriginal(inst));
    nBuilder.CreateRetVoid();
    return;
  }

  gutils->erase(newInst);
  nBuilder.CreateRet(toret);
  return;
}

Value *selectByWidth(IRBuilder<> &B, DiffeGradientUtils *gutils, Value *cond,
                     Value *tval, Value *fval) {
  auto width = gutils->getWidth();
  if (width == 1) {
    return B.CreateSelect(cond, tval, fval);
  }
  Value *res = UndefValue::get(tval->getType());

  for (unsigned int i = 0; i < width; ++i) {
    auto ntval = GradientUtils::extractMeta(B, tval, i);
    auto nfval = GradientUtils::extractMeta(B, fval, i);
    res = B.CreateInsertValue(res, B.CreateSelect(cond, ntval, nfval), {i});
  }
  return res;
}

void createInvertedTerminator(DiffeGradientUtils *gutils,
                              ArrayRef<DIFFE_TYPE> argTypes, BasicBlock *oBB,
                              AllocaInst *retAlloca, AllocaInst *dretAlloca,
                              unsigned extraArgs, DIFFE_TYPE retType) {
  LoopContext loopContext;
  BasicBlock *BB = cast<BasicBlock>(gutils->getNewFromOriginal(oBB));
  bool inLoop = gutils->getContext(BB, loopContext);
  BasicBlock *BB2 = gutils->reverseBlocks[BB].back();
  assert(BB2);
  IRBuilder<> Builder(BB2);
  Builder.setFastMathFlags(getFast());

  std::map<BasicBlock *, SmallVector<BasicBlock *, 4>> targetToPreds;
  for (auto pred : predecessors(BB)) {
    targetToPreds[gutils->getReverseOrLatchMerge(pred, BB)].push_back(pred);
  }

  if (targetToPreds.size() == 0) {
    SmallVector<Value *, 4> retargs;

    if (retAlloca) {
      auto result = Builder.CreateLoad(retAlloca->getAllocatedType(), retAlloca,
                                       "retreload");
      // TODO reintroduce invariant load/group
      // result->setMetadata(LLVMContext::MD_invariant_load,
      // MDNode::get(retAlloca->getContext(), {}));
      retargs.push_back(result);
    }

    if (dretAlloca) {
      auto result = Builder.CreateLoad(dretAlloca->getAllocatedType(),
                                       dretAlloca, "dretreload");
      // TODO reintroduce invariant load/group
      // result->setMetadata(LLVMContext::MD_invariant_load,
      // MDNode::get(dretAlloca->getContext(), {}));
      retargs.push_back(result);
    }

    for (auto &I : gutils->oldFunc->args()) {
      if (!gutils->isConstantValue(&I) &&
          argTypes[I.getArgNo()] == DIFFE_TYPE::OUT_DIFF) {
        retargs.push_back(gutils->diffe(&I, Builder));
      }
    }

    if (gutils->newFunc->getReturnType()->isVoidTy()) {
      assert(retargs.size() == 0);
      Builder.CreateRetVoid();
      return;
    }

    Value *toret = UndefValue::get(gutils->newFunc->getReturnType());
    for (unsigned i = 0; i < retargs.size(); ++i) {
      unsigned idx[] = {i};
      toret = Builder.CreateInsertValue(toret, retargs[i], idx);
    }
    Builder.CreateRet(toret);
    return;
  }

  // PHINodes to replace that will contain true iff the predecessor was given
  // basicblock
  std::map<BasicBlock *, PHINode *> replacePHIs;
  SmallVector<SelectInst *, 4> selects;

  IRBuilder<> phibuilder(BB2);
  bool setphi = false;

  // We force loads of all phi nodes at once, to ensure correct results in the
  // case that one phi node depends on others.
  SmallVector<std::tuple<PHINode *, Value *, Type *>, 1> phis;

  // Ensure phi values have their derivatives propagated
  for (auto I = oBB->begin(), E = oBB->end(); I != E; ++I) {
    PHINode *orig = dyn_cast<PHINode>(&*I);
    if (orig == nullptr)
      break;
    if (gutils->isConstantInstruction(orig))
      continue;

    size_t size = 1;
    if (orig->getType()->isSized())
      size = (gutils->newFunc->getParent()->getDataLayout().getTypeSizeInBits(
                  orig->getType()) +
              7) /
             8;

    auto PNtypeT = gutils->TR.query(orig);
    auto PNtype = PNtypeT[{-1}];

    // TODO remove explicit type check and only use PNtype
    if (!gutils->TR.anyFloat(orig, /*anythingIsFloat*/ false) ||
        orig->getType()->isPointerTy())
      continue;

    Type *PNfloatType = PNtype.isFloat();
    if (!PNfloatType) {
      // Try to use the 0-th elem for all elems
      PNtype = PNtypeT[{0}];
      bool legal = true;
      for (size_t i = 1; i < size; i++) {
        if (!PNtypeT[{(int)i}].isFloat())
          continue;
        PNtype.checkedOrIn(PNtypeT[{(int)i}], /*pointerIntSame*/ true, legal);
        if (!legal) {
          break;
        }
      }
      if (legal) {
        PNfloatType = PNtype.isFloat();
        if (!PNfloatType) {
          if (looseTypeAnalysis) {
            if (orig->getType()->isFPOrFPVectorTy())
              PNfloatType = orig->getType()->getScalarType();
            if (orig->getType()->isIntOrIntVectorTy())
              continue;
          }
        }
      }
    }
    if (!PNfloatType) {
      std::string str;
      raw_string_ostream ss(str);
      ss << "Cannot deduce type of phi " << *orig << PNtypeT.str()
         << " sz: " << size << "\n";
      EmitNoTypeError(ss.str(), *orig, gutils, Builder);
      continue;
    }

    auto prediff = gutils->diffe(orig, Builder);
    bool handled = false;

    SmallVector<Instruction *, 4> activeUses;
    for (auto u : orig->users()) {
      if (!gutils->isConstantInstruction(cast<Instruction>(u)))
        activeUses.push_back(cast<Instruction>(u));
      else if (retType == DIFFE_TYPE::OUT_DIFF && isa<ReturnInst>(u))
        activeUses.push_back(cast<Instruction>(u));
    }
    if (activeUses.size() == 1 && inLoop &&
        gutils->getNewFromOriginal(orig->getParent()) == loopContext.header &&
        loopContext.exitBlocks.size() == 1) {
      SmallVector<BasicBlock *, 1> Latches;
      gutils->OrigLI->getLoopFor(orig->getParent())->getLoopLatches(Latches);
      bool allIncoming = true;
      for (auto Latch : Latches) {
        if (activeUses[0] != orig->getIncomingValueForBlock(Latch)) {
          allIncoming = false;
          break;
        }
      }
      if (allIncoming) {
        if (auto SI = dyn_cast<SelectInst>(activeUses[0])) {
          for (int i = 0; i < 2; i++) {
            if (SI->getOperand(i + 1) == orig) {
              auto oval = orig->getIncomingValueForBlock(
                  gutils->getOriginalFromNew(loopContext.preheader));
              BasicBlock *pred = loopContext.preheader;
              if (replacePHIs.find(pred) == replacePHIs.end()) {
                replacePHIs[pred] = Builder.CreatePHI(
                    Type::getInt1Ty(pred->getContext()), 1, "replacePHI");
                if (!setphi) {
                  phibuilder.SetInsertPoint(replacePHIs[pred]);
                  setphi = true;
                }
              }

              auto ddiff = gutils->diffe(SI, Builder);
              gutils->setDiffe(
                  SI,
                  selectByWidth(Builder, gutils, replacePHIs[pred],
                                Constant::getNullValue(prediff->getType()),
                                ddiff),
                  Builder);
              handled = true;
              if (!gutils->isConstantValue(oval)) {
                BasicBlock *REB =
                    gutils->reverseBlocks[*loopContext.exitBlocks.begin()]
                        .back();
                IRBuilder<> EB(REB);
                if (REB->getTerminator())
                  EB.SetInsertPoint(REB->getTerminator());

                auto index = gutils->getOrInsertConditionalIndex(
                    gutils->getNewFromOriginal(SI->getOperand(0)), loopContext,
                    i == 1);
                Value *sdif = selectByWidth(
                    Builder, gutils,
                    Builder.CreateICmpEQ(
                        gutils->lookupM(index, EB),
                        Constant::getNullValue(index->getType())),
                    ddiff, Constant::getNullValue(ddiff->getType()));

                auto dif =
                    selectByWidth(Builder, gutils, replacePHIs[pred], sdif,
                                  Constant::getNullValue(prediff->getType()));
                auto addedSelects =
                    gutils->addToDiffe(oval, dif, Builder, PNfloatType);

                for (auto select : addedSelects)
                  selects.push_back(select);
              }
              break;
            }
          }
        }
        if (auto BO = dyn_cast<BinaryOperator>(activeUses[0])) {

          if (BO->getOpcode() == Instruction::FDiv &&
              BO->getOperand(0) == orig) {

            auto oval = orig->getIncomingValueForBlock(
                gutils->getOriginalFromNew(loopContext.preheader));
            BasicBlock *pred = loopContext.preheader;
            if (replacePHIs.find(pred) == replacePHIs.end()) {
              replacePHIs[pred] = Builder.CreatePHI(
                  Type::getInt1Ty(pred->getContext()), 1, "replacePHI");
              if (!setphi) {
                phibuilder.SetInsertPoint(replacePHIs[pred]);
                setphi = true;
              }
            }

            auto ddiff = gutils->diffe(BO, Builder);
            gutils->setDiffe(
                BO,
                selectByWidth(Builder, gutils, replacePHIs[pred],
                              Constant::getNullValue(prediff->getType()),
                              ddiff),
                Builder);
            handled = true;

            if (!gutils->isConstantValue(oval)) {

              BasicBlock *REB =
                  gutils->reverseBlocks[*loopContext.exitBlocks.begin()].back();
              IRBuilder<> EB(REB);
              if (REB->getTerminator())
                EB.SetInsertPoint(REB->getTerminator());

              auto product = gutils->getOrInsertTotalMultiplicativeProduct(
                  gutils->getNewFromOriginal(BO->getOperand(1)), loopContext);

              auto dif = selectByWidth(
                  Builder, gutils, replacePHIs[pred],
                  Builder.CreateFDiv(ddiff, gutils->lookupM(product, EB)),
                  Constant::getNullValue(prediff->getType()));
              auto addedSelects =
                  gutils->addToDiffe(oval, dif, Builder, PNfloatType);

              for (auto select : addedSelects)
                selects.push_back(select);
            }
          }
        }
      }
    }
    if (!handled) {
      gutils->setDiffe(
          orig, Constant::getNullValue(gutils->getShadowType(orig->getType())),
          Builder);
      phis.emplace_back(orig, prediff, PNfloatType);
    }
  }

  for (auto &&[orig, prediff, PNfloatType] : phis) {

    for (BasicBlock *opred : predecessors(oBB)) {
      auto oval = orig->getIncomingValueForBlock(opred);
      if (gutils->isConstantValue(oval)) {
        continue;
      }

      if (orig->getNumIncomingValues() == 1) {
        gutils->addToDiffe(oval, prediff, Builder, PNfloatType);
      } else {
        BasicBlock *pred = cast<BasicBlock>(gutils->getNewFromOriginal(opred));
        if (replacePHIs.find(pred) == replacePHIs.end()) {
          replacePHIs[pred] = Builder.CreatePHI(
              Type::getInt1Ty(pred->getContext()), 1, "replacePHI");
          if (!setphi) {
            phibuilder.SetInsertPoint(replacePHIs[pred]);
            setphi = true;
          }
        }
        auto dif = selectByWidth(Builder, gutils, replacePHIs[pred], prediff,
                                 Constant::getNullValue(prediff->getType()));
        auto addedSelects = gutils->addToDiffe(oval, dif, Builder, PNfloatType);

        for (auto select : addedSelects)
          selects.push_back(select);
      }
    }
  }
  if (!setphi) {
    phibuilder.SetInsertPoint(Builder.GetInsertBlock(),
                              Builder.GetInsertPoint());
  }

  if (inLoop && BB == loopContext.header) {
    std::map<BasicBlock *, SmallVector<BasicBlock *, 4>> targetToPreds;
    for (auto pred : predecessors(BB)) {
      if (pred == loopContext.preheader)
        continue;
      targetToPreds[gutils->getReverseOrLatchMerge(pred, BB)].push_back(pred);
    }

    assert(targetToPreds.size() &&
           "only loops with one backedge are presently supported");

    Value *av = phibuilder.CreateLoad(loopContext.var->getType(),
                                      loopContext.antivaralloc);
    Value *phi =
        phibuilder.CreateICmpEQ(av, Constant::getNullValue(av->getType()));
    Value *nphi = phibuilder.CreateNot(phi);

    for (auto pair : replacePHIs) {
      Value *replaceWith = nullptr;

      if (pair.first == loopContext.preheader) {
        replaceWith = phi;
      } else {
        replaceWith = nphi;
      }

      pair.second->replaceAllUsesWith(replaceWith);
      pair.second->eraseFromParent();
    }
    BB2 = gutils->reverseBlocks[BB].back();
    Builder.SetInsertPoint(BB2);

    Builder.CreateCondBr(
        phi, gutils->getReverseOrLatchMerge(loopContext.preheader, BB),
        targetToPreds.begin()->first);

  } else {
    std::map<BasicBlock *, std::vector<std::pair<BasicBlock *, BasicBlock *>>>
        phiTargetToPreds;
    for (auto pair : replacePHIs) {
      phiTargetToPreds[pair.first].emplace_back(pair.first, BB);
    }
    BasicBlock *fakeTarget = nullptr;
    for (auto pred : predecessors(BB)) {
      if (phiTargetToPreds.find(pred) != phiTargetToPreds.end())
        continue;
      if (fakeTarget == nullptr)
        fakeTarget = pred;
      phiTargetToPreds[fakeTarget].emplace_back(pred, BB);
    }
    gutils->branchToCorrespondingTarget(BB, phibuilder, phiTargetToPreds,
                                        &replacePHIs);

    std::map<BasicBlock *, std::vector<std::pair<BasicBlock *, BasicBlock *>>>
        targetToPreds;
    for (auto pred : predecessors(BB)) {
      targetToPreds[gutils->getReverseOrLatchMerge(pred, BB)].emplace_back(pred,
                                                                           BB);
    }
    BB2 = gutils->reverseBlocks[BB].back();
    Builder.SetInsertPoint(BB2);
    gutils->branchToCorrespondingTarget(BB, Builder, targetToPreds);
  }

  // Optimize select of not to just be a select with operands switched
  for (SelectInst *select : selects) {
    if (BinaryOperator *bo = dyn_cast<BinaryOperator>(select->getCondition())) {
      if (bo->getOpcode() == BinaryOperator::Xor) {
        if (isa<ConstantInt>(bo->getOperand(0)) &&
            cast<ConstantInt>(bo->getOperand(0))->isOne()) {
          select->setCondition(bo->getOperand(1));
          auto tmp = select->getTrueValue();
          select->setTrueValue(select->getFalseValue());
          select->setFalseValue(tmp);
          if (bo->getNumUses() == 0)
            bo->eraseFromParent();
        } else if (isa<ConstantInt>(bo->getOperand(1)) &&
                   cast<ConstantInt>(bo->getOperand(1))->isOne()) {
          select->setCondition(bo->getOperand(0));
          auto tmp = select->getTrueValue();
          select->setTrueValue(select->getFalseValue());
          select->setFalseValue(tmp);
          if (bo->getNumUses() == 0)
            bo->eraseFromParent();
        }
      }
    }
  }
}

Function *EnzymeLogic::CreatePrimalAndGradient(
    RequestContext context, const ReverseCacheKey &&prevkey, TypeAnalysis &TA,
    const AugmentedReturn *augmenteddata, bool omp) {

  TimeTraceScope timeScope("CreatePrimalAndGradient",
                           prevkey.todiff->getName());

  assert(prevkey.mode == DerivativeMode::ReverseModeCombined ||
         prevkey.mode == DerivativeMode::ReverseModeProfiled ||
         prevkey.mode == DerivativeMode::ReverseModeGradient);

  FnTypeInfo oldTypeInfo =
      preventTypeAnalysisLoops(prevkey.typeInfo, prevkey.todiff);
  auto key = prevkey.replaceTypeInfo(oldTypeInfo);

  if (key.retType != DIFFE_TYPE::CONSTANT)
    assert(!key.todiff->getReturnType()->isVoidTy());

  if (!isMemFreeLibMFunction(getFuncName(key.todiff)))
    assert(key.overwritten_args.size() == key.todiff->arg_size());

  Function *prevFunction = nullptr;
  if (ReverseCachedFunctions.find(key) != ReverseCachedFunctions.end()) {
    prevFunction = ReverseCachedFunctions.find(key)->second;
    if (!hasMetadata(prevFunction, "enzyme_placeholder"))
      return prevFunction;
    if (augmenteddata && !augmenteddata->isComplete)
      return prevFunction;
  }

  if (key.returnUsed)
    assert(key.mode == DerivativeMode::ReverseModeCombined ||
           key.mode == DerivativeMode::ReverseModeProfiled);

  TargetLibraryInfo &TLI =
      PPC.FAM.getResult<TargetLibraryAnalysis>(*key.todiff);

  // TODO change this to go by default function type assumptions
  bool hasconstant = false;
  for (auto v : key.constant_args) {
    if (v == DIFFE_TYPE::CONSTANT) {
      hasconstant = true;
      break;
    }
  }

  if (hasMetadata(key.todiff, "enzyme_gradient")) {
    std::set<llvm::Type *> seen;
    DIFFE_TYPE subretType = whatType(key.todiff->getReturnType(),
                                     DerivativeMode::ReverseModeGradient,
                                     /*intAreConstant*/ false, seen);
    if (key.todiff->getReturnType()->isVoidTy() ||
        key.todiff->getReturnType()->isEmptyTy())
      subretType = DIFFE_TYPE::CONSTANT;

    if (subretType == DIFFE_TYPE::OUT_DIFF &&
        key.retType == DIFFE_TYPE::CONSTANT) {
      hasconstant = true;
    } else if (subretType != key.retType) {
      std::string str;
      raw_string_ostream ss(str);
      ss << "The required return activity calling into function: "
         << key.todiff->getName() << " was " << to_string(key.retType)
         << " but the assumed (default) return activity was "
         << to_string(subretType) << "\n";
      if (context.req) {
        ss << " at context: " << *context.req;
      }
      if (EmitNoDerivativeError(ss.str(), key.todiff, context)) {
        return nullptr;
      }
    }

    if (key.mode == DerivativeMode::ReverseModeCombined ||
        key.mode == DerivativeMode::ReverseModeProfiled) {
      auto res = getDefaultFunctionTypeForGradient(
          key.todiff->getFunctionType(),
          /*retType*/ key.retType, key.constant_args);

      Type *FRetTy =
          res.second.empty()
              ? Type::getVoidTy(key.todiff->getContext())
              : StructType::get(key.todiff->getContext(), {res.second});

      FunctionType *FTy = FunctionType::get(
          FRetTy, res.first, key.todiff->getFunctionType()->isVarArg());

      Function *NewF = Function::Create(
          FTy, Function::LinkageTypes::InternalLinkage,
          "fixgradient_" + key.todiff->getName(), key.todiff->getParent());

      size_t argnum = 0;
      for (Argument &Arg : NewF->args()) {
        Arg.setName("arg" + Twine(argnum));
        ++argnum;
      }

      BasicBlock *BB = BasicBlock::Create(NewF->getContext(), "entry", NewF);
      IRBuilder<> bb(BB);

      auto &aug = CreateAugmentedPrimal(
          context, key.todiff, key.retType, key.constant_args, TA,
          key.returnUsed, key.shadowReturnUsed, key.typeInfo,
          key.subsequent_calls_may_write, key.overwritten_args,
          /*forceAnonymousTape*/ false, key.runtimeActivity, key.strongZero,
          key.width, key.AtomicAdd, omp);

      SmallVector<Value *, 4> fwdargs;
      for (auto &a : NewF->args())
        fwdargs.push_back(&a);
      if (key.retType == DIFFE_TYPE::OUT_DIFF)
        fwdargs.pop_back();
      auto cal = bb.CreateCall(aug.fn, fwdargs);
      cal->setCallingConv(aug.fn->getCallingConv());

      llvm::Value *tape = nullptr;

      if (aug.returns.find(AugmentedStruct::Tape) != aug.returns.end()) {
        auto tapeIdx = aug.returns.find(AugmentedStruct::Tape)->second;
        tape = (tapeIdx == -1) ? cal : bb.CreateExtractValue(cal, tapeIdx);
        if (tape->getType()->isEmptyTy())
          tape = UndefValue::get(tape->getType());
      }

      if (aug.tapeType) {
        assert(tape);
        auto tapep = bb.CreatePointerCast(
            tape, PointerType::get(
                      aug.tapeType,
                      cast<PointerType>(tape->getType())->getAddressSpace()));
        auto truetape = bb.CreateLoad(aug.tapeType, tapep, "tapeld");
        truetape->setMetadata("enzyme_mustcache",
                              MDNode::get(truetape->getContext(), {}));

        if (key.freeMemory) {
          auto size = NewF->getParent()->getDataLayout().getTypeAllocSizeInBits(
              aug.tapeType);
          if (size != 0) {
            CreateDealloc(bb, tape);
          }
        }
        tape = truetape;
      }

      auto revfn = CreatePrimalAndGradient(
          context,
          (ReverseCacheKey){.todiff = key.todiff,
                            .retType = key.retType,
                            .constant_args = key.constant_args,
                            .overwritten_args = key.overwritten_args,
                            .returnUsed = false,
                            .shadowReturnUsed = false,
                            .mode = DerivativeMode::ReverseModeGradient,
                            .width = key.width,
                            .freeMemory = key.freeMemory,
                            .AtomicAdd = key.AtomicAdd,
                            .additionalType = tape ? tape->getType() : nullptr,
                            .forceAnonymousTape = key.forceAnonymousTape,
                            .typeInfo = key.typeInfo,
                            .runtimeActivity = key.runtimeActivity,
                            .strongZero = key.strongZero},
          TA, &aug, omp);

      SmallVector<Value *, 4> revargs;
      for (auto &a : NewF->args()) {
        revargs.push_back(&a);
      }
      if (tape) {
        revargs.push_back(tape);
      }
      if (!revfn->getFunctionType()->isVarArg() &&
          revfn->getFunctionType()->getNumParams() != revargs.size()) {
        llvm::errs() << " todiff: " << *key.todiff << "\n";
        llvm::errs() << " revfn: " << *revfn << "\n";
        llvm::errs() << " NewF: " << *NewF << "\n";
        llvm::errs() << " key rettype: " << to_string(key.retType) << "\n";
        for (auto arg : revargs) {
          llvm::errs() << " + revarg: " << *arg << "\n";
        }
      }
      auto revcal = bb.CreateCall(revfn, revargs);
      revcal->setCallingConv(revfn->getCallingConv());

      if (NewF->getReturnType()->isEmptyTy()) {
        bb.CreateRet(UndefValue::get(NewF->getReturnType()));
      } else if (NewF->getReturnType()->isVoidTy()) {
        bb.CreateRetVoid();
      } else {
        bb.CreateRet(revcal);
      }
      assert(!key.returnUsed);

      return insert_or_assign2<ReverseCacheKey, Function *>(
                 ReverseCachedFunctions, key, NewF)
          ->second;
    }

    auto md = key.todiff->getMetadata("enzyme_gradient");
    if (!isa<MDTuple>(md)) {
      llvm::errs() << *key.todiff << "\n";
      llvm::errs() << *md << "\n";
      report_fatal_error(
          "unknown gradient for noninvertible function -- metadata incorrect");
    }
    auto md2 = cast<MDTuple>(md);
    assert(md2->getNumOperands() == 1);
    auto gvemd = cast<ConstantAsMetadata>(md2->getOperand(0));
    auto foundcalled = cast<Function>(gvemd->getValue());

    if (hasconstant) {
      EmitWarning("NoCustom", *key.todiff,
                  "Massaging provided custom reverse pass");
      SmallVector<Type *, 3> dupargs;
      std::vector<DIFFE_TYPE> next_constant_args(key.constant_args);
      {
        auto OFT = key.todiff->getFunctionType();
        for (size_t act_idx = 0; act_idx < key.constant_args.size();
             act_idx++) {
          dupargs.push_back(OFT->getParamType(act_idx));
          switch (key.constant_args[act_idx]) {
          case DIFFE_TYPE::OUT_DIFF:
            break;
          case DIFFE_TYPE::DUP_ARG:
          case DIFFE_TYPE::DUP_NONEED:
            dupargs.push_back(OFT->getParamType(act_idx));
            break;
          case DIFFE_TYPE::CONSTANT:
            if (!OFT->getParamType(act_idx)->isFPOrFPVectorTy()) {
              next_constant_args[act_idx] = DIFFE_TYPE::DUP_ARG;
            } else {
              next_constant_args[act_idx] = DIFFE_TYPE::OUT_DIFF;
            }
            break;
          }
        }
      }

      auto nextRetType = key.retType;
      if (nextRetType == DIFFE_TYPE::CONSTANT &&
          subretType == DIFFE_TYPE::OUT_DIFF) {
        nextRetType = DIFFE_TYPE::OUT_DIFF;
      }

      auto revfn = CreatePrimalAndGradient(
          context,
          (ReverseCacheKey){.todiff = key.todiff,
                            .retType = nextRetType,
                            .constant_args = next_constant_args,
                            .overwritten_args = key.overwritten_args,
                            .returnUsed = key.returnUsed,
                            .shadowReturnUsed = false,
                            .mode = DerivativeMode::ReverseModeGradient,
                            .width = key.width,
                            .freeMemory = key.freeMemory,
                            .AtomicAdd = key.AtomicAdd,
                            .additionalType = key.additionalType,
                            .forceAnonymousTape = key.forceAnonymousTape,
                            .typeInfo = key.typeInfo,
                            .runtimeActivity = key.runtimeActivity,
                            .strongZero = key.strongZero},
          TA, augmenteddata, omp);

      {
        auto arg = revfn->arg_begin();
        for (auto cidx : next_constant_args) {
          arg++;
          if (cidx == DIFFE_TYPE::DUP_ARG || cidx == DIFFE_TYPE::DUP_NONEED)
            arg++;
        }
        if (nextRetType != key.retType) {
          arg++;
        }
        while (arg != revfn->arg_end()) {
          dupargs.push_back(arg->getType());
          arg++;
        }
      }

      FunctionType *FTy =
          FunctionType::get(revfn->getReturnType(), dupargs,
                            revfn->getFunctionType()->isVarArg());
      Function *NewF = Function::Create(
          FTy, Function::LinkageTypes::InternalLinkage,
          "fixgradient_" + key.todiff->getName(), key.todiff->getParent());

      BasicBlock *BB = BasicBlock::Create(NewF->getContext(), "entry", NewF);
      IRBuilder<> bb(BB);
      auto arg = NewF->arg_begin();
      SmallVector<Value *, 3> revargs;
      size_t act_idx = 0;
      while (act_idx != key.constant_args.size()) {
        arg->setName("arg" + Twine(act_idx));
        revargs.push_back(arg);
        switch (key.constant_args[act_idx]) {
        case DIFFE_TYPE::OUT_DIFF:
          break;
        case DIFFE_TYPE::DUP_ARG:
        case DIFFE_TYPE::DUP_NONEED:
          arg++;
          arg->setName("arg" + Twine(act_idx) + "'");
          revargs.push_back(arg);
          break;
        case DIFFE_TYPE::CONSTANT:
          if (next_constant_args[act_idx] != DIFFE_TYPE::OUT_DIFF) {
            revargs.push_back(arg);
          }
          break;
        }
        arg++;
        act_idx++;
      }
      size_t pa = 0;
      if (nextRetType != key.retType) {
        revargs.push_back(getUndefinedValueForType(*revfn->getParent(),
                                                   key.todiff->getReturnType(),
                                                   /*forceZero*/ true));
      }
      while (arg != NewF->arg_end()) {
        revargs.push_back(arg);
        arg->setName("postarg" + Twine(pa));
        pa++;
        arg++;
      }
      auto cal = bb.CreateCall(revfn, revargs);
      cal->setCallingConv(revfn->getCallingConv());

      if (NewF->getReturnType()->isEmptyTy())
        bb.CreateRet(UndefValue::get(NewF->getReturnType()));
      else if (NewF->getReturnType()->isVoidTy())
        bb.CreateRetVoid();
      else
        bb.CreateRet(cal);

      return insert_or_assign2<ReverseCacheKey, Function *>(
                 ReverseCachedFunctions, key, NewF)
          ->second;
    }

    if (!key.returnUsed && key.freeMemory) {
      auto res =
          getDefaultFunctionTypeForGradient(key.todiff->getFunctionType(),
                                            /*retType*/ key.retType);
      assert(augmenteddata);
      bool badDiffRet = false;
      bool hasTape = true;
      if (foundcalled->arg_size() == res.first.size() + 1 /*tape*/ &&
          key.additionalType != nullptr) {
        auto lastarg = foundcalled->arg_end();
        lastarg--;
        res.first.push_back(key.additionalType);
        if (key.retType == DIFFE_TYPE::OUT_DIFF) {
          lastarg--;
          if (lastarg->getType() != key.todiff->getReturnType())
            badDiffRet = true;
        }
      } else if (foundcalled->arg_size() == res.first.size() &&
                 key.additionalType == nullptr) {
        if (key.retType == DIFFE_TYPE::OUT_DIFF) {
          auto lastarg = foundcalled->arg_end();
          lastarg--;
          if (lastarg->getType() != key.todiff->getReturnType())
            badDiffRet = true;
        }
        hasTape = false;
        // res.first.push_back(StructType::get(todiff->getContext(), {}));
      } else {
        std::string s;
        llvm::raw_string_ostream ss(s);
        ss << "Bad function type of custom reverse pass for function "
           << key.todiff->getName() << " of type "
           << *key.todiff->getFunctionType() << "\n";
        ss << "  expected gradient function to have argument types [";
        bool seen = false;
        for (auto a : res.first) {
          if (seen)
            ss << ", ";
          seen = true;
          ss << *a;
        }
        if (key.additionalType) {
          if (seen)
            ss << ", /*tapeType=*/";
          ss << *key.additionalType;
        }
        ss << "]\n";
        ss << "  Instead found " << foundcalled->getName() << " of type "
           << *foundcalled->getFunctionType() << "\n";
        if (context.req) {
          ss << " at context: " << *context.req;
        } else {
          ss << *key.todiff << "\n";
        }

        SmallVector<Type *, 1> ftys(res.first.begin(), res.first.end());
        if (key.additionalType) {
          ftys.push_back(key.additionalType);
        }

        Type *FRetTy =
            res.second.empty()
                ? Type::getVoidTy(key.todiff->getContext())
                : StructType::get(key.todiff->getContext(), {res.second});
        FunctionType *FTy = FunctionType::get(
            FRetTy, ftys, key.todiff->getFunctionType()->isVarArg());
        Function *NewF = Function::Create(
            FTy, Function::LinkageTypes::InternalLinkage,
            "badgradient_" + key.todiff->getName(), key.todiff->getParent());

        BasicBlock *BB = BasicBlock::Create(NewF->getContext(), "entry", NewF);
        IRBuilder<> bb(BB);
        auto context2 = context;
        if (!context2.ip)
          context2.ip = &bb;
        if (!EmitNoDerivativeError(ss.str(), key.todiff, context2)) {
          assert(0 && "bad type for custom gradient");
          llvm_unreachable("bad type for custom gradient");
        }
        if (!NewF->getReturnType()->isVoidTy())
          bb.CreateRet(UndefValue::get(NewF->getReturnType()));
        else
          bb.CreateRetVoid();

        return insert_or_assign2<ReverseCacheKey, Function *>(
                   ReverseCachedFunctions, key, NewF)
            ->second;
      }

      bool wrongTape = false;
      if (hasTape && key.additionalType != nullptr) {
        auto lastarg = foundcalled->arg_end();
        lastarg--;
        if (lastarg->getType() != key.additionalType)
          wrongTape = true;
      }

      auto st = dyn_cast<StructType>(foundcalled->getReturnType());
      bool wrongRet =
          st == nullptr && !foundcalled->getReturnType()->isVoidTy();
      if (wrongRet || badDiffRet || wrongTape) {
        Type *FRetTy =
            res.second.empty()
                ? Type::getVoidTy(key.todiff->getContext())
                : StructType::get(key.todiff->getContext(), {res.second});

        FunctionType *FTy = FunctionType::get(
            FRetTy, res.first, key.todiff->getFunctionType()->isVarArg());
        Function *NewF = Function::Create(
            FTy, Function::LinkageTypes::InternalLinkage,
            "fixgradient_" + key.todiff->getName(), key.todiff->getParent());
        NewF->setAttributes(foundcalled->getAttributes());
        if (NewF->hasFnAttribute(Attribute::NoInline)) {
          NewF->removeFnAttr(Attribute::NoInline);
        }
        if (NewF->hasFnAttribute(Attribute::OptimizeNone)) {
          NewF->removeFnAttr(Attribute::OptimizeNone);
        }
        size_t argnum = 0;
        for (Argument &Arg : NewF->args()) {
          if (Arg.hasAttribute(Attribute::Returned))
            Arg.removeAttr(Attribute::Returned);
          if (Arg.hasAttribute(Attribute::StructRet))
            Arg.removeAttr(Attribute::StructRet);
          Arg.setName("arg" + Twine(argnum));
          ++argnum;
        }

        BasicBlock *BB = BasicBlock::Create(NewF->getContext(), "entry", NewF);
        IRBuilder<> bb(BB);
        SmallVector<Value *, 4> args;
        for (auto &a : NewF->args())
          args.push_back(&a);
        if (badDiffRet) {
          auto idx = hasTape ? (args.size() - 2) : (args.size() - 1);
          Type *T = (foundcalled->arg_begin() + idx)->getType();

          auto AI = bb.CreateAlloca(T);
          bb.CreateStore(args[idx],
                         bb.CreatePointerCast(
                             AI, PointerType::getUnqual(args[idx]->getType())));
          Value *vres = bb.CreateLoad(T, AI);
          args[idx] = vres;
        }

        if (wrongTape) {
          auto idx = args.size() - 1;
          Type *T = (foundcalled->arg_begin() + idx)->getType();
          if (args[idx]->getType()->isIntegerTy() && T->isIntegerTy()) {
            args[idx] = bb.CreateZExtOrTrunc(args[idx], T);
          } else {
            auto AI = bb.CreateAlloca(T);
            bb.CreateStore(args[idx],
                           bb.CreatePointerCast(AI, PointerType::getUnqual(
                                                        args[idx]->getType())));
            Value *vres = bb.CreateLoad(T, AI);
            args[idx] = vres;
          }
        }

        // if (!hasTape) {
        //  args.pop_back();
        //}
        auto cal = bb.CreateCall(foundcalled, args);
        cal->setCallingConv(foundcalled->getCallingConv());
        Value *val = cal;
        if (wrongRet) {
          auto ut = UndefValue::get(NewF->getReturnType());
          if (val->getType()->isEmptyTy() && res.second.size() == 0) {
            val = ut;
          } else if (res.second.size() == 1 &&
                     res.second[0] == val->getType()) {
            val = bb.CreateInsertValue(ut, cal, {0u});
          } else {
            llvm::errs() << *foundcalled << "\n";
            assert(0 && "illegal type for reverse");
            llvm_unreachable("illegal type for reverse");
          }
        }
        if (val->getType()->isVoidTy())
          bb.CreateRetVoid();
        else
          bb.CreateRet(val);
        foundcalled = NewF;
      }
      return insert_or_assign2<ReverseCacheKey, Function *>(
                 ReverseCachedFunctions, key, foundcalled)
          ->second;
    }

    EmitWarning("NoCustom", *key.todiff,
                "Not using provided custom reverse pass as require either "
                "return or non-constant");
  }

  if (augmenteddata && augmenteddata->constant_args != key.constant_args) {
    llvm::errs() << " sz: " << augmenteddata->constant_args.size() << "  "
                 << key.constant_args.size() << "\n";
    for (size_t i = 0; i < key.constant_args.size(); ++i) {
      llvm::errs() << " i: " << i << " "
                   << to_string(augmenteddata->constant_args[i]) << "  "
                   << to_string(key.constant_args[i]) << "\n";
    }
    assert(augmenteddata->constant_args.size() == key.constant_args.size());
    assert(augmenteddata->constant_args == key.constant_args);
  }

<<<<<<< HEAD
  if (key.mode == DerivativeMode::ReverseModeProfiled) {
    Module *M = key.todiff->getParent();
    LLVMContext &Ctx = M->getContext();

    Type *DoubleTy = Type::getDoubleTy(Ctx);
    Type *PtrTy = PointerType::getUnqual(Ctx);
    Type *Int32Ty = Type::getInt32Ty(Ctx);
    Type *SizeTy = Type::getInt64Ty(Ctx);

    M->getOrInsertGlobal("ENZYME_FPPROFILE_RUNTIME_VAR", Int32Ty);

    FunctionType *LogValueFT = FunctionType::get(
        Type::getVoidTy(Ctx), {PtrTy, SizeTy, DoubleTy, Int32Ty, PtrTy}, false);
    M->getOrInsertFunction("enzymeLogValue", LogValueFT);

    FunctionType *LogGradFT = FunctionType::get(
        Type::getVoidTy(Ctx), {PtrTy, SizeTy, DoubleTy, DoubleTy}, false);
    M->getOrInsertFunction("enzymeLogGrad", LogGradFT);
  }

  ReturnType retVal =
      key.returnUsed ? (key.shadowReturnUsed ? ReturnType::ArgsWithTwoReturns
                                             : ReturnType::ArgsWithReturn)
                     : (key.shadowReturnUsed ? ReturnType::ArgsWithReturn
                                             : ReturnType::Args);

=======
>>>>>>> 995ae0f9
  bool diffeReturnArg = key.retType == DIFFE_TYPE::OUT_DIFF;

  DiffeGradientUtils *gutils = DiffeGradientUtils::CreateFromClone(
      *this, key.mode, key.runtimeActivity, key.strongZero, key.width,
      key.todiff, TLI, TA, oldTypeInfo, key.retType,
      augmenteddata ? augmenteddata->shadowReturnUsed : key.shadowReturnUsed,
      diffeReturnArg, key.constant_args, /*returnTape*/ false, key.returnUsed,
      key.additionalType, omp);

  gutils->AtomicAdd = key.AtomicAdd;
  gutils->FreeMemory = key.freeMemory;
  insert_or_assign2<ReverseCacheKey, Function *>(ReverseCachedFunctions, key,
                                                 gutils->newFunc);

  if (key.todiff->empty()) {
    std::string s;
    llvm::raw_string_ostream ss(s);
    ss << "No reverse pass found for " + key.todiff->getName() << "\n";
    if (context.req) {
      ss << " at context: " << *context.req;
    } else {
      ss << *key.todiff << "\n";
    }
    BasicBlock *entry = &gutils->newFunc->getEntryBlock();
    cleanupInversionAllocs(gutils, entry);
    clearFunctionAttributes(gutils->newFunc);
    if (EmitNoDerivativeError(ss.str(), key.todiff, context)) {
      auto newFunc = gutils->newFunc;
      delete gutils;
      IRBuilder<> b(&*newFunc->getEntryBlock().begin());
      RequestContext context2{nullptr, &b};
      EmitNoDerivativeError(ss.str(), key.todiff, context2);
      return newFunc;
    }
    llvm::errs() << "mod: " << *key.todiff->getParent() << "\n";
    llvm::errs() << *key.todiff << "\n";
    llvm_unreachable("attempting to differentiate function without definition");
  }

  if (augmenteddata && !augmenteddata->isComplete) {
    auto nf = gutils->newFunc;
    delete gutils;
    assert(!prevFunction);
    nf->setMetadata("enzyme_placeholder", MDTuple::get(nf->getContext(), {}));
    return nf;
  }

  const SmallPtrSet<BasicBlock *, 4> guaranteedUnreachable =
      getGuaranteedUnreachable(gutils->oldFunc);

  // Convert uncacheable args from the input function to the preprocessed
  // function
  const std::vector<bool> &_overwritten_argsPP = key.overwritten_args;

  gutils->forceActiveDetection();

  // requires is_value_needed_in_reverse, that needs unnecessaryValues
  // sets backwardsOnlyShadows, rematerializableAllocations, and
  // allocationsWithGuaranteedFrees
  gutils->computeGuaranteedFrees();
  CacheAnalysis CA(gutils->allocationsWithGuaranteedFree,
                   gutils->rematerializableAllocations, gutils->TR,
                   *gutils->OrigAA, gutils->oldFunc,
                   PPC.FAM.getResult<ScalarEvolutionAnalysis>(*gutils->oldFunc),
                   *gutils->OrigLI, *gutils->OrigDT, TLI, guaranteedUnreachable,
                   key.subsequent_calls_may_write, _overwritten_argsPP,
                   key.mode, omp);
  const std::map<CallInst *, std::pair<bool, const std::vector<bool>>>
      overwritten_args_map =
          (augmenteddata) ? augmenteddata->overwritten_args_map
                          : CA.compute_overwritten_args_for_callsites();
  gutils->overwritten_args_map_ptr = &overwritten_args_map;

  const std::map<Instruction *, bool> can_modref_map =
      augmenteddata ? augmenteddata->can_modref_map
                    : CA.compute_uncacheable_load_map();
  gutils->can_modref_map = &can_modref_map;

  std::map<std::pair<Instruction *, CacheType>, int> mapping;
  if (augmenteddata)
    mapping = augmenteddata->tapeIndices;

  auto getIndex = [&](Instruction *I, CacheType u, IRBuilder<> &B) -> unsigned {
    return gutils->getIndex(std::make_pair(I, u), mapping, B);
  };

  // requires is_value_needed_in_reverse, that needs unnecessaryValues
  // sets knownRecomputeHeuristic
  gutils->computeMinCache();

  // Requires knownRecomputeCache to be set as call to getContext
  // itself calls createCacheForScope
  gutils->forceAugmentedReturns();

  SmallPtrSet<const Value *, 4> unnecessaryValues;
  SmallPtrSet<const Instruction *, 4> unnecessaryInstructions;
  calculateUnusedValuesInFunction(*gutils->oldFunc, unnecessaryValues,
                                  unnecessaryInstructions, key.returnUsed,
                                  key.mode, gutils, TLI, key.constant_args,
                                  guaranteedUnreachable);
  gutils->unnecessaryValuesP = &unnecessaryValues;

  SmallPtrSet<const Instruction *, 4> unnecessaryStores;
  calculateUnusedStoresInFunction(*gutils->oldFunc, unnecessaryStores,
                                  unnecessaryInstructions, gutils, TLI);

  Value *additionalValue = nullptr;
  if (key.additionalType) {
    auto v = gutils->newFunc->arg_end();
    v--;
    additionalValue = v;
    assert(key.mode != DerivativeMode::ReverseModeCombined &&
           key.mode != DerivativeMode::ReverseModeProfiled);
    assert(augmenteddata);

    // TODO VERIFY THIS
    if (augmenteddata->tapeType && (omp || key.forceAnonymousTape)) {
      IRBuilder<> BuilderZ(gutils->inversionAllocs);
      if (!augmenteddata->tapeType->isEmptyTy()) {
        auto tapep = BuilderZ.CreatePointerCast(
            additionalValue,
            PointerType::get(augmenteddata->tapeType,
                             cast<PointerType>(additionalValue->getType())
                                 ->getAddressSpace()));
        LoadInst *truetape =
            BuilderZ.CreateLoad(augmenteddata->tapeType, tapep, "truetape");
        truetape->setMetadata("enzyme_mustcache",
                              MDNode::get(truetape->getContext(), {}));

        if (!omp && gutils->FreeMemory) {
          CreateDealloc(BuilderZ, additionalValue);
        }
        additionalValue = truetape;
      } else {
        if (gutils->FreeMemory) {
          CreateDealloc(BuilderZ, additionalValue);
        }
        additionalValue = UndefValue::get(augmenteddata->tapeType);
      }
    }

    // TODO here finish up making recursive structs simply pass in i8*
    gutils->setTape(additionalValue);
  }

  Argument *differetval = nullptr;
  if (key.retType == DIFFE_TYPE::OUT_DIFF) {
    auto endarg = gutils->newFunc->arg_end();
    endarg--;
    if (key.additionalType)
      endarg--;
    differetval = endarg;

    if (!key.todiff->getReturnType()->isVoidTy()) {
      if (!(differetval->getType() ==
            gutils->getShadowType(key.todiff->getReturnType()))) {
        llvm::errs() << *gutils->oldFunc << "\n";
        llvm::errs() << *gutils->newFunc << "\n";
      }
      assert(differetval->getType() ==
             gutils->getShadowType(key.todiff->getReturnType()));
    }
  }

  // Explicitly handle all returns first to ensure that return instructions know
  // if they are used or not before
  //   processessing instructions
  std::map<ReturnInst *, StoreInst *> replacedReturns;
  llvm::AllocaInst *retAlloca = nullptr;
  llvm::AllocaInst *dretAlloca = nullptr;
  if (key.returnUsed) {
    retAlloca =
        IRBuilder<>(&gutils->newFunc->getEntryBlock().front())
            .CreateAlloca(key.todiff->getReturnType(), nullptr, "toreturn");
  }
  if (key.shadowReturnUsed) {
    assert(key.retType == DIFFE_TYPE::DUP_ARG ||
           key.retType == DIFFE_TYPE::DUP_NONEED);
    assert(key.mode == DerivativeMode::ReverseModeCombined ||
           key.mode == DerivativeMode::ReverseModeProfiled);
    dretAlloca =
        IRBuilder<>(&gutils->newFunc->getEntryBlock().front())
            .CreateAlloca(key.todiff->getReturnType(), nullptr, "dtoreturn");
  }
  if (key.mode == DerivativeMode::ReverseModeCombined ||
      key.mode == DerivativeMode::ReverseModeProfiled ||
      key.mode == DerivativeMode::ReverseModeGradient) {
    for (BasicBlock &oBB : *gutils->oldFunc) {
      if (ReturnInst *orig = dyn_cast<ReturnInst>(oBB.getTerminator())) {
        ReturnInst *op = cast<ReturnInst>(gutils->getNewFromOriginal(orig));
        BasicBlock *BB = op->getParent();
        IRBuilder<> rb(op);
        rb.setFastMathFlags(getFast());

        if (retAlloca) {
          StoreInst *si = rb.CreateStore(
              gutils->getNewFromOriginal(orig->getReturnValue()), retAlloca);
          replacedReturns[orig] = si;
        }

        if (key.retType == DIFFE_TYPE::DUP_ARG ||
            key.retType == DIFFE_TYPE::DUP_NONEED) {
          if (dretAlloca) {
            rb.CreateStore(gutils->invertPointerM(orig->getReturnValue(), rb),
                           dretAlloca);
          }
        } else if (key.retType == DIFFE_TYPE::OUT_DIFF) {
          assert(orig->getReturnValue());
          assert(differetval);
          if (!gutils->isConstantValue(orig->getReturnValue())) {
            IRBuilder<> reverseB(gutils->reverseBlocks[BB].back());
            gutils->setDiffe(orig->getReturnValue(), differetval, reverseB);
          }
        } else {
          assert(dretAlloca == nullptr);
        }

        rb.CreateBr(gutils->reverseBlocks[BB].front());
        gutils->erase(op);
      }
    }
  }

  AdjointGenerator maker(
      key.mode, gutils, key.constant_args, key.retType, getIndex,
      overwritten_args_map, augmenteddata, &replacedReturns, unnecessaryValues,
      unnecessaryInstructions, unnecessaryStores, guaranteedUnreachable);

  for (BasicBlock &oBB : *gutils->oldFunc) {
    // Don't create derivatives for code that results in termination
    if (guaranteedUnreachable.find(&oBB) != guaranteedUnreachable.end()) {
      auto newBB = cast<BasicBlock>(gutils->getNewFromOriginal(&oBB));
      SmallVector<BasicBlock *, 4> toRemove;
      if (key.mode != DerivativeMode::ReverseModeCombined &&
          key.mode != DerivativeMode::ReverseModeProfiled) {
        if (auto II = dyn_cast<InvokeInst>(oBB.getTerminator())) {
          toRemove.push_back(cast<BasicBlock>(
              gutils->getNewFromOriginal(II->getNormalDest())));
        } else {
          for (auto next : successors(&oBB)) {
            auto sucBB = cast<BasicBlock>(gutils->getNewFromOriginal(next));
            toRemove.push_back(sucBB);
          }
        }
      }

      for (auto sucBB : toRemove) {
        if (sucBB->empty() || !isa<PHINode>(sucBB->begin()))
          continue;

        SmallVector<PHINode *, 2> phis;
        for (PHINode &Phi : sucBB->phis()) {
          phis.push_back(&Phi);
        }
        for (PHINode *Phi : phis) {
          unsigned NumPreds = Phi->getNumIncomingValues();
          if (NumPreds == 0)
            continue;
          Phi->removeIncomingValue(newBB);
        }
      }

      SmallVector<Instruction *, 2> toerase;
      for (auto &I : oBB) {
        toerase.push_back(&I);
      }
      for (auto I : llvm::reverse(toerase)) {
        maker.eraseIfUnused(
            *I, /*erase*/ true,
            /*check*/ key.mode == DerivativeMode::ReverseModeCombined ||
                key.mode == DerivativeMode::ReverseModeProfiled);
      }

      if (key.mode != DerivativeMode::ReverseModeCombined &&
          key.mode != DerivativeMode::ReverseModeProfiled) {
        if (newBB->getTerminator())
          gutils->erase(newBB->getTerminator());
        IRBuilder<> builder(newBB);
        builder.CreateUnreachable();
      }
      continue;
    }

    auto term = oBB.getTerminator();
    assert(term);
    if (!isa<ReturnInst>(term) && !isa<BranchInst>(term) &&
        !isa<SwitchInst>(term)) {
      llvm::errs() << *oBB.getParent() << "\n";
      llvm::errs() << "unknown terminator instance " << *term << "\n";
      assert(0 && "unknown terminator inst");
    }

    BasicBlock::reverse_iterator I = oBB.rbegin(), E = oBB.rend();
    ++I;
    for (; I != E; ++I) {
      maker.visit(&*I);
      assert(oBB.rend() == E);
    }

    createInvertedTerminator(gutils, key.constant_args, &oBB, retAlloca,
                             dretAlloca,
                             0 + (key.additionalType ? 1 : 0) +
                                 ((key.retType == DIFFE_TYPE::DUP_ARG ||
                                   key.retType == DIFFE_TYPE::DUP_NONEED)
                                      ? 1
                                      : 0),
                             key.retType);
  }

  if (key.mode == DerivativeMode::ReverseModeGradient)
    restoreCache(gutils, mapping, guaranteedUnreachable);

  gutils->eraseFictiousPHIs();

  BasicBlock *entry = &gutils->newFunc->getEntryBlock();

  auto Arch =
      llvm::Triple(gutils->newFunc->getParent()->getTargetTriple()).getArch();
  unsigned int SharedAddrSpace =
      Arch == Triple::amdgcn ? (int)AMDGPU::HSAMD::AddressSpaceQualifier::Local
                             : 3;

  if (key.mode == DerivativeMode::ReverseModeCombined ||
      key.mode == DerivativeMode::ReverseModeProfiled) {
    BasicBlock *sharedBlock = nullptr;
    for (auto &g : gutils->newFunc->getParent()->globals()) {
      if (hasMetadata(&g, "enzyme_internalshadowglobal")) {
        IRBuilder<> entryBuilder(gutils->inversionAllocs,
                                 gutils->inversionAllocs->begin());

        if ((Arch == Triple::nvptx || Arch == Triple::nvptx64 ||
             Arch == Triple::amdgcn) &&
            g.getType()->getAddressSpace() == SharedAddrSpace) {
          if (sharedBlock == nullptr)
            sharedBlock = BasicBlock::Create(entry->getContext(), "shblock",
                                             gutils->newFunc);
          entryBuilder.SetInsertPoint(sharedBlock);
        }
        auto store = entryBuilder.CreateStore(
            Constant::getNullValue(g.getValueType()), &g);
        if (g.getAlign())
          store->setAlignment(*g.getAlign());
      }
    }
    if (sharedBlock) {
      BasicBlock *OldEntryInsts = entry->splitBasicBlock(entry->begin());
      entry->getTerminator()->eraseFromParent();
      IRBuilder<> ebuilder(entry);

      Value *tx, *ty, *tz;
      if (Arch == Triple::nvptx || Arch == Triple::nvptx64) {
        tx = ebuilder.CreateCall(getIntrinsicDeclaration(
            gutils->newFunc->getParent(), Intrinsic::nvvm_read_ptx_sreg_tid_x));
        ty = ebuilder.CreateCall(getIntrinsicDeclaration(
            gutils->newFunc->getParent(), Intrinsic::nvvm_read_ptx_sreg_tid_y));
        tz = ebuilder.CreateCall(getIntrinsicDeclaration(
            gutils->newFunc->getParent(), Intrinsic::nvvm_read_ptx_sreg_tid_z));
      } else if (Arch == Triple::amdgcn) {
        tx = ebuilder.CreateCall(getIntrinsicDeclaration(
            gutils->newFunc->getParent(), Intrinsic::amdgcn_workitem_id_x));
        ty = ebuilder.CreateCall(getIntrinsicDeclaration(
            gutils->newFunc->getParent(), Intrinsic::amdgcn_workitem_id_y));
        tz = ebuilder.CreateCall(getIntrinsicDeclaration(
            gutils->newFunc->getParent(), Intrinsic::amdgcn_workitem_id_z));
      } else {
        llvm_unreachable("unknown gpu architecture");
      }
      Value *OrVal = ebuilder.CreateOr(ebuilder.CreateOr(tx, ty), tz);

      ebuilder.CreateCondBr(
          ebuilder.CreateICmpEQ(OrVal, ConstantInt::get(OrVal->getType(), 0)),
          sharedBlock, OldEntryInsts);

      IRBuilder<> instbuilder(OldEntryInsts, OldEntryInsts->begin());

#if LLVM_VERSION_MAJOR > 20
      auto BarrierInst = Arch == Triple::amdgcn
                             ? (llvm::Intrinsic::ID)Intrinsic::amdgcn_s_barrier
                             : (llvm::Intrinsic::ID)
                                   Intrinsic::nvvm_barrier_cta_sync_aligned_all;
#else
      auto BarrierInst = Arch == Triple::amdgcn
                             ? (llvm::Intrinsic::ID)Intrinsic::amdgcn_s_barrier
                             : (llvm::Intrinsic::ID)Intrinsic::nvvm_barrier0;
#endif
      instbuilder.CreateCall(
          getIntrinsicDeclaration(gutils->newFunc->getParent(), BarrierInst),
          {});
      OldEntryInsts->moveAfter(entry);
      sharedBlock->moveAfter(entry);
      IRBuilder<> sbuilder(sharedBlock);
      sbuilder.CreateBr(OldEntryInsts);
      SmallVector<AllocaInst *, 3> AIs;
      for (auto &I : *OldEntryInsts) {
        if (auto AI = dyn_cast<AllocaInst>(&I))
          AIs.push_back(AI);
      }
      for (auto AI : AIs)
        AI->moveBefore(entry->getFirstNonPHIOrDbgOrLifetime());
      entry = OldEntryInsts;
    }
  }

  cleanupInversionAllocs(gutils, entry);
  clearFunctionAttributes(gutils->newFunc);

  if (llvm::verifyFunction(*gutils->newFunc, &llvm::errs())) {
    llvm::errs() << *gutils->oldFunc << "\n";
    llvm::errs() << *gutils->newFunc << "\n";
    report_fatal_error("function failed verification (4)");
  }

  auto nf = gutils->newFunc;
  delete gutils;

  PPC.LowerAllocAddr(nf);

  {
    PreservedAnalyses PA;
    PPC.FAM.invalidate(*nf, PA);
  }
  PPC.AlwaysInline(nf);
  if (Arch == Triple::nvptx || Arch == Triple::nvptx64)
    PPC.ReplaceReallocs(nf, /*mem2reg*/ true);

  if (prevFunction) {
    prevFunction->replaceAllUsesWith(nf);
    prevFunction->eraseFromParent();
  }

  // Do not run post processing optimizations if the body of an openmp
  // parallel so the adjointgenerator can successfully extract the allocation
  // and frees and hoist them into the parent. Optimizing before then may
  // make the IR different to traverse, and thus impossible to find the allocs.
  if (PostOpt && !omp)
    PPC.optimizeIntermediate(nf);
  if (EnzymePrint) {
    llvm::errs() << *nf << "\n";
  }
  return nf;
}

Function *EnzymeLogic::CreateForwardDiff(
    RequestContext context, Function *todiff, DIFFE_TYPE retType,
    ArrayRef<DIFFE_TYPE> constant_args, TypeAnalysis &TA, bool returnUsed,
    DerivativeMode mode, bool freeMemory, bool runtimeActivity, bool strongZero,
    unsigned width, llvm::Type *additionalArg, const FnTypeInfo &oldTypeInfo_,
    bool subsequent_calls_may_write, const std::vector<bool> _overwritten_args,
    const AugmentedReturn *augmenteddata, bool omp) {

  TimeTraceScope timeScope("CreateForwardDiff", todiff->getName());

  assert(retType != DIFFE_TYPE::OUT_DIFF);

  assert(mode == DerivativeMode::ForwardMode ||
         mode == DerivativeMode::ForwardModeSplit ||
         mode == DerivativeMode::ForwardModeError);

  FnTypeInfo oldTypeInfo = preventTypeAnalysisLoops(oldTypeInfo_, todiff);

  if (retType != DIFFE_TYPE::CONSTANT)
    assert(!todiff->getReturnType()->isVoidTy());

  if (returnUsed)
    assert(!todiff->getReturnType()->isVoidTy());

  if (mode != DerivativeMode::ForwardMode &&
      mode != DerivativeMode::ForwardModeError)
    assert(_overwritten_args.size() == todiff->arg_size());

  ForwardCacheKey tup = {todiff,
                         retType,
                         constant_args,
                         subsequent_calls_may_write,
                         _overwritten_args,
                         returnUsed,
                         mode,
                         width,
                         additionalArg,
                         oldTypeInfo,
                         runtimeActivity,
                         strongZero};

  if (ForwardCachedFunctions.find(tup) != ForwardCachedFunctions.end()) {
    return ForwardCachedFunctions.find(tup)->second;
  }

  TargetLibraryInfo &TLI = PPC.FAM.getResult<TargetLibraryAnalysis>(*todiff);

  // TODO change this to go by default function type assumptions
  bool hasconstant = false;
  for (auto v : constant_args) {
    assert(v != DIFFE_TYPE::OUT_DIFF);
    if (v == DIFFE_TYPE::CONSTANT) {
      hasconstant = true;
      break;
    }
  }

  if (auto md = hasMetadata(todiff, (mode == DerivativeMode::ForwardMode ||
                                     mode == DerivativeMode::ForwardModeError)
                                        ? "enzyme_derivative"
                                        : "enzyme_splitderivative")) {
    if (!isa<MDTuple>(md)) {
      llvm::errs() << *todiff << "\n";
      llvm::errs() << *md << "\n";
      report_fatal_error(
          "unknown derivative for function -- metadata incorrect");
    }
    auto md2 = cast<MDTuple>(md);
    assert(md2);
    assert(md2->getNumOperands() == 1);
    if (!md2->getOperand(0)) {
      std::string s;
      llvm::raw_string_ostream ss(s);
      ss << "Failed to use custom forward mode derivative for "
         << todiff->getName() << "\n";
      ss << " found metadata (but null op0) " << *md2 << "\n";
      EmitFailure("NoDerivative", context.req->getDebugLoc(), context.req,
                  ss.str());
      return ForwardCachedFunctions[tup] = nullptr;
    }
    if (!isa<ConstantAsMetadata>(md2->getOperand(0))) {
      std::string s;
      llvm::raw_string_ostream ss(s);
      ss << "Failed to use custom forward mode derivative for "
         << todiff->getName() << "\n";
      ss << " found metadata (but not constantasmetadata) "
         << *md2->getOperand(0) << "\n";
      EmitFailure("NoDerivative", context.req->getDebugLoc(), context.req,
                  ss.str());
      return ForwardCachedFunctions[tup] = nullptr;
    }
    auto gvemd = cast<ConstantAsMetadata>(md2->getOperand(0));
    auto foundcalled = cast<Function>(gvemd->getValue());

    if ((foundcalled->getReturnType()->isVoidTy() ||
         retType != DIFFE_TYPE::CONSTANT) &&
        !hasconstant && returnUsed)
      return foundcalled;

    if (!foundcalled->getReturnType()->isVoidTy() && !hasconstant) {
      if (returnUsed && retType == DIFFE_TYPE::CONSTANT) {
      }
      if (!returnUsed && retType != DIFFE_TYPE::CONSTANT && !hasconstant) {
        FunctionType *FTy = FunctionType::get(
            todiff->getReturnType(), foundcalled->getFunctionType()->params(),
            foundcalled->getFunctionType()->isVarArg());
        Function *NewF = Function::Create(
            FTy, Function::LinkageTypes::InternalLinkage,
            "fixderivative_" + todiff->getName(), todiff->getParent());
        for (auto pair : llvm::zip(NewF->args(), foundcalled->args())) {
          std::get<0>(pair).setName(std::get<1>(pair).getName());
        }

        BasicBlock *BB = BasicBlock::Create(NewF->getContext(), "entry", NewF);
        IRBuilder<> bb(BB);
        SmallVector<Value *, 2> args;
        for (auto &a : NewF->args())
          args.push_back(&a);
        auto cal = bb.CreateCall(foundcalled, args);
        cal->setCallingConv(foundcalled->getCallingConv());

        bb.CreateRet(bb.CreateExtractValue(cal, 1));
        return ForwardCachedFunctions[tup] = NewF;
      }
      assert(returnUsed);
    }

    SmallVector<Type *, 2> curTypes;
    bool legal = true;
    SmallVector<DIFFE_TYPE, 4> nextConstantArgs;
    for (auto tup : llvm::zip(todiff->args(), constant_args)) {
      auto &arg = std::get<0>(tup);
      curTypes.push_back(arg.getType());
      if (std::get<1>(tup) != DIFFE_TYPE::CONSTANT) {
        curTypes.push_back(arg.getType());
        nextConstantArgs.push_back(std::get<1>(tup));
        continue;
      }
      auto TT = oldTypeInfo.Arguments.find(&arg)->second[{-1}];
      if (TT.isFloat()) {
        nextConstantArgs.push_back(DIFFE_TYPE::DUP_ARG);
        continue;
      } else if (TT == BaseType::Integer) {
        nextConstantArgs.push_back(DIFFE_TYPE::DUP_ARG);
        continue;
      } else {
        legal = false;
        break;
      }
    }
    if (augmenteddata && augmenteddata->returns.find(AugmentedStruct::Tape) !=
                             augmenteddata->returns.end()) {
      assert(additionalArg);
      curTypes.push_back(additionalArg);
    }
    if (legal) {
      Type *RT = todiff->getReturnType();
      if (returnUsed && retType != DIFFE_TYPE::CONSTANT) {
        RT = StructType::get(RT->getContext(), {RT, RT});
      }
      if (!returnUsed && retType == DIFFE_TYPE::CONSTANT) {
        RT = Type::getVoidTy(RT->getContext());
      }

      FunctionType *FTy = FunctionType::get(
          RT, curTypes, todiff->getFunctionType()->isVarArg());

      Function *NewF = Function::Create(
          FTy, Function::LinkageTypes::InternalLinkage,
          "fixderivative_" + todiff->getName(), todiff->getParent());

      auto foundArg = NewF->arg_begin();
      SmallVector<Value *, 2> nextArgs;
      for (auto tup : llvm::zip(todiff->args(), constant_args)) {
        nextArgs.push_back(foundArg);
        auto &arg = std::get<0>(tup);
        foundArg->setName(arg.getName());
        foundArg++;
        if (std::get<1>(tup) != DIFFE_TYPE::CONSTANT) {
          foundArg->setName(arg.getName() + "'");
          nextConstantArgs.push_back(std::get<1>(tup));
          nextArgs.push_back(foundArg);
          foundArg++;
          continue;
        }
        auto TT = oldTypeInfo.Arguments.find(&arg)->second[{-1}];
        if (TT.isFloat()) {
          nextArgs.push_back(Constant::getNullValue(arg.getType()));
          nextConstantArgs.push_back(DIFFE_TYPE::DUP_ARG);
          continue;
        } else if (TT == BaseType::Integer) {
          nextArgs.push_back(nextArgs.back());
          nextConstantArgs.push_back(DIFFE_TYPE::DUP_ARG);
          continue;
        } else {
          legal = false;
          break;
        }
      }
      if (augmenteddata && augmenteddata->returns.find(AugmentedStruct::Tape) !=
                               augmenteddata->returns.end()) {
        foundArg->setName("tapeArg");
        nextArgs.push_back(foundArg);
        foundArg++;
      }

      BasicBlock *BB = BasicBlock::Create(NewF->getContext(), "entry", NewF);
      IRBuilder<> bb(BB);
      auto cal = bb.CreateCall(foundcalled, nextArgs);
      cal->setCallingConv(foundcalled->getCallingConv());

      if (returnUsed && retType != DIFFE_TYPE::CONSTANT) {
        bb.CreateRet(cal);
      } else if (returnUsed) {
        bb.CreateRet(bb.CreateExtractValue(cal, 0));
      } else if (retType != DIFFE_TYPE::CONSTANT) {
        bb.CreateRet(bb.CreateExtractValue(cal, 1));
      } else {
        bb.CreateRetVoid();
      }

      return ForwardCachedFunctions[tup] = NewF;
    }

    EmitWarning("NoCustom", *todiff,
                "Cannot use provided custom derivative pass");
  }

  bool retActive = retType != DIFFE_TYPE::CONSTANT;

  bool diffeReturnArg = false;

  DiffeGradientUtils *gutils = DiffeGradientUtils::CreateFromClone(
      *this, mode, runtimeActivity, strongZero, width, todiff, TLI, TA,
      oldTypeInfo, retType,
      /*shadowReturn*/ retActive, diffeReturnArg, constant_args,
      /*returnTape*/ false, returnUsed, additionalArg, omp);

  insert_or_assign2<ForwardCacheKey, Function *>(ForwardCachedFunctions, tup,
                                                 gutils->newFunc);

  if (todiff->empty()) {
    std::string s;
    llvm::raw_string_ostream ss(s);
    if (mode == DerivativeMode::ForwardModeError) {
      ss << "No forward mode error function found for " + todiff->getName()
         << "\n";
    } else {
      ss << "No forward mode derivative found for " + todiff->getName() << "\n";
    }
    if (context.req) {
      ss << " at context: " << *context.req;
    } else {
      ss << *todiff << "\n";
    }
    BasicBlock *entry = &gutils->newFunc->getEntryBlock();
    cleanupInversionAllocs(gutils, entry);
    clearFunctionAttributes(gutils->newFunc);
    if (EmitNoDerivativeError(ss.str(), todiff, context)) {
      auto newFunc = gutils->newFunc;
      delete gutils;
      return newFunc;
    }
    llvm::errs() << "mod: " << *todiff->getParent() << "\n";
    llvm::errs() << *todiff << "\n";
    llvm_unreachable("attempting to differentiate function without definition");
  }
  gutils->FreeMemory = freeMemory;

  const SmallPtrSet<BasicBlock *, 4> guaranteedUnreachable =
      getGuaranteedUnreachable(gutils->oldFunc);

  gutils->forceActiveDetection();

  // TODO populate with actual unnecessaryInstructions once the dependency
  // cycle with activity analysis is removed
  SmallPtrSet<const Instruction *, 4> unnecessaryInstructionsTmp;
  for (auto BB : guaranteedUnreachable) {
    for (auto &I : *BB)
      unnecessaryInstructionsTmp.insert(&I);
  }
  if (mode == DerivativeMode::ForwardModeSplit)
    gutils->computeGuaranteedFrees();

  SmallPtrSet<const Value *, 4> unnecessaryValues;
  SmallPtrSet<const Instruction *, 4> unnecessaryInstructions;
  SmallPtrSet<const Instruction *, 4> unnecessaryStores;

  AdjointGenerator *maker;

  std::unique_ptr<const std::map<Instruction *, bool>> can_modref_map;
  if (mode == DerivativeMode::ForwardModeSplit) {
    std::vector<bool> _overwritten_argsPP = _overwritten_args;

    gutils->computeGuaranteedFrees();
    CacheAnalysis CA(
        gutils->allocationsWithGuaranteedFree,
        gutils->rematerializableAllocations, gutils->TR, *gutils->OrigAA,
        gutils->oldFunc,
        PPC.FAM.getResult<ScalarEvolutionAnalysis>(*gutils->oldFunc),
        *gutils->OrigLI, *gutils->OrigDT, TLI, guaranteedUnreachable,
        subsequent_calls_may_write, _overwritten_argsPP, mode, omp);
    const std::map<CallInst *, std::pair<bool, const std::vector<bool>>>
        overwritten_args_map = CA.compute_overwritten_args_for_callsites();
    gutils->overwritten_args_map_ptr = &overwritten_args_map;
    can_modref_map = std::make_unique<const std::map<Instruction *, bool>>(
        CA.compute_uncacheable_load_map());
    gutils->can_modref_map = can_modref_map.get();

    // requires is_value_needed_in_reverse, that needs unnecessaryValues
    // sets knownRecomputeHeuristic
    gutils->computeMinCache();

    // Requires knownRecomputeCache to be set as call to getContext
    // itself calls createCacheForScope
    gutils->forceAugmentedReturns();

    auto getIndex = [&](Instruction *I, CacheType u,
                        IRBuilder<> &B) -> unsigned {
      assert(augmenteddata);
      return gutils->getIndex(std::make_pair(I, u), augmenteddata->tapeIndices,
                              B);
    };

    calculateUnusedValuesInFunction(
        *gutils->oldFunc, unnecessaryValues, unnecessaryInstructions,
        returnUsed, mode, gutils, TLI, constant_args, guaranteedUnreachable);
    gutils->unnecessaryValuesP = &unnecessaryValues;

    calculateUnusedStoresInFunction(*gutils->oldFunc, unnecessaryStores,
                                    unnecessaryInstructions, gutils, TLI);

    maker = new AdjointGenerator(mode, gutils, constant_args, retType, getIndex,
                                 overwritten_args_map, augmenteddata, nullptr,
                                 unnecessaryValues, unnecessaryInstructions,
                                 unnecessaryStores, guaranteedUnreachable);

    if (additionalArg) {
      auto v = gutils->newFunc->arg_end();
      v--;
      Value *additionalValue = v;
      assert(augmenteddata);

      // TODO VERIFY THIS
      if (augmenteddata->tapeType &&
          augmenteddata->tapeType != additionalValue->getType()) {
        IRBuilder<> BuilderZ(gutils->inversionAllocs);
        if (!augmenteddata->tapeType->isEmptyTy()) {
          auto tapep = BuilderZ.CreatePointerCast(
              additionalValue, PointerType::getUnqual(augmenteddata->tapeType));
          LoadInst *truetape =
              BuilderZ.CreateLoad(augmenteddata->tapeType, tapep, "truetape");
          truetape->setMetadata("enzyme_mustcache",
                                MDNode::get(truetape->getContext(), {}));

          if (!omp && gutils->FreeMemory) {
            CreateDealloc(BuilderZ, additionalValue);
          }
          additionalValue = truetape;
        } else {
          if (gutils->FreeMemory) {
            auto size = gutils->newFunc->getParent()
                            ->getDataLayout()
                            .getTypeAllocSizeInBits(augmenteddata->tapeType);
            if (size != 0) {
              CreateDealloc(BuilderZ, additionalValue);
            }
          }
          additionalValue = UndefValue::get(augmenteddata->tapeType);
        }
      }

      // TODO here finish up making recursive structs simply pass in i8*
      gutils->setTape(additionalValue);
    }
  } else {
    gutils->forceAugmentedReturns();
    calculateUnusedValuesInFunction(
        *gutils->oldFunc, unnecessaryValues, unnecessaryInstructions,
        returnUsed, mode, gutils, TLI, constant_args, guaranteedUnreachable);
    gutils->unnecessaryValuesP = &unnecessaryValues;

    calculateUnusedStoresInFunction(*gutils->oldFunc, unnecessaryStores,
                                    unnecessaryInstructions, gutils, TLI);
    maker = new AdjointGenerator(mode, gutils, constant_args, retType, nullptr,
                                 {}, nullptr, nullptr, unnecessaryValues,
                                 unnecessaryInstructions, unnecessaryStores,
                                 guaranteedUnreachable);
  }

  for (BasicBlock &oBB : *gutils->oldFunc) {
    // Don't create derivatives for code that results in termination
    if (guaranteedUnreachable.find(&oBB) != guaranteedUnreachable.end()) {
      for (auto &I : oBB) {
        maker->eraseIfUnused(I, /*erase*/ true, /*check*/ true);
      }
      continue;
    }

    auto term = oBB.getTerminator();
    assert(term);
    if (!isa<ReturnInst>(term) && !isa<BranchInst>(term) &&
        !isa<SwitchInst>(term)) {
      llvm::errs() << *oBB.getParent() << "\n";
      llvm::errs() << "unknown terminator instance " << *term << "\n";
      assert(0 && "unknown terminator inst");
    }

    auto first = oBB.begin();
    auto last = oBB.empty() ? oBB.end() : std::prev(oBB.end());
    for (auto it = first; it != last; ++it) {
      maker->visit(&*it);
    }

    createTerminator(gutils, &oBB, retType, returnUsed, retActive);
  }

  if (mode == DerivativeMode::ForwardModeSplit && augmenteddata)
    restoreCache(gutils, augmenteddata->tapeIndices, guaranteedUnreachable);

  gutils->eraseFictiousPHIs();

  BasicBlock *entry = &gutils->newFunc->getEntryBlock();

  auto Arch =
      llvm::Triple(gutils->newFunc->getParent()->getTargetTriple()).getArch();

  cleanupInversionAllocs(gutils, entry);
  clearFunctionAttributes(gutils->newFunc);

  if (llvm::verifyFunction(*gutils->newFunc, &llvm::errs())) {
    llvm::errs() << *gutils->oldFunc << "\n";
    llvm::errs() << *gutils->newFunc << "\n";
    report_fatal_error("function failed verification (4)");
  }

  auto nf = gutils->newFunc;
  delete gutils;
  delete maker;

  PPC.LowerAllocAddr(nf);

  {
    PreservedAnalyses PA;
    PPC.FAM.invalidate(*nf, PA);
  }
  PPC.AlwaysInline(nf);
  if (Arch == Triple::nvptx || Arch == Triple::nvptx64)
    PPC.ReplaceReallocs(nf, /*mem2reg*/ true);

  if (PostOpt)
    PPC.optimizeIntermediate(nf);
  if (EnzymePrint) {
    llvm::errs() << *nf << "\n";
  }
  return nf;
}

static Value *floatValTruncate(IRBuilderBase &B, Value *v,
                               FloatTruncation truncation) {
  if (truncation.isToFPRT())
    return v;

  Type *toTy = truncation.getToType(B.getContext());
  if (auto vty = dyn_cast<VectorType>(v->getType()))
    toTy = VectorType::get(toTy, vty->getElementCount());
  return B.CreateFPTrunc(v, toTy, "enzyme_trunc");
}

static Value *floatValExpand(IRBuilderBase &B, Value *v,
                             FloatTruncation truncation) {
  if (truncation.isToFPRT())
    return v;

  Type *fromTy = truncation.getFromType(B.getContext());
  if (auto vty = dyn_cast<VectorType>(v->getType()))
    fromTy = VectorType::get(fromTy, vty->getElementCount());
  return B.CreateFPExt(v, fromTy, "enzyme_exp");
}

static Value *floatMemTruncate(IRBuilderBase &B, Value *v,
                               FloatTruncation truncation) {
  if (isa<VectorType>(v->getType()))
    report_fatal_error("vector operations not allowed in mem trunc mode");

  Type *toTy = truncation.getToType(B.getContext());
  return B.CreateBitCast(v, toTy);
}

static Value *floatMemExpand(IRBuilderBase &B, Value *v,
                             FloatTruncation truncation) {
  if (isa<VectorType>(v->getType()))
    report_fatal_error("vector operations not allowed in mem trunc mode");

  Type *fromTy = truncation.getFromType(B.getContext());
  return B.CreateBitCast(v, fromTy);
}

class TruncateUtils {
protected:
  FloatTruncation truncation;
  llvm::Module *M;
  Type *fromType;
  Type *toType;
  LLVMContext &ctx;

private:
  std::string getOriginalFPRTName(std::string Name) {
    return std::string(EnzymeFPRTOriginalPrefix) + truncation.mangleFrom() +
           "_" + Name;
  }
  std::string getFPRTName(std::string Name) {
    return std::string(EnzymeFPRTPrefix) + truncation.mangleFrom() + "_" + Name;
  }

  // Creates a function which contains the original floating point operation.
  // The user can use this to compare results against.
  void createOriginalFPRTFunc(Instruction &I, std::string Name,
                              SmallVectorImpl<Value *> &Args,
                              llvm::Type *RetTy) {
    auto MangledName = getOriginalFPRTName(Name);
    auto F = M->getFunction(MangledName);
    if (!F) {
      SmallVector<Type *, 4> ArgTypes;
      for (auto Arg : Args)
        ArgTypes.push_back(Arg->getType());
      FunctionType *FnTy =
          FunctionType::get(RetTy, ArgTypes, /*is_vararg*/ false);
      F = Function::Create(FnTy, Function::ExternalLinkage, MangledName, M);
    }
    if (F->isDeclaration()) {
      BasicBlock *Entry = BasicBlock::Create(F->getContext(), "entry", F);
      auto ClonedI = I.clone();
      for (unsigned It = 0; It < Args.size(); It++)
        ClonedI->setOperand(It, F->getArg(It));
      auto Return = ReturnInst::Create(F->getContext(), ClonedI, Entry);
      ClonedI->insertBefore(Return);
    }
  }

  Function *getFPRTFunc(std::string Name, SmallVectorImpl<Value *> &Args,
                        llvm::Type *RetTy) {
    auto MangledName = getFPRTName(Name);
    auto F = M->getFunction(MangledName);
    if (!F) {
      SmallVector<Type *, 4> ArgTypes;
      for (auto Arg : Args)
        ArgTypes.push_back(Arg->getType());
      FunctionType *FnTy =
          FunctionType::get(RetTy, ArgTypes, /*is_vararg*/ false);
      F = Function::Create(FnTy, Function::ExternalLinkage, MangledName, M);
    }
    return F;
  }

  CallInst *createFPRTGeneric(llvm::IRBuilderBase &B, std::string Name,
                              const SmallVectorImpl<Value *> &ArgsIn,
                              llvm::Type *RetTy) {
    SmallVector<Value *, 5> Args(ArgsIn.begin(), ArgsIn.end());
    Args.push_back(B.getInt64(truncation.getTo().exponentWidth));
    Args.push_back(B.getInt64(truncation.getTo().significandWidth));
    Args.push_back(B.getInt64(truncation.getMode()));
    auto FprtFunc = getFPRTFunc(Name, Args, RetTy);
    return cast<CallInst>(B.CreateCall(FprtFunc, Args));
  }

public:
  TruncateUtils(FloatTruncation truncation, Module *M)
      : truncation(truncation), M(M), ctx(M->getContext()) {
    fromType = truncation.getFromType(ctx);
    toType = truncation.getToType(ctx);
    if (fromType == toType)
      assert(truncation.isToFPRT());
  }

  Type *getFromType() { return fromType; }

  Type *getToType() { return toType; }

  CallInst *createFPRTConstCall(llvm::IRBuilderBase &B, Value *V) {
    assert(V->getType() == getFromType());
    SmallVector<Value *, 1> Args;
    Args.push_back(V);
    return createFPRTGeneric(B, "const", Args, getToType());
  }
  CallInst *createFPRTNewCall(llvm::IRBuilderBase &B, Value *V) {
    assert(V->getType() == getFromType());
    SmallVector<Value *, 1> Args;
    Args.push_back(V);
    return createFPRTGeneric(B, "new", Args, getToType());
  }
  CallInst *createFPRTGetCall(llvm::IRBuilderBase &B, Value *V) {
    SmallVector<Value *, 1> Args;
    Args.push_back(V);
    return createFPRTGeneric(B, "get", Args, getToType());
  }
  CallInst *createFPRTDeleteCall(llvm::IRBuilderBase &B, Value *V) {
    SmallVector<Value *, 1> Args;
    Args.push_back(V);
    return createFPRTGeneric(B, "delete", Args, B.getVoidTy());
  }
  CallInst *createFPRTOpCall(llvm::IRBuilderBase &B, llvm::Instruction &I,
                             llvm::Type *RetTy,
                             SmallVectorImpl<Value *> &ArgsIn) {
    std::string Name;
    if (auto BO = dyn_cast<BinaryOperator>(&I)) {
      Name = "binop_" + std::string(BO->getOpcodeName());
    } else if (auto II = dyn_cast<IntrinsicInst>(&I)) {
      auto FOp = II->getCalledFunction();
      assert(FOp);
      Name = "intr_" + std::string(FOp->getName());
      for (auto &C : Name)
        if (C == '.')
          C = '_';
    } else if (auto CI = dyn_cast<CallInst>(&I)) {
      if (auto F = CI->getCalledFunction())
        Name = "func_" + std::string(F->getName());
      else
        llvm_unreachable(
            "Unexpected indirect call inst for conversion to FPRT");
    } else if (auto CI = dyn_cast<FCmpInst>(&I)) {
      Name = "fcmp_" + std::string(CI->getPredicateName(CI->getPredicate()));
    } else {
      llvm_unreachable("Unexpected instruction for conversion to FPRT");
    }
    createOriginalFPRTFunc(I, Name, ArgsIn, RetTy);
    return createFPRTGeneric(B, Name, ArgsIn, RetTy);
  }
};

class TruncateGenerator : public llvm::InstVisitor<TruncateGenerator>,
                          public TruncateUtils {
private:
  ValueToValueMapTy &originalToNewFn;
  FloatTruncation truncation;
  Function *oldFunc;
  Function *newFunc;
  TruncateMode mode;
  EnzymeLogic &Logic;
  LLVMContext &ctx;

public:
  TruncateGenerator(ValueToValueMapTy &originalToNewFn,
                    FloatTruncation truncation, Function *oldFunc,
                    Function *newFunc, EnzymeLogic &Logic)
      : TruncateUtils(truncation, newFunc->getParent()),
        originalToNewFn(originalToNewFn), truncation(truncation),
        oldFunc(oldFunc), newFunc(newFunc), mode(truncation.getMode()),
        Logic(Logic), ctx(newFunc->getContext()) {}

  void checkHandled(llvm::Instruction &inst) {
    // TODO
    // if (all_of(inst.getOperandList(),
    //            [&](Use *use) { return use->get()->getType() == fromType; }))
    //   todo(inst);
  }

  // TODO
  void handleTrunc();
  void hendleIntToFloat();
  void handleFloatToInt();

  void visitInstruction(llvm::Instruction &inst) {
    using namespace llvm;

    // TODO explicitly handle all instructions rather than using the catch all
    // below

    switch (inst.getOpcode()) {
      // #include "InstructionDerivatives.inc"
    default:
      break;
    }

    checkHandled(inst);
  }

  Value *truncate(IRBuilder<> &B, Value *v) {
    switch (mode) {
    case TruncMemMode:
      if (isa<ConstantFP>(v))
        return createFPRTConstCall(B, v);
      return floatMemTruncate(B, v, truncation);
    case TruncOpMode:
    case TruncOpFullModuleMode:
      return floatValTruncate(B, v, truncation);
    }
    llvm_unreachable("Unknown trunc mode");
  }

  Value *expand(IRBuilder<> &B, Value *v) {
    switch (mode) {
    case TruncMemMode:
      return floatMemExpand(B, v, truncation);
    case TruncOpMode:
    case TruncOpFullModuleMode:
      return floatValExpand(B, v, truncation);
    }
    llvm_unreachable("Unknown trunc mode");
  }

  void todo(llvm::Instruction &I) {
    std::string s;
    llvm::raw_string_ostream ss(s);
    ss << "cannot handle unknown instruction\n" << I;
    if (CustomErrorHandler) {
      IRBuilder<> Builder2(getNewFromOriginal(&I));
      CustomErrorHandler(ss.str().c_str(), wrap(&I), ErrorType::NoTruncate,
                         this, nullptr, wrap(&Builder2));
      return;
    } else {
      EmitFailure("NoTruncate", I.getDebugLoc(), &I, ss.str());
      return;
    }
  }

  void visitAllocaInst(llvm::AllocaInst &I) { return; }
  void visitICmpInst(llvm::ICmpInst &I) { return; }
  void visitFCmpInst(llvm::FCmpInst &CI) {
    switch (mode) {
    case TruncMemMode: {
      auto LHS = getNewFromOriginal(CI.getOperand(0));
      auto RHS = getNewFromOriginal(CI.getOperand(1));
      if (LHS->getType() != getFromType())
        return;

      auto newI = getNewFromOriginal(&CI);
      IRBuilder<> B(newI);
      auto truncLHS = truncate(B, LHS);
      auto truncRHS = truncate(B, RHS);

      SmallVector<Value *, 2> Args;
      Args.push_back(LHS);
      Args.push_back(RHS);
      Instruction *nres;
      if (truncation.isToFPRT())
        nres = createFPRTOpCall(B, CI, B.getInt1Ty(), Args);
      else
        nres =
            cast<FCmpInst>(B.CreateFCmp(CI.getPredicate(), truncLHS, truncRHS));
      nres->takeName(newI);
      nres->copyIRFlags(newI);
      newI->replaceAllUsesWith(nres);
      newI->eraseFromParent();
      return;
    }
    case TruncOpMode:
    case TruncOpFullModuleMode:
      return;
    }
  }
  void visitLoadInst(llvm::LoadInst &LI) {
    auto alignment = LI.getAlign();
    visitLoadLike(LI, alignment);
  }
  void visitStoreInst(llvm::StoreInst &SI) {
    auto align = SI.getAlign();
    visitCommonStore(SI, SI.getPointerOperand(), SI.getValueOperand(), align,
                     SI.isVolatile(), SI.getOrdering(), SI.getSyncScopeID(),
                     /*mask=*/nullptr);
  }
  void visitGetElementPtrInst(llvm::GetElementPtrInst &gep) { return; }
  void visitPHINode(llvm::PHINode &phi) { return; }
  void visitCastInst(llvm::CastInst &CI) {
    switch (mode) {
    case TruncMemMode: {
      if (CI.getSrcTy() == getFromType() || CI.getDestTy() == getFromType())
        todo(CI);
      return;
    }
    case TruncOpMode:
    case TruncOpFullModuleMode:
      return;
    }
  }
  void visitSelectInst(llvm::SelectInst &SI) {
    switch (mode) {
    case TruncMemMode: {
      auto newI = getNewFromOriginal(&SI);
      IRBuilder<> B(newI);
      auto newT = truncate(B, getNewFromOriginal(SI.getTrueValue()));
      auto newF = truncate(B, getNewFromOriginal(SI.getFalseValue()));
      auto nres = cast<SelectInst>(
          B.CreateSelect(getNewFromOriginal(SI.getCondition()), newT, newF));
      nres->takeName(newI);
      nres->copyIRFlags(newI);
      newI->replaceAllUsesWith(expand(B, nres));
      newI->eraseFromParent();
      return;
    }
    case TruncOpMode:
    case TruncOpFullModuleMode:
      return;
    }
    llvm_unreachable("");
  }
  void visitExtractElementInst(llvm::ExtractElementInst &EEI) { return; }
  void visitInsertElementInst(llvm::InsertElementInst &EEI) { return; }
  void visitShuffleVectorInst(llvm::ShuffleVectorInst &EEI) { return; }
  void visitExtractValueInst(llvm::ExtractValueInst &EEI) { return; }
  void visitInsertValueInst(llvm::InsertValueInst &EEI) { return; }
  void visitBinaryOperator(llvm::BinaryOperator &BO) {
    auto oldLHS = BO.getOperand(0);
    auto oldRHS = BO.getOperand(1);

    if (oldLHS->getType() != getFromType() &&
        oldRHS->getType() != getFromType())
      return;

    switch (BO.getOpcode()) {
    default:
      break;
    case BinaryOperator::Add:
    case BinaryOperator::Sub:
    case BinaryOperator::Mul:
    case BinaryOperator::UDiv:
    case BinaryOperator::SDiv:
    case BinaryOperator::URem:
    case BinaryOperator::SRem:
    case BinaryOperator::AShr:
    case BinaryOperator::LShr:
    case BinaryOperator::Shl:
    case BinaryOperator::And:
    case BinaryOperator::Or:
    case BinaryOperator::Xor:
      assert(0 && "Invalid binop opcode for float arg");
      return;
    }

    auto newI = getNewFromOriginal(&BO);
    IRBuilder<> B(newI);
    auto newLHS = truncate(B, getNewFromOriginal(oldLHS));
    auto newRHS = truncate(B, getNewFromOriginal(oldRHS));
    Instruction *nres = nullptr;
    if (truncation.isToFPRT()) {
      SmallVector<Value *, 2> Args({newLHS, newRHS});
      nres = createFPRTOpCall(B, BO, truncation.getToType(ctx), Args);
    } else {
      nres = cast<Instruction>(B.CreateBinOp(BO.getOpcode(), newLHS, newRHS));
    }
    nres->takeName(newI);
    nres->copyIRFlags(newI);
    newI->replaceAllUsesWith(expand(B, nres));
    newI->eraseFromParent();
    return;
  }
  void visitMemSetInst(llvm::MemSetInst &MS) { visitMemSetCommon(MS); }
  void visitMemSetCommon(llvm::CallInst &MS) { return; }
  void visitMemTransferInst(llvm::MemTransferInst &MTI) {
    using namespace llvm;
    Value *isVolatile = getNewFromOriginal(MTI.getOperand(3));
    auto srcAlign = MTI.getSourceAlign();
    auto dstAlign = MTI.getDestAlign();
    visitMemTransferCommon(MTI.getIntrinsicID(), srcAlign, dstAlign, MTI,
                           MTI.getOperand(0), MTI.getOperand(1),
                           getNewFromOriginal(MTI.getOperand(2)), isVolatile);
  }
  void visitMemTransferCommon(llvm::Intrinsic::ID ID, llvm::MaybeAlign srcAlign,
                              llvm::MaybeAlign dstAlign, llvm::CallInst &MTI,
                              llvm::Value *orig_dst, llvm::Value *orig_src,
                              llvm::Value *new_size, llvm::Value *isVolatile) {
    return;
  }
  void visitFenceInst(llvm::FenceInst &FI) { return; }

  bool handleIntrinsic(llvm::CallInst &CI, Intrinsic::ID ID) {
    if (isDbgInfoIntrinsic(ID))
      return true;

    auto newI = cast<llvm::CallInst>(getNewFromOriginal(&CI));
    IRBuilder<> B(newI);

    SmallVector<Value *, 2> orig_ops(CI.arg_size());
    for (unsigned i = 0; i < CI.arg_size(); ++i)
      orig_ops[i] = CI.getOperand(i);

    bool hasFromType = false;
    SmallVector<Value *, 2> new_ops(CI.arg_size());
    for (unsigned i = 0; i < CI.arg_size(); ++i) {
      if (orig_ops[i]->getType() == getFromType()) {
        new_ops[i] = truncate(B, getNewFromOriginal(orig_ops[i]));
        hasFromType = true;
      } else {
        new_ops[i] = getNewFromOriginal(orig_ops[i]);
      }
    }
    Type *retTy = CI.getType();
    if (CI.getType() == getFromType()) {
      hasFromType = true;
      retTy = getToType();
    }

    if (!hasFromType)
      return false;

    Instruction *intr = nullptr;
    Value *nres = nullptr;
    if (truncation.isToFPRT()) {
      nres = intr = createFPRTOpCall(B, CI, retTy, new_ops);
    } else {
      // TODO check that the intrinsic is overloaded
      nres = intr =
          createIntrinsicCall(B, ID, retTy, new_ops, &CI, CI.getName());
    }
    if (newI->getType() == getFromType())
      nres = expand(B, nres);
    intr->copyIRFlags(newI);
    newI->replaceAllUsesWith(nres);
    newI->eraseFromParent();
    return true;
  }
  void visitIntrinsicInst(llvm::IntrinsicInst &II) {
    handleIntrinsic(II, II.getIntrinsicID());
  }

  void visitReturnInst(llvm::ReturnInst &I) { return; }

  void visitBranchInst(llvm::BranchInst &I) { return; }
  void visitSwitchInst(llvm::SwitchInst &I) { return; }
  void visitUnreachableInst(llvm::UnreachableInst &I) { return; }
  void visitLoadLike(llvm::Instruction &I, llvm::MaybeAlign alignment,
                     llvm::Value *mask = nullptr,
                     llvm::Value *orig_maskInit = nullptr) {
    return;
  }

  void visitCommonStore(llvm::Instruction &I, llvm::Value *orig_ptr,
                        llvm::Value *orig_val, llvm::MaybeAlign prevalign,
                        bool isVolatile, llvm::AtomicOrdering ordering,
                        llvm::SyncScope::ID syncScope, llvm::Value *mask) {
    return;
  }

  bool
  handleAdjointForIntrinsic(llvm::Intrinsic::ID ID, llvm::Instruction &I,
                            llvm::SmallVectorImpl<llvm::Value *> &orig_ops) {
    using namespace llvm;

    if (isNVLoad(&I)) {
      auto CI = cast<ConstantInt>(I.getOperand(1));
      visitLoadLike(I, /*Align*/ MaybeAlign(CI->getZExtValue()));
      return true;
    }

    if (ID == Intrinsic::masked_store) {
      auto align0 = cast<ConstantInt>(I.getOperand(2))->getZExtValue();
      auto align = MaybeAlign(align0);
      visitCommonStore(I, /*orig_ptr*/ I.getOperand(1),
                       /*orig_val*/ I.getOperand(0), align,
                       /*isVolatile*/ false, llvm::AtomicOrdering::NotAtomic,
                       SyncScope::SingleThread,
                       /*mask*/ getNewFromOriginal(I.getOperand(3)));
      return true;
    }
    if (ID == Intrinsic::masked_load) {
      auto align0 = cast<ConstantInt>(I.getOperand(1))->getZExtValue();
      auto align = MaybeAlign(align0);
      visitLoadLike(I, align,
                    /*mask*/ getNewFromOriginal(I.getOperand(2)),
                    /*orig_maskInit*/ I.getOperand(3));
      return true;
    }

    return false;
  }

  llvm::Value *getNewFromOriginal(llvm::Value *v) {
    auto found = originalToNewFn.find(v);
    assert(found != originalToNewFn.end());
    return found->second;
  }

  llvm::Instruction *getNewFromOriginal(llvm::Instruction *v) {
    return cast<Instruction>(getNewFromOriginal((llvm::Value *)v));
  }

  bool handleKnownCalls(llvm::CallInst &call, llvm::Function *called,
                        llvm::StringRef funcName,
                        llvm::CallInst *const newCall) {
    return false;
  }

  Value *GetShadow(RequestContext &ctx, Value *v) {
    if (auto F = dyn_cast<Function>(v))
      return Logic.CreateTruncateFunc(ctx, F, truncation, mode);
    llvm::errs() << " unknown get truncated func: " << *v << "\n";
    llvm_unreachable("unknown get truncated func");
    return v;
  }
  // Return
  void visitCallInst(llvm::CallInst &CI) {
    Intrinsic::ID ID;
    StringRef funcName = getFuncNameFromCall(const_cast<CallInst *>(&CI));
    if (isMemFreeLibMFunction(funcName, &ID))
      if (handleIntrinsic(CI, ID))
        return;

    using namespace llvm;

    CallInst *const newCall = cast<CallInst>(getNewFromOriginal(&CI));
    IRBuilder<> BuilderZ(newCall);

    if (auto called = CI.getCalledFunction())
      if (handleKnownCalls(CI, called, getFuncNameFromCall(&CI), newCall))
        return;

    if (mode != TruncOpFullModuleMode) {
      RequestContext ctx(&CI, &BuilderZ);
      auto val = GetShadow(ctx, getNewFromOriginal(CI.getCalledOperand()));
      newCall->setCalledOperand(val);
    }
    return;
  }
  void visitFPTruncInst(FPTruncInst &I) { return; }
  void visitFPExtInst(FPExtInst &I) { return; }
  void visitFPToUIInst(FPToUIInst &I) { return; }
  void visitFPToSIInst(FPToSIInst &I) { return; }
  void visitUIToFPInst(UIToFPInst &I) { return; }
  void visitSIToFPInst(SIToFPInst &I) { return; }
};

bool EnzymeLogic::CreateTruncateValue(RequestContext context, Value *v,
                                      FloatRepresentation from,
                                      FloatRepresentation to, bool isTruncate) {
  assert(context.req && context.ip);

  IRBuilderBase &B = *context.ip;

  Value *converted = nullptr;
  auto truncation = FloatTruncation(from, to, TruncMemMode);
  TruncateUtils TU(truncation, B.GetInsertBlock()->getParent()->getParent());
  if (isTruncate)
    converted = TU.createFPRTNewCall(B, v);
  else
    converted = TU.createFPRTGetCall(B, v);
  assert(converted);

  context.req->replaceAllUsesWith(converted);
  context.req->eraseFromParent();

  return true;
}

llvm::Function *EnzymeLogic::CreateTruncateFunc(RequestContext context,
                                                llvm::Function *totrunc,
                                                FloatTruncation truncation,
                                                TruncateMode mode) {
  TruncateCacheKey tup(totrunc, truncation, mode);
  if (TruncateCachedFunctions.find(tup) != TruncateCachedFunctions.end()) {
    return TruncateCachedFunctions.find(tup)->second;
  }

  FunctionType *orig_FTy = totrunc->getFunctionType();
  SmallVector<Type *, 4> params;

  for (unsigned i = 0; i < orig_FTy->getNumParams(); ++i) {
    params.push_back(orig_FTy->getParamType(i));
  }

  Type *NewTy = totrunc->getReturnType();

  FunctionType *FTy = FunctionType::get(NewTy, params, totrunc->isVarArg());
  std::string truncName =
      std::string("__enzyme_done_truncate_") + truncateModeStr(mode) +
      "_func_" + truncation.mangleTruncation() + "_" + totrunc->getName().str();
  Function *NewF = Function::Create(FTy, totrunc->getLinkage(), truncName,
                                    totrunc->getParent());

  if (mode != TruncOpFullModuleMode)
    NewF->setLinkage(Function::LinkageTypes::InternalLinkage);

  TruncateCachedFunctions[tup] = NewF;

  if (totrunc->empty()) {
    std::string s;
    llvm::raw_string_ostream ss(s);
    ss << "No truncate mode found for " + totrunc->getName() << "\n";
    llvm::Value *toshow = totrunc;
    if (context.req) {
      toshow = context.req;
      ss << " at context: " << *context.req;
    } else {
      ss << *totrunc << "\n";
    }
    if (CustomErrorHandler) {
      CustomErrorHandler(ss.str().c_str(), wrap(toshow),
                         ErrorType::NoDerivative, nullptr, wrap(totrunc),
                         wrap(context.ip));
      return NewF;
    }
    if (context.req) {
      EmitFailure("NoTruncate", context.req->getDebugLoc(), context.req,
                  ss.str());
      return NewF;
    }
    llvm::errs() << "mod: " << *totrunc->getParent() << "\n";
    llvm::errs() << *totrunc << "\n";
    llvm_unreachable("attempting to truncate function without definition");
  }

  ValueToValueMapTy originalToNewFn;

  for (auto i = totrunc->arg_begin(), j = NewF->arg_begin();
       i != totrunc->arg_end();) {
    originalToNewFn[i] = j;
    j->setName(i->getName());
    ++j;
    ++i;
  }

  SmallVector<ReturnInst *, 4> Returns;
  CloneFunctionInto(NewF, totrunc, originalToNewFn,
                    CloneFunctionChangeType::LocalChangesOnly, Returns, "",
                    nullptr);

  NewF->setLinkage(Function::LinkageTypes::InternalLinkage);

  TruncateGenerator handle(originalToNewFn, truncation, totrunc, NewF, *this);
  for (auto &BB : *totrunc)
    for (auto &I : BB)
      handle.visit(&I);

  if (llvm::verifyFunction(*NewF, &llvm::errs())) {
    llvm::errs() << *totrunc << "\n";
    llvm::errs() << *NewF << "\n";
    report_fatal_error("function failed verification (5)");
  }

  return NewF;
}

llvm::Function *EnzymeLogic::CreateBatch(RequestContext context,
                                         Function *tobatch, unsigned width,
                                         ArrayRef<BATCH_TYPE> arg_types,
                                         BATCH_TYPE ret_type) {

  BatchCacheKey tup = std::make_tuple(tobatch, width, arg_types, ret_type);
  if (BatchCachedFunctions.find(tup) != BatchCachedFunctions.end()) {
    return BatchCachedFunctions.find(tup)->second;
  }

  FunctionType *orig_FTy = tobatch->getFunctionType();
  SmallVector<Type *, 4> params;
  unsigned long numVecParams =
      std::count(arg_types.begin(), arg_types.end(), BATCH_TYPE::VECTOR);

  for (unsigned i = 0; i < orig_FTy->getNumParams(); ++i) {
    if (arg_types[i] == BATCH_TYPE::VECTOR) {
      Type *ty = GradientUtils::getShadowType(orig_FTy->getParamType(i), width);
      params.push_back(ty);
    } else {
      params.push_back(orig_FTy->getParamType(i));
    }
  }

  Type *NewTy = GradientUtils::getShadowType(tobatch->getReturnType(), width);

  FunctionType *FTy = FunctionType::get(NewTy, params, tobatch->isVarArg());
  Function *NewF =
      Function::Create(FTy, tobatch->getLinkage(),
                       "batch_" + tobatch->getName(), tobatch->getParent());

  if (tobatch->empty()) {
    std::string s;
    llvm::raw_string_ostream ss(s);
    ss << "No batch mode found for " + tobatch->getName() << "\n";
    llvm::Value *toshow = tobatch;
    if (context.req) {
      toshow = context.req;
      ss << " at context: " << *context.req;
    } else {
      ss << *tobatch << "\n";
    }
    if (CustomErrorHandler) {
      CustomErrorHandler(ss.str().c_str(), wrap(toshow),
                         ErrorType::NoDerivative, nullptr, wrap(tobatch),
                         wrap(context.ip));
      return NewF;
    }
    if (context.req) {
      EmitFailure("NoDerivative", context.req->getDebugLoc(), context.req,
                  ss.str());
      return NewF;
    }
    llvm::errs() << "mod: " << *tobatch->getParent() << "\n";
    llvm::errs() << *tobatch << "\n";
    llvm_unreachable("attempting to batch function without definition");
  }

  NewF->setLinkage(Function::LinkageTypes::InternalLinkage);

  ValueToValueMapTy originalToNewFn;

  // Create placeholder for the old arguments
  BasicBlock *placeholderBB =
      BasicBlock::Create(NewF->getContext(), "placeholders", NewF);

  IRBuilder<> PlaceholderBuilder(placeholderBB);
  PlaceholderBuilder.SetCurrentDebugLocation(DebugLoc());
  ValueToValueMapTy vmap;
  auto DestArg = NewF->arg_begin();
  auto SrcArg = tobatch->arg_begin();

  for (unsigned i = 0; i < orig_FTy->getNumParams(); ++i) {
    Argument *arg = SrcArg;
    if (arg_types[i] == BATCH_TYPE::VECTOR) {
      auto placeholder = PlaceholderBuilder.CreatePHI(
          arg->getType(), 0, "placeholder." + arg->getName());
      vmap[arg] = placeholder;
    } else {
      vmap[arg] = DestArg;
    }
    DestArg->setName(arg->getName());
    DestArg++;
    SrcArg++;
  }

  SmallVector<ReturnInst *, 4> Returns;
  CloneFunctionInto(NewF, tobatch, vmap,
                    CloneFunctionChangeType::LocalChangesOnly, Returns, "",
                    nullptr);

  NewF->setLinkage(Function::LinkageTypes::InternalLinkage);

  // find instructions to vectorize (going up / overestimation)
  SmallPtrSet<Value *, 32> toVectorize;
  SetVector<llvm::Value *, std::deque<llvm::Value *>> refinelist;

  for (unsigned i = 0; i < tobatch->getFunctionType()->getNumParams(); i++) {
    if (arg_types[i] == BATCH_TYPE::VECTOR) {
      Argument *arg = tobatch->arg_begin() + i;
      toVectorize.insert(arg);
    }
  }

  for (auto &BB : *tobatch)
    for (auto &Inst : BB) {
      toVectorize.insert(&Inst);
      refinelist.insert(&Inst);
    }

  // find scalar instructions
  while (!refinelist.empty()) {
    Value *todo = *refinelist.begin();
    refinelist.erase(refinelist.begin());

    if (isa<ReturnInst>(todo) && ret_type == BATCH_TYPE::VECTOR)
      continue;

    if (auto branch_inst = dyn_cast<BranchInst>(todo)) {
      if (!branch_inst->isConditional()) {
        toVectorize.erase(todo);
        continue;
      }
    }

    if (auto call_inst = dyn_cast<CallInst>(todo)) {
      if (call_inst->getFunctionType()->isVoidTy() &&
          call_inst->getFunctionType()->getNumParams() == 0)
        toVectorize.erase(todo);
      continue;
    }

    if (auto todo_inst = dyn_cast<Instruction>(todo)) {

      if (todo_inst->mayReadOrWriteMemory())
        continue;

      if (isa<AllocaInst>(todo_inst))
        continue;

      SetVector<llvm::Value *, std::deque<llvm::Value *>> toCheck;
      toCheck.insert(todo_inst->op_begin(), todo_inst->op_end());
      SmallPtrSet<Value *, 8> safe;
      bool legal = true;
      while (!toCheck.empty()) {
        Value *cur = *toCheck.begin();
        toCheck.erase(toCheck.begin());

        if (!std::get<1>(safe.insert(cur)))
          continue;

        if (toVectorize.count(cur) == 0)
          continue;

        if (Instruction *cur_inst = dyn_cast<Instruction>(cur)) {
          if (!isa<CallInst>(cur_inst) && !cur_inst->mayReadOrWriteMemory()) {
            for (auto &op : cur_inst->operands())
              toCheck.insert(op);
            continue;
          }
        }

        legal = false;
        break;
      }

      if (legal)
        if (toVectorize.erase(todo))
          for (auto user : todo_inst->users())
            refinelist.insert(user);
    }
  }

  // unwrap arguments
  ValueMap<const Value *, std::vector<Value *>> vectorizedValues;
  auto entry = std::next(NewF->begin());
  IRBuilder<> Builder2(entry->getFirstNonPHI());
  Builder2.SetCurrentDebugLocation(DebugLoc());
  for (unsigned i = 0; i < FTy->getNumParams(); ++i) {
    Argument *orig_arg = tobatch->arg_begin() + i;
    Argument *arg = NewF->arg_begin() + i;

    if (arg_types[i] == BATCH_TYPE::SCALAR) {
      originalToNewFn[tobatch->arg_begin() + i] = arg;
      continue;
    }

    Instruction *placeholder = cast<Instruction>(vmap[orig_arg]);

    for (unsigned j = 0; j < width; ++j) {
      ExtractValueInst *argVecElem =
          cast<ExtractValueInst>(Builder2.CreateExtractValue(
              arg, {j},
              "unwrap" + (orig_arg->hasName()
                              ? "." + orig_arg->getName() + Twine(j)
                              : "")));
      if (j == 0) {
        placeholder->replaceAllUsesWith(argVecElem);
        placeholder->eraseFromParent();
      }
      vectorizedValues[orig_arg].push_back(argVecElem);
    }
  }

  placeholderBB->eraseFromParent();

  // update mapping with cloned basic blocks
  for (auto i = tobatch->begin(), j = NewF->begin();
       i != tobatch->end() && j != NewF->end(); ++i, ++j) {
    originalToNewFn[&*i] = &*j;
  }

  // update mapping with cloned scalar values and the first vectorized values
  auto J = inst_begin(NewF);
  // skip the unwrapped vector params
  std::advance(J, width * numVecParams);
  for (auto I = inst_begin(tobatch);
       I != inst_end(tobatch) && J != inst_end(NewF); ++I) {
    if (toVectorize.count(&*I) != 0) {
      vectorizedValues[&*I].push_back(&*J);
      ++J;
    } else {
      originalToNewFn[&*I] = &*J;
      ++J;
    }
  }

  // create placeholders for vector instructions 1..<n
  for (BasicBlock &BB : *tobatch) {
    for (Instruction &I : BB) {
      if (I.getType()->isVoidTy())
        continue;

      auto found = vectorizedValues.find(&I);
      if (found != vectorizedValues.end()) {
        Instruction *new_val_1 = cast<Instruction>(found->second.front());
        if (I.hasName())
          new_val_1->setName(I.getName() + "0");
        Instruction *insertPoint =
            new_val_1->getNextNode() ? new_val_1->getNextNode() : new_val_1;
        IRBuilder<> Builder2(insertPoint);
        Builder2.SetCurrentDebugLocation(DebugLoc());
#if LLVM_VERSION_MAJOR >= 18
        auto It = Builder2.GetInsertPoint();
        It.setHeadBit(true);
        Builder2.SetInsertPoint(It);
#endif
        for (unsigned i = 1; i < width; ++i) {
          PHINode *placeholder = Builder2.CreatePHI(I.getType(), 0);
          vectorizedValues[&I].push_back(placeholder);
          if (I.hasName())
            placeholder->setName("placeholder." + I.getName() + Twine(i));
        }
      }
    }
  }

  InstructionBatcher *batcher =
      new InstructionBatcher(tobatch, NewF, width, vectorizedValues,
                             originalToNewFn, toVectorize, *this);

  for (auto val : toVectorize) {
    if (auto inst = dyn_cast<Instruction>(val)) {
      batcher->visit(inst);
      if (batcher->hasError)
        break;
    }
  }

  if (batcher->hasError) {
    delete batcher;
    NewF->eraseFromParent();
    return BatchCachedFunctions[tup] = nullptr;
  }

  if (llvm::verifyFunction(*NewF, &llvm::errs())) {
    llvm::errs() << *tobatch << "\n";
    llvm::errs() << *NewF << "\n";
    report_fatal_error("function failed verification (4)");
  }

  delete batcher;

  return BatchCachedFunctions[tup] = NewF;
};

llvm::Function *
EnzymeLogic::CreateTrace(RequestContext context, llvm::Function *totrace,
                         const SmallPtrSetImpl<Function *> &sampleFunctions,
                         const SmallPtrSetImpl<Function *> &observeFunctions,
                         const StringSet<> &ActiveRandomVariables,
                         ProbProgMode mode, bool autodiff,
                         TraceInterface *interface) {
  TraceCacheKey tup(totrace, mode, autodiff, interface);
  if (TraceCachedFunctions.find(tup) != TraceCachedFunctions.end()) {
    return TraceCachedFunctions.find(tup)->second;
  }

  // Determine generative functions
  SmallPtrSet<Function *, 4> GenerativeFunctions;
  SetVector<Function *, std::deque<Function *>> workList;
  workList.insert(sampleFunctions.begin(), sampleFunctions.end());
  workList.insert(observeFunctions.begin(), observeFunctions.end());
  GenerativeFunctions.insert(sampleFunctions.begin(), sampleFunctions.end());
  GenerativeFunctions.insert(observeFunctions.begin(), observeFunctions.end());

  while (!workList.empty()) {
    auto todo = *workList.begin();
    workList.erase(workList.begin());

    for (auto &&U : todo->uses()) {
      if (auto &&call = dyn_cast<CallBase>(U.getUser())) {
        auto &&fun = call->getParent()->getParent();
        auto &&[it, inserted] = GenerativeFunctions.insert(fun);
        if (inserted)
          workList.insert(fun);
      }
    }
  }

  ValueToValueMapTy originalToNewFn;
  TraceUtils *tutils =
      TraceUtils::FromClone(mode, sampleFunctions, observeFunctions, interface,
                            totrace, originalToNewFn);
  TraceGenerator *tracer =
      new TraceGenerator(*this, tutils, autodiff, originalToNewFn,
                         GenerativeFunctions, ActiveRandomVariables);

  if (totrace->empty()) {
    std::string s;
    llvm::raw_string_ostream ss(s);
    ss << "No tracer found for " + totrace->getName() << "\n";
    llvm::Value *toshow = totrace;
    if (context.req) {
      toshow = context.req;
      ss << " at context: " << *context.req;
    } else {
      ss << *totrace << "\n";
    }
    if (CustomErrorHandler) {
      CustomErrorHandler(ss.str().c_str(), wrap(toshow),
                         ErrorType::NoDerivative, nullptr, wrap(totrace),
                         wrap(context.ip));
      auto newFunc = tutils->newFunc;
      delete tracer;
      delete tutils;
      return newFunc;
    }
    if (context.req) {
      EmitFailure("NoDerivative", context.req->getDebugLoc(), context.req,
                  ss.str());
      auto newFunc = tutils->newFunc;
      delete tracer;
      delete tutils;
      return newFunc;
    }
    llvm::errs() << "mod: " << *totrace->getParent() << "\n";
    llvm::errs() << *totrace << "\n";
    llvm_unreachable("attempting to trace function without definition");
  }

  tracer->visit(totrace);

  if (verifyFunction(*tutils->newFunc, &errs())) {
    errs() << *totrace << "\n";
    errs() << *tutils->newFunc << "\n";
    report_fatal_error("function failed verification (4)");
  }

  Function *NewF = tutils->newFunc;

  delete tracer;
  delete tutils;

  if (!autodiff) {
    PPC.AlwaysInline(NewF);

    if (PostOpt)
      PPC.optimizeIntermediate(NewF);
    if (EnzymePrint) {
      errs() << *NewF << "\n";
    }
  }

  return TraceCachedFunctions[tup] = NewF;
}

llvm::Value *EnzymeLogic::CreateNoFree(RequestContext context,
                                       llvm::Value *todiff) {
  if (isa<InlineAsm>(todiff))
    return todiff;
  else if (auto F = dyn_cast<Function>(todiff))
    return CreateNoFree(context, F);
  if (auto castinst = dyn_cast<ConstantExpr>(todiff))
    if (castinst->isCast()) {
      llvm::Constant *reps[] = {
          cast<llvm::Constant>(CreateNoFree(context, castinst->getOperand(0)))};
      return castinst->getWithOperands(reps);
    }

  // Alloca/allocations are unsafe here since one could store freeing functions
  // into them. For now we will be unsafe regarding indirect function call
  // frees.
  if (isa<AllocaInst>(todiff))
    return todiff;

  std::string demangledCall;

  {
    Value *mdiff = todiff;
    while (auto LI = dyn_cast<LoadInst>(mdiff)) {
      mdiff = LI->getPointerOperand();
    }

    if (auto CI = dyn_cast<CallInst>(todiff)) {
      if (auto F = CI->getCalledFunction()) {

        // clang-format off
      const char* NoFreeDemanglesStartsWith[] = {
          "std::__u::locale::use_facet(std::__u::locale::id&) const",
      };
        // clang-format on

        demangledCall = llvm::demangle(F->getName().str());
        // replace all '> >' with '>>'
        size_t start = 0;
        while ((start = demangledCall.find("> >", start)) !=
               std::string::npos) {
          demangledCall.replace(start, 3, ">>");
        }

        for (auto Name : NoFreeDemanglesStartsWith)
          if (startsWith(demangledCall, Name))
            return CI;
      }
    }
  }

  // clang-format off
  const char* NoFreeDemanglesStartsWith[] = {
    "std::basic_ostream<char, std::char_traits<char>>& std::__ostream_insert<char, std::char_traits<char>>",
    "std::basic_ostream<char, std::char_traits<char>>::operator<<",
    "std::ostream::operator<<",
    "std::ostream& std::ostream::_M_insert",
    "std::basic_ostream<char, std::char_traits<char>>& std::__ostream_insert",
  };
  // clang-format on

  if (auto CI = dyn_cast<CallInst>(todiff)) {
    TargetLibraryInfo &TLI =
        PPC.FAM.getResult<TargetLibraryAnalysis>(*CI->getParent()->getParent());
    if (isAllocationFunction(getFuncNameFromCall(CI), TLI))
      return CI;
    if (auto F = CI->getCalledFunction()) {

      demangledCall = llvm::demangle(F->getName().str());
      // replace all '> >' with '>>'
      size_t start = 0;
      while ((start = demangledCall.find("> >", start)) != std::string::npos) {
        demangledCall.replace(start, 3, ">>");
      }

      for (auto Name : NoFreeDemanglesStartsWith)
        if (startsWith(demangledCall, Name))
          return CI;
    }
  }
  if (auto PN = dyn_cast<PHINode>(todiff)) {
    Value *illegal = nullptr;
    for (auto &op : PN->incoming_values()) {

      if (auto CI = dyn_cast<CallInst>(op)) {
        TargetLibraryInfo &TLI = PPC.FAM.getResult<TargetLibraryAnalysis>(
            *CI->getParent()->getParent());
        if (isAllocationFunction(getFuncNameFromCall(CI), TLI))
          continue;
        if (auto F = CI->getCalledFunction()) {

          demangledCall = llvm::demangle(F->getName().str());
          // replace all '> >' with '>>'
          size_t start = 0;
          while ((start = demangledCall.find("> >", start)) !=
                 std::string::npos) {
            demangledCall.replace(start, 3, ">>");
          }

          bool legal = false;
          for (auto Name : NoFreeDemanglesStartsWith)
            if (startsWith(demangledCall, Name)) {
              legal = true;
              break;
            }
          if (!legal) {
            illegal = op;
            break;
          }
        }
        continue;
      }
      demangledCall = "";
      illegal = op;
      break;
    }
    if (!illegal)
      return PN;
  }

  if (auto GV = dyn_cast<GlobalVariable>(todiff)) {
    if (GV->getName() == "_ZSt4cerr")
      return GV;
    if (GV->getName() == "_ZSt4cout")
      return GV;
    if (GV->getName() == "_ZNSt3__u5wcoutE")
      return GV;
  }

  if (context.ip) {
    if (auto LI = dyn_cast<LoadInst>(todiff)) {
      if (auto smpl = simplifyLoad(LI))
        return CreateNoFree(context, smpl);
      auto prev = CreateNoFree(context, LI->getPointerOperand());
      if (prev == LI->getPointerOperand())
        return todiff;
      auto res = cast<LoadInst>(context.ip->CreateLoad(LI->getType(), prev));
      res->copyMetadata(*LI);
      return res;
    }
    if (auto CI = dyn_cast<CastInst>(todiff)) {
      auto prev = CreateNoFree(context, CI->getOperand(0));
      if (prev == CI->getOperand(0))
        return todiff;
      auto res = cast<CastInst>(
          context.ip->CreateCast(CI->getOpcode(), prev, CI->getType()));
      res->copyMetadata(*CI);
      return res;
    }
    if (auto gep = dyn_cast<GetElementPtrInst>(todiff)) {
      if (gep->hasAllConstantIndices() || gep->isInBounds()) {
        auto prev = CreateNoFree(context, gep->getPointerOperand());
        if (prev == gep->getPointerOperand())
          return todiff;
        SmallVector<Value *, 1> idxs;
        for (auto &ind : gep->indices())
          idxs.push_back(ind);
        auto res = cast<GetElementPtrInst>(
            context.ip->CreateGEP(gep->getSourceElementType(), prev, idxs));
        res->setIsInBounds(gep->isInBounds());
        res->copyMetadata(*gep);
        return res;
      }
    }
  }

  if (EnzymeAssumeUnknownNoFree) {
    return todiff;
  }

  std::string s;
  llvm::raw_string_ostream ss(s);
  ss << "No create nofree of unknown value\n";
  ss << *todiff << "\n";
  if (auto PN = dyn_cast<PHINode>(todiff)) {
    for (auto &op : PN->incoming_values()) {
      ss << " - " << *op << "\n";
    }
  }
  if (demangledCall.size()) {
    ss << " demangled (" << demangledCall << ")\n";
  }
  if (context.req) {
    ss << " at context: " << *context.req;
  }
  if (auto I = dyn_cast<Instruction>(todiff)) {
    auto fname = I->getParent()->getParent()->getName();
    if (startsWith(fname, "nofree_"))
      fname = fname.substr(7);
    std::string demangledName = llvm::demangle(fname.str());
    // replace all '> >' with '>>'
    size_t start = 0;
    while ((start = demangledName.find("> >", start)) != std::string::npos) {
      demangledName.replace(start, 3, ">>");
    }
    ss << " within func " << fname << " (" << demangledName << ")\n";
  }
  if (EmitNoDerivativeError(ss.str(), todiff, context)) {
    return todiff;
  }

  llvm::errs() << s;
  llvm_unreachable("unhandled, create no free");
}

llvm::Function *EnzymeLogic::CreateNoFree(RequestContext context, Function *F) {
  if (NoFreeCachedFunctions.find(F) != NoFreeCachedFunctions.end()) {
    return NoFreeCachedFunctions.find(F)->second;
  }
  bool hasNoFree = false;
  hasNoFree |= F->hasFnAttribute(Attribute::NoFree);
  if (hasNoFree)
    return F;

  TargetLibraryInfo &TLI = PPC.FAM.getResult<TargetLibraryAnalysis>(*F);

  if (isAllocationFunction(F->getName(), TLI))
    return F;

  // clang-format off
  StringSet<> NoFreeDemangles = {
      "std::__u::basic_istream<char, std::__u::char_traits<char>>::~basic_istream()",
      "std::__u::basic_filebuf<char, std::__u::char_traits<char>>::~basic_filebuf()",
      "std::__u::basic_ostream<char, std::__u::char_traits<char>>::~basic_ostream()",
      "std::__u::basic_streambuf<char, std::__u::char_traits<char>>::pubsync()",
      "std::__u::basic_ostream<char, std::__u::char_traits<char>>::write(char const*, long)",
      "std::__u::basic_filebuf<char, std::__u::char_traits<char>>::close()",
      "std::__u::basic_ios<wchar_t, std::__u::char_traits<wchar_t>>::imbue(std::__u::locale const&)",
      "std::__u::basic_filebuf<char, std::__u::char_traits<char>>::basic_filebuf()",
      "std::__u::basic_filebuf<char, std::__u::char_traits<char>>::open(char const*, unsigned int)",
      "std::__u::basic_streambuf<char, std::__u::char_traits<char>>::basic_streambuf()",
      "std::__u::basic_string<char, std::__u::char_traits<char>, std::__u::allocator<char>>::~basic_string()",
      "std::__u::basic_stringstream<char, std::__u::char_traits<char>, std::__u::allocator<char>>::~basic_stringstream()",
      "std::__u::basic_streambuf<char, std::__u::char_traits<char>>::~basic_streambuf()",
      "std::__u::basic_iostream<char, std::__u::char_traits<char>>::~basic_iostream()",
      "std::__u::basic_ios<char, std::__u::char_traits<char>>::~basic_ios()",
      "std::__u::ios_base::init(void*)",
      "std::__u::basic_ostream<wchar_t, std::__u::char_traits<wchar_t>>::put(wchar_t)",
      "std::__u::basic_ostream<char, std::__u::char_traits<char>>::put(char)",
      "std::__u::basic_ostream<char, std::__u::char_traits<char>>& std::__u::__put_character_sequence<char, std::__u::char_traits<char>>(std::__u::basic_ostream<char, std::__u::char_traits<char>>&, char const*, unsigned long)",
      "std::__u::basic_ostream<char, std::__u::char_traits<char>>& std::__u::operator<<<std::__u::char_traits<char>>(std::__u::basic_ostream<char, std::__u::char_traits<char>>&, char const*)",
      "std::__u::basic_ostream<char, std::__u::char_traits<char>>& std::__u::operator<<<std::__u::char_traits<char>>(std::__u::basic_ostream<char, std::__u::char_traits<char>>&, char)",
      "std::__u::basic_ostream<char, std::__u::char_traits<char>>::sentry::sentry(std::__u::basic_ostream<char, std::__u::char_traits<char>>&)",
      "std::__u::basic_ostream<char, std::__u::char_traits<char>>::flush()",
      "std::__u::basic_ostream<wchar_t, std::__u::char_traits<wchar_t>>::sentry::sentry(std::__u::basic_ostream<wchar_t, std::__u::char_traits<wchar_t>>&)",

      "std::__u::locale::~locale()",
      "std::__u::locale::operator=(std::__u::locale const&)",
      "std::__u::locale::locale(std::__u::locale const&)",
      "std::__u::locale::locale()",
      "std::__u::locale::global(std::__u::locale const&)",
      "std::__u::locale::locale(char const*)",
      "std::__u::ios_base::imbue(std::__u::locale const&)",
      "std::__u::locale::use_facet(std::__u::locale::id&) const",
      "std::__u::ios_base::getloc() const",
      "std::__u::ios_base::clear(unsigned int)",

      "std::basic_ostream<char, std::char_traits<char>>::basic_ostream(std::basic_streambuf<char, std::char_traits<char>>*)",
      "std::basic_ostream<char, std::char_traits<char>>::flush()",
      "std::basic_ostream<char, std::char_traits<char>>& std::__ostream_insert<char, std::char_traits<char> >(std::basic_ostream<char, std::char_traits<char> >&)",
      "std::basic_ostream<char, std::char_traits<char>>::put(char)",
      "std::basic_ostream<char, std::char_traits<char>>::~basic_ostream()",

      "std::basic_filebuf<char, std::char_traits<char>>::basic_filebuf()",
      "std::basic_filebuf<char, std::char_traits<char>>::open(char const*, std::_Ios_Openmode)",
      "std::basic_filebuf<char, std::char_traits<char>>::close()",
      "std::basic_filebuf<char, std::char_traits<char>>::~basic_filebuf()",

      "std::__detail::_Prime_rehash_policy::_M_need_rehash(unsigned long, unsigned long, unsigned long) const",

      "std::basic_streambuf<char, std::char_traits<char> >::xsputn(char const*, long)",

      "std::__cxx11::basic_ostringstream<char, std::char_traits<char>, std::allocator<char>>::basic_ostringstream()",
      "std::__cxx11::basic_ostringstream<char, std::char_traits<char>, std::allocator<char>>::str() const",
      "std::__cxx11::basic_ostringstream<char, std::char_traits<char>, std::allocator<char>>::~basic_ostringstream()",

      "std::basic_ios<char, std::char_traits<char> >::init(std::basic_streambuf<char, std::char_traits<char> >*)",
      "std::basic_ios<char, std::char_traits<char>>::clear(std::_Ios_Iostate)",
      "std::basic_ios<char, std::char_traits<char>>::operator bool() const",
      "std::basic_ios<char, std::char_traits<char>>::operator!() const",
      "std::basic_ios<wchar_t, std::char_traits<wchar_t>>::imbue(std::locale const&)",

      "std::_Hash_bytes(void const*, unsigned long, unsigned long)",
      "unsigned long std::__1::__do_string_hash<char const*>(char const*, char const*)",
      "std::__1::hash<char const*>::operator()(char const*) const",

      "std::allocator<char>::allocator()",
      "std::allocator<char>::~allocator()",

      "std::basic_ifstream<char, std::char_traits<char>>::is_open()",
      
      "std::basic_ofstream<char, std::char_traits<char>>::basic_ofstream(char const*, std::_Ios_Openmode)",
      "std::basic_ofstream<char, std::char_traits<char>>::is_open()",
      "std::basic_ofstream<char, std::char_traits<char>>::close()",
      "std::basic_ofstream<char, std::char_traits<char>>::~basic_ofstream()",

      "std::__cxx11::basic_stringstream<char, std::char_traits<char>, std::allocator<char>>::basic_stringstream(std::__cxx11::basic_string<char, std::char_traits<char>, std::allocator<char>> const&, std::_Ios_Openmode)",
      "std::__cxx11::basic_stringstream<char, std::char_traits<char>, std::allocator<char>>::~basic_stringstream()",
      "std::basic_ostream<wchar_t, std::char_traits<wchar_t>>::put(wchar_t)",

      "std::__cxx11::basic_string<char, std::char_traits<char>, std::allocator<char>>::basic_string(char const*, std::allocator<char> const&)",
      "std::__cxx11::basic_string<char, std::char_traits<char>, std::allocator<char>>::basic_string(std::__cxx11::basic_string<char, std::char_traits<char>, std::allocator<char>>&&)",
      "std::__cxx11::basic_string<char, std::char_traits<char>, std::allocator<char>>::_M_construct(unsigned long, char)",
      "std::__cxx11::basic_string<char, std::char_traits<char>, std::allocator<char>>::_M_append(char const*, unsigned long)",
      "std::__cxx11::basic_string<char, std::char_traits<char>, std::allocator<char>>::_M_assign(std::__cxx11::basic_string<char, std::char_traits<char>, std::allocator<char>> const&)",
      "std::__cxx11::basic_string<char, std::char_traits<char>, std::allocator<char>>::_M_replace(unsigned long, unsigned long, char const*, unsigned long)",
      "std::__cxx11::basic_string<char, std::char_traits<char>, std::allocator<char>>::_M_replace_aux(unsigned long, unsigned long, unsigned long, char)",
      "std::__cxx11::basic_string<char, std::char_traits<char>, std::allocator<char>>::length() const",
      "std::__cxx11::basic_string<char, std::char_traits<char>, std::allocator<char>>::data() const",
      "std::__cxx11::basic_string<char, std::char_traits<char>, std::allocator<char>>::size() const",
      "std::__cxx11::basic_string<char, std::char_traits<char>, std::allocator<char>>::c_str() const",
      "std::__cxx11::basic_string<char, std::char_traits<char>, std::allocator<char>>::~basic_string()",
      "std::__cxx11::basic_string<char, std::char_traits<char>, std::allocator<char>>::compare(char const*) const",
      "std::__cxx11::basic_string<char, std::char_traits<char>, std::allocator<char>>::compare(std::__cxx11::basic_string<char, std::char_traits<char>, std::allocator<char>> const&) const",
      "std::__cxx11::basic_string<char, std::char_traits<char>, std::allocator<char>>::reserve(unsigned long)",

      "std::__cxx11::basic_string<char, std::char_traits<char>, std::allocator<char>>::~basic_string()",
      "std::__cxx11::basic_stringbuf<char, std::char_traits<char>, std::allocator<char>>::overflow(int)",
      "std::__cxx11::basic_stringbuf<char, std::char_traits<char>, std::allocator<char>>::pbackfail(int)",
      "std::__cxx11::basic_stringbuf<char, std::char_traits<char>, std::allocator<char>>::underflow()",
      "std::__cxx11::basic_stringbuf<char, std::char_traits<char>, std::allocator<char>>::_M_sync(char*, unsigned long, unsigned long)",
      "std::__cxx11::basic_stringbuf<char, std::char_traits<char>, std::allocator<char>>::basic_stringbuf(std::__cxx11::basic_string<char, std::char_traits<char>, std::allocator<char>> const&, std::_Ios_Openmode)",

      "std::basic_streambuf<char, std::char_traits<char>>::pubsync()",
      "std::basic_ifstream<char, std::char_traits<char>>::close()",
      "std::istream::ignore()",
      "std::basic_ifstream<char, std::char_traits<char>>::basic_ifstream()",
      "std::basic_ifstream<char, std::char_traits<char>>::basic_ifstream(char const*, std::_Ios_Openmode)",
      "std::basic_ifstream<char, std::char_traits<char>>::~basic_ifstream()",
      "std::basic_ifstream<char, std::char_traits<char>>::rdbuf() const",
      "std::__basic_file<char>::is_open() const",
      "std::__basic_file<char>::~__basic_file()",

      "std::ostream::flush()",
      "std::basic_streambuf<char, std::char_traits<char>>::xsgetn(char*, long)",

      "std::locale::locale(char const*)",
      "std::locale::global(std::locale const&)",
      "std::locale::~locale()",
      "std::ios_base::ios_base()",
      "std::ios_base::~ios_base()",

      // libc++
      "std::__1::basic_string<char, std::__1::char_traits<char>, std::__1::allocator<char>>::basic_string(std::__1::basic_string<char, std::__1::char_traits<char>, std::__1::allocator<char>> const&)",
      "std::__1::basic_string<char, std::__1::char_traits<char>, std::__1::allocator<char>>::~basic_string()",
      "std::__1::basic_string<char, std::__1::char_traits<char>, std::__1::allocator<char>>::__init(char const*, unsigned long)",
      "std::__1::basic_string<char, std::__1::char_traits<char>, std::__1::allocator<char>>::append(char const*, unsigned long)",
      "std::__1::basic_string<char, std::__1::char_traits<char>, std::__1::allocator<char>>::data() const",
      "std::__1::basic_ostream<char, std::__1::char_traits<char>>::sentry::sentry(std::__1::basic_ostream<char, std::__1::char_traits<char>>&)",
      "std::__1::basic_ostream<char, std::__1::char_traits<char>>::sentry::~sentry()",
      "std::__1::basic_ostream<char, std::__1::char_traits<char>>::flush()",
      "std::__1::ios_base::__set_badbit_and_consider_rethrow()",
      "char* std::__1::addressof<char>(char&)",
      "char const* std::__1::addressof<char const>(char const&)",
      "std::__1::random_device::operator()()",

      "std::__1::locale::~locale()",
      "std::__1::locale::use_facet(std::__1::locale::id&) const",
      "std::__1::ios_base::ios_base()",
      "std::__1::ios_base::getloc() const",
      "std::__1::ios_base::clear(unsigned int)",
      "std::__1::basic_iostream<char, std::__1::char_traits<char>>::~basic_iostream()",
      "std::__1::basic_ios<char, std::__1::char_traits<char>>::~basic_ios()",
      "std::__1::basic_streambuf<char, std::__1::char_traits<char>>::basic_streambuf()",
      "std::__1::basic_streambuf<char, std::__1::char_traits<char>>::~basic_streambuf()",
      "std::__1::basic_streambuf<char, std::__1::char_traits<char>>::imbue(std::__1::locale const&)",
      "std::__1::basic_streambuf<char, std::__1::char_traits<char>>::setbuf(char*, long)",
      "std::__1::basic_streambuf<char, std::__1::char_traits<char>>::sync()",
      "std::__1::basic_streambuf<char, std::__1::char_traits<char>>::showmanyc()",
      "std::__1::basic_streambuf<char, std::__1::char_traits<char>>::xsgetn(char*, long)",
      "std::__1::basic_streambuf<char, std::__1::char_traits<char>>::uflow()",
      "std::__1::basic_filebuf<char, std::__1::char_traits<char>>::basic_filebuf()",
      "std::__1::basic_filebuf<char, std::__1::char_traits<char>>::~basic_filebuf()",
      "std::__1::basic_filebuf<char, std::__1::char_traits<char>>::open(char const*, unsigned int)",
      "std::__1::basic_filebuf<char, std::__1::char_traits<char>>::close()",
      "std::__1::basic_filebuf<char, std::__1::char_traits<char>>::sync()",
      "std::__1::basic_istream<char, std::__1::char_traits<char>>::~basic_istream()",
      "virtual thunk to std::__1::basic_istream<char, std::__1::char_traits<char>>::~basic_istream()",
      "virtual thunk to std::__1::basic_ostream<char, std::__1::char_traits<char>>::~basic_ostream()",
      "std::__1::basic_ifstream<char, std::__1::char_traits<char>>::~basic_ifstream()",
      "std::__1::ios_base::init(void*)",
      "std::__1::basic_istream<char, std::__1::char_traits<char>>::read(char*, long)",
      "std::__1::basic_ostream<char, std::__1::char_traits<char>>::~basic_ostream()",
      "std::__1::basic_string<char, std::__1::char_traits<char>, std::__1::allocator<char>>::__init(unsigned long, char)",
      "std::__1::basic_ostream<char, std::__1::char_traits<char>>::write(char const*, long)",
  };
  const char* NoFreeDemanglesStartsWith[] = {
      "std::__u::basic_streambuf<char, std::__u::char_traits<char>>::sputn",
      "std::__u::basic_streambuf<char, std::__u::char_traits<char>>::pubsetbuf",
      "std::__u::basic_istream<char, std::__u::char_traits<char>>::read",
      "std::__u::basic_string<char, std::__u::char_traits<char>, std::__u::allocator<char>>::resize",
      "std::__u::basic_string<char, std::__u::char_traits<char>, std::__u::allocator<char>>& std::__u::basic_string<char, std::__u::char_traits<char>, std::__u::allocator<char>>::__assign_no_alias",
      "std::__u::basic_string<char, std::__u::char_traits<char>, std::__u::allocator<char>>::__init",
      "std::__u::basic_stringbuf<char, std::__u::char_traits<char>, std::__u::allocator<char>>::str",
      "std::__u::basic_istream<char, std::__u::char_traits<char>>::operator>>",
      "std::__u::basic_istream<char, std::__u::char_traits<char>>::ignore",
      "std::__u::basic_istream<char, std::__u::char_traits<char>>::get",
      "std::__u::basic_ostream<char, std::__u::char_traits<char>>::operator<<",
      "std::__u::basic_ostream<wchar_t, std::__u::char_traits<wchar_t>>::operator<<",
      "std::__u::basic_ostream<wchar_t, std::__u::char_traits<wchar_t>>& std::__u::operator<<",
      "std::__1::basic_ostream<char, std::__1::char_traits<char>>::operator<<",
      "std::__1::ios_base::imbue",
      "std::__1::basic_streambuf<wchar_t, std::__1::char_traits<wchar_t>>::pubimbue",
      "std::__1::basic_stringbuf<char, std::__1::char_traits<char>, std::__1::allocator<char>>::__init_buf_ptrs",
      "std::__1::basic_stringbuf<char, std::__1::char_traits<char>, std::__1::allocator<char>>::basic_stringbuf",
      "std::__1::basic_string<char, std::__1::char_traits<char>, std::__1::allocator<char>>::operator=",
      "std::__1::ctype<char>::widen",
      "std::__1::basic_streambuf<char, std::__1::char_traits<char>>::sputn",
      "std::basic_ostream<char, std::char_traits<char>>& std::flush",
      "std::basic_ostream<char, std::char_traits<char>>& std::operator<<",
      "std::basic_ostream<char, std::char_traits<char>>& std::basic_ostream<char, std::char_traits<char>>::_M_insert",
      "std::basic_ostream<char, std::char_traits<char>>& std::__ostream_insert<char, std::char_traits<char>>",
      "std::basic_ostream<wchar_t, std::char_traits<wchar_t>>& std::operator<<",
      "std::basic_ostream<wchar_t, std::char_traits<wchar_t>>::operator<<",
      "std::basic_ostream<wchar_t, std::char_traits<wchar_t>>& std::basic_ostream<wchar_t, std::char_traits<wchar_t>>::_M_insert",
      "std::istream::get",
      "std::ostream::put",
      "std::ostream::write",
      "std::ostream& std::ostream::_M_insert",
      "std::istream::read",
      "std::istream::operator>>",
      "std::basic_streambuf<char, std::char_traits<char>>::pubsetbuf",
      "std::basic_streambuf<char, std::char_traits<char>>::sputn",
      "std::istream& std::istream::_M_extract",
      "std::ctype<char>::widen",
      //Rust
      "std::io::stdio::_eprint",
  };

  StringSet<> NoFrees = {"mpfr_greater_p",
                        "vprintf",
                        "fprintf",
                        "fputc",
                        "getrusage",
                         "memchr",
                         "time",
                         "strlen",
                         "__cxa_begin_catch",
                         "__cxa_guard_acquire",
                         "__cxa_guard_release",
                         "__cxa_end_catch",
                         "compress2",
                         "malloc_usable_size",
                         "MPI_Allreduce",
                         "lgamma",
                         "lgamma_r",
                         "__assertfail",
                         "__kmpc_global_thread_num",
                         "nlopt_force_stop",
                         "cudaRuntimeGetVersion",                         
                        "llvm.enzyme.lifetime_start",
                        "llvm.enzyme.lifetime_end",
  };
  // clang-format on

  if (startsWith(F->getName(), "_ZNSolsE") || NoFrees.count(F->getName()))
    return F;

  std::string demangledName = llvm::demangle(F->getName().str());
  // replace all '> >' with '>>'
  size_t start = 0;
  while ((start = demangledName.find("> >", start)) != std::string::npos) {
    demangledName.replace(start, 3, ">>");
  }
  if (NoFreeDemangles.count(demangledName))
    return F;

  for (auto Name : NoFreeDemanglesStartsWith)
    if (startsWith(demangledName, Name))
      return F;

  switch (F->getIntrinsicID()) {
  case Intrinsic::lifetime_start:
  case Intrinsic::lifetime_end:
  case Intrinsic::memcpy:
  case Intrinsic::memmove:
  case Intrinsic::memset:
  case Intrinsic::cttz:
  case Intrinsic::ctlz:
    return F;
  default:;
  }

  {
    Intrinsic::ID ID = Intrinsic::not_intrinsic;
    if (isMemFreeLibMFunction(getFuncName(F), &ID))
      return F;
  }

  if (F->empty()) {
    if (EnzymeAssumeUnknownNoFree) {
      return F;
    }
    if (EnzymeEmptyFnInactive) {
      return F;
    }
    std::string s;
    llvm::raw_string_ostream ss(s);
    ss << "No create nofree of empty function (" << demangledName << ") "
       << F->getName() << ")\n";
    if (context.req) {
      ss << " at context: " << *context.req;
      if (auto CB = dyn_cast<CallBase>(context.req)) {
        if (auto F = CB->getCalledFunction()) {
          std::string demangleF = llvm::demangle(F->getName().str());
          // replace all '> >' with '>>'
          size_t start = 0;
          while ((start = demangleF.find("> >", start)) != std::string::npos) {
            demangleF.replace(start, 3, ">>");
          }
          ss << " (" << demangleF << ")";
        }
      }
    } else {
      ss << *F << "\n";
    }
    if (EmitNoDerivativeError(ss.str(), F, context)) {
      return F;
    }
    llvm::errs() << " unhandled, create no free of empty function: " << *F
                 << "\n";
    llvm_unreachable("unhandled, create no free");
  }

  Function *NewF = Function::Create(F->getFunctionType(), F->getLinkage(),
                                    "nofree_" + F->getName(), F->getParent());
  NewF->setAttributes(F->getAttributes());
  NewF->addAttribute(AttributeList::FunctionIndex,
                     Attribute::get(NewF->getContext(), Attribute::NoFree));

  NoFreeCachedFunctions[F] = NewF;

  ValueToValueMapTy VMap;

  for (auto i = F->arg_begin(), j = NewF->arg_begin(); i != F->arg_end();) {
    VMap[i] = j;
    j->setName(i->getName());
    ++j;
    ++i;
  }

  SmallVector<ReturnInst *, 4> Returns;
  CloneFunctionInto(NewF, F, VMap, CloneFunctionChangeType::LocalChangesOnly,
                    Returns, "", nullptr);

  NewF->setVisibility(llvm::GlobalValue::DefaultVisibility);
  NewF->setLinkage(llvm::GlobalValue::InternalLinkage);

  const SmallPtrSet<BasicBlock *, 4> guaranteedUnreachable =
      getGuaranteedUnreachable(NewF);

  SmallVector<Instruction *, 2> toErase;
  for (BasicBlock &BB : *NewF) {
    if (guaranteedUnreachable.count(&BB))
      continue;
    for (Instruction &I : BB) {
      StringRef funcName = "";
      if (auto CI = dyn_cast<CallInst>(&I)) {
        if (CI->hasFnAttr(Attribute::NoFree))
          continue;
        funcName = getFuncNameFromCall(CI);
      }
      if (auto CI = dyn_cast<InvokeInst>(&I)) {
        if (CI->hasFnAttr(Attribute::NoFree))
          continue;
        funcName = getFuncNameFromCall(CI);
      }
      if (isDeallocationFunction(funcName, TLI))
        toErase.push_back(&I);
      else {
        if (auto CI = dyn_cast<CallInst>(&I)) {
          auto callval = CI->getCalledOperand();
          CI->setCalledOperand(CreateNoFree(context, callval));
        }
        if (auto CI = dyn_cast<InvokeInst>(&I)) {
          auto callval = CI->getCalledOperand();
          CI->setCalledOperand(CreateNoFree(context, callval));
        }
      }
    }
  }
  NewF->setLinkage(Function::LinkageTypes::InternalLinkage);

  if (llvm::verifyFunction(*NewF, &llvm::errs())) {
    llvm::errs() << *F << "\n";
    llvm::errs() << *NewF << "\n";
    report_fatal_error("function failed verification (4)");
  }

  for (auto E : toErase) {
    E->eraseFromParent();
  }

  return NewF;
}

void EnzymeLogic::clear() {
  PPC.clear();
  AugmentedCachedFunctions.clear();
  ReverseCachedFunctions.clear();
  NoFreeCachedFunctions.clear();
  ForwardCachedFunctions.clear();
  BatchCachedFunctions.clear();
}<|MERGE_RESOLUTION|>--- conflicted
+++ resolved
@@ -1732,14 +1732,10 @@
 
   Attribute::AttrKind fnattrs[] = {
 #if LLVM_VERSION_MAJOR >= 16
-    Attribute::Memory,
+      Attribute::Memory,
 #endif
-    Attribute::ReadOnly,
-    Attribute::ReadNone,
-    Attribute::WriteOnly,
-    Attribute::WillReturn,
-    Attribute::OptimizeNone
-  };
+      Attribute::ReadOnly,   Attribute::ReadNone,    Attribute::WriteOnly,
+      Attribute::WillReturn, Attribute::OptimizeNone};
 
   for (auto attr : fnattrs) {
     if (f->hasFnAttribute(attr)) {
@@ -1774,17 +1770,13 @@
   }
   Attribute::AttrKind attrs[] = {
 #if LLVM_VERSION_MAJOR >= 19
-    Attribute::Range,
+      Attribute::Range,
 #endif
 #if LLVM_VERSION_MAJOR >= 17
-    Attribute::NoFPClass,
+      Attribute::NoFPClass,
 #endif
-    Attribute::NoUndef,
-    Attribute::NonNull,
-    Attribute::ZExt,
-    Attribute::SExt,
-    Attribute::NoAlias
-  };
+      Attribute::NoUndef,   Attribute::NonNull, Attribute::ZExt,
+      Attribute::SExt,      Attribute::NoAlias};
   for (auto attr : attrs) {
     if (f->hasRetAttribute(attr)) {
       f->removeRetAttr(attr);
@@ -2689,16 +2681,14 @@
 
   llvm::Attribute::AttrKind attrs[] = {
 #if LLVM_VERSION_MAJOR >= 19
-    llvm::Attribute::Range,
+      llvm::Attribute::Range,
 #endif
 #if LLVM_VERSION_MAJOR >= 17
-    llvm::Attribute::NoFPClass,
+      llvm::Attribute::NoFPClass,
 #endif
-    llvm::Attribute::NoAlias,
-    llvm::Attribute::NoUndef,
-    llvm::Attribute::NonNull,
-    llvm::Attribute::ZExt,
-    llvm::Attribute::SExt,
+      llvm::Attribute::NoAlias,   llvm::Attribute::NoUndef,
+      llvm::Attribute::NonNull,   llvm::Attribute::ZExt,
+      llvm::Attribute::SExt,
   };
   for (auto attr : attrs) {
     if (gutils->newFunc->hasRetAttribute(attr)) {
@@ -4229,7 +4219,6 @@
     assert(augmenteddata->constant_args == key.constant_args);
   }
 
-<<<<<<< HEAD
   if (key.mode == DerivativeMode::ReverseModeProfiled) {
     Module *M = key.todiff->getParent();
     LLVMContext &Ctx = M->getContext();
@@ -4250,14 +4239,6 @@
     M->getOrInsertFunction("enzymeLogGrad", LogGradFT);
   }
 
-  ReturnType retVal =
-      key.returnUsed ? (key.shadowReturnUsed ? ReturnType::ArgsWithTwoReturns
-                                             : ReturnType::ArgsWithReturn)
-                     : (key.shadowReturnUsed ? ReturnType::ArgsWithReturn
-                                             : ReturnType::Args);
-
-=======
->>>>>>> 995ae0f9
   bool diffeReturnArg = key.retType == DIFFE_TYPE::OUT_DIFF;
 
   DiffeGradientUtils *gutils = DiffeGradientUtils::CreateFromClone(
