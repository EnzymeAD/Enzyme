class Type;
class ForwardFromSummedReverseInternal<int unused_> {
  int unused = unused_;  
}
def ForwardFromSummedReverse : ForwardFromSummedReverseInternal<0>;


class Attribute<string name_> {
  string name = name_;
}
def ReadNone : Attribute<"ReadNone">;
def ReadOnly : Attribute<"ReadOnly">;
def NoUnwind : Attribute<"NoUnwind">;

class CallPattern<dag patternToMatch, list<string> funcNames, list<dag> resultOps, dag forwardOps, list<Attribute> attrs=[]> {
  dag PatternToMatch = patternToMatch;
  list<string> names = funcNames;
  list<dag> ArgDerivatives = resultOps;
  dag ArgDuals = forwardOps;
  list<Attribute> FnAttrs = attrs;
}

class IntrPattern<dag patternToMatch, list<list<string>> funcNames, list<dag> resultOps, dag forwardOps> {
  dag PatternToMatch = patternToMatch;
  list<list<string>> names = funcNames;
  list<dag> ArgDerivatives = resultOps;
  dag ArgDuals = forwardOps;
}


class BinopPattern<dag patternToMatch, string funcName, int minVer_, int maxVer_, list<dag> resultOps, dag forwardOps> {
  dag PatternToMatch = patternToMatch;
  string name = funcName;
  int minVer = minVer_;
  int maxVer = maxVer_;
  list<dag> ArgDerivatives = resultOps;
  dag ArgDuals = forwardOps;
}

class InstPattern<dag patternToMatch, string funcName, int minVer_, int maxVer_, list<dag> resultOps, dag forwardOps> {
  dag PatternToMatch = patternToMatch;
  string name = funcName;
  int minVer = minVer_;
  int maxVer = maxVer_;
  list<dag> ArgDerivatives = resultOps;
  dag ArgDuals = forwardOps;
}

class Operation<bit usesPrimal_, bit usesShadow_, bit usesCustom_=0> {
  bit usesPrimal = usesPrimal_;
  bit usesShadow = usesShadow_;
  bit usesCustom = usesCustom_;
}
class Inst<string mnemonic>  : Operation</*primal*/1, /*shadow*/0> {
  string name = mnemonic;
}

def TypeOf : Operation</*primal*/0, /*shadow*/0> {
}
def VectorSize : Operation</*primal*/0, /*shadow*/0> {
}
def SelectIfActive : Operation</*primal*/0, /*shadow*/0, /*custom*/1> {
  
}

// Define ops to rewrite.

def CheckedMul : Inst<"CheckedMul">;
def CheckedDiv : Inst<"CheckedDiv">;
def InsertElement : Inst<"InsertElement">;
def ShuffleVector : Inst<"ShuffleVector">;
def VectorSplat : Inst<"VectorSplat">;
def SIToFP : Inst<"SIToFP">;
def BitCast : Inst<"BitCast">;
def Or : Inst<"Or">;
def And : Inst<"And">;
def IAdd : Inst<"Add">;
def ISub : Inst<"Sub">;
def FDiv : Inst<"FDiv">;
def FAdd : Inst<"FAdd">;
def FSub : Inst<"FSub">;
def FMul : Inst<"FMul">;
def FNeg : Inst<"FNeg">;
def Freeze : Inst<"Freeze">;
def Select : Inst<"Select">;
def ICmpEQ : Inst<"ICmpEQ">;
def FCmpUEQ : Inst<"FCmpUEQ">;
def FCmpOEQ : Inst<"FCmpOEQ">;
def FCmpOLT : Inst<"FCmpOLT">;

class Call<dag mnemonic, list<Attribute> _fnattrs=[]> : Inst<"Call"> {
  dag func = mnemonic;
  list<Attribute> fnattrs = _fnattrs;
}

// Types is the list of indices of which arguments whose types
// are used in the intrinsic definition. As most commonly, this is
// simply the 0'th arg, that is the default.
class Intrinsic<string name_, list<int> types_ = [0]> : Inst<"Intrinsic"> {
  string name = name_;
  list<int> types = types_;
}


def Op {
}

class SubRoutine<dag patternToMatch, dag insts_> : Operation</*primal*/1,/*shadow*/0> {
  dag PatternToMatch = patternToMatch;
  dag insts = insts_;
}

def FExp : Intrinsic<"exp">;
def FCos : Intrinsic<"cos">;
def FSin : Intrinsic<"sin">;

class ExtractValue<list<int> indices_> : Inst<"ExtractValue"> {
  list<int> indices = indices_;
}

class InsertValue<list<int> indices_> : Inst<"InsertValue"> {
  list<int> indices = indices_;
}

class MultiReturn : Operation</*primal*/1,/*shadow*/0> {
  bit struct;
  bit useRetType;
}
def RetMultiReturnRet : MultiReturn {
  bit struct = 0;
  bit useRetType = 1;
}
def StructRet : MultiReturn {
  bit struct = 1;
  bit useRetType = 0;
}
def ArrayRet : MultiReturn {
  bit struct = 0;
  bit useRetType = 0;
}

def CFAdd : SubRoutine<(Op (Op $re1, $im1):$z1, (Op $re2, $im2):$z2),
                  (ArrayRet
                    (FAdd $re1, $re2),
                    (FAdd $im1, $im2)
                  )>;

def CFMul_splat : SubRoutine<(Op $re1, $im1, $re2, $im2),
                  (ArrayRet
                    (FSub (FMul $re1, $re2), (FMul $im1, $im2)),
                    (FAdd (FMul $re1, $im2), (FMul $re2, $im1))
                  )>;

def CFMul : SubRoutine<(Op (Op $re1, $im1):$z1, (Op $re2, $im2):$z2),
                  (CFMul_splat $re1, $im1, $re2, $im2)>;


def CFDiv_splat : SubRoutine<(Op $re1, $im1, $re2, $im2),
                  (ArrayRet
                    (FDiv (FAdd (FMul $re1, $re2), (FMul $im1, $im2)), (FAdd (FMul $re2, $re2), (FMul $im2, $im2)):$denom),
                    (FDiv (FSub (FMul $re2, $im1), (FMul $re1, $im2)), $denom)
                  )>;

def CFDiv : SubRoutine<(Op (Op $re1, $im1):$z1, (Op $re2, $im2):$z2),
                  (CFDiv_splat $re1, $im1, $re2, $im2)>;

def CFNeg : SubRoutine<(Op (Op $re, $im):$z),
    (ArrayRet
      (FNeg $re),
      (FNeg $im)
    )>;

def Conj : SubRoutine<(Op (Op $re, $im):$z),
    (ArrayRet
      $re,
      (FNeg $im)
    )>;

def CFExp : SubRoutine<(Op (Op $re, $im):$z),
    (ArrayRet
      (FMul (FExp $re):$exp, (FCos $im)),
      (FMul $exp, (FSin $im))
    )>;


// Same function as the one being called
def SameFunc {
}

// Same types / attributes / callingconv as original
// Different name, however
class SameTypesFunc<string name_> {
  string name = name_;
}

// Same attributes / callingconv as original
// Different name, however.
// Same types, with the new ones added
class PrependArgTypesFunc<string name_, list<string> pretys_> {
  string name = name_;
  list<string> pretys = pretys_;
}

// Set return to arg[0]
// Same argument types
class ArgAsRetTypesFunc<string name_> {
  string name = name_;
}

// Specify that a given argument is inactive, aka not differentiable
// By default this argument tells Enzyme that it must always be inactive
// from the function semantics.
// One can alternatively pass the asserting=1 flag, causing an assertion
// error to be thrown if the value is actually active.
class InactiveArgSpec {
  bit asserting;
}
def InactiveArg : InactiveArgSpec {
  bit asserting = 0;
}
def AssertingInactiveArg : InactiveArgSpec {
  bit asserting = 1;
}

class GlobalExpr<bit uses_primal, bit uses_shadow, string val> : Operation<uses_primal, uses_shadow>{
  string value = val;
}
// Create a bit-mask whose bitwise "and" with a floating-point number gives
// the largest power of two not larger than that number (in terms of absolute values).
def MantissaMaskOfReturnForFrexp : GlobalExpr</*primal*/0, /*shadow*/0, [{
  auto ty = call.getType();
  unsigned low = 0;
  unsigned high = 0;
  unsigned tsize = 0;
  if (ty->isHalfTy()) {
    tsize = 16;
    high = tsize - 1;
    low = high - 5;
  } else if (ty->isFloatTy()) {
    tsize = 32;
    high = tsize - 1;
    low = high - 8;
  } else if (ty->isDoubleTy()) {
    tsize = 64;
    high = tsize - 1;
    low = high - 11;
  } else if (ty->isX86_FP80Ty()) {
    tsize = 80;
    high = tsize - 1;
    low = high - 16;
    // x86_fp80 has only 15 exponent bits, but we must also
    // retain the most-significant bit of the mantissa as
    // there is no implicit leading
  } else if (ty->isBFloatTy()) {
    tsize = 16;
    high = tsize - 1;
    low = high - 8;
  } else if (ty->isFP128Ty()) {
    tsize = 128;
    high = tsize - 1;
    low = high - 15;
  } else {
    llvm_unreachable("Unknown type within frexp");
  }
  APInt eval = APInt::getBitsSet(tsize, low, high);
  auto ity = IntegerType::get(ty->getContext(), tsize);
  ConstantInt::get(ity, eval);
}]>;

class ConstantFP<string val> : Operation</*primal*/0, /*shadow*/0> {
  string value = val;
}
def Zero : Operation</*primal*/0, /*shadow*/0> {
}
class ConstantCFP<string rval, string ival> : Operation</*primal*/0, /*shadow*/0> {
  string rvalue = rval;
  string ivalue = ival;
}
class ConstantInt<int value_, int bitwidth_=0> : Operation</*primal*/0, /*shadow*/0> {
  int value = value_;
  int bitwidth=bitwidth_;
}
class Undef : Operation</*primal*/0, /*shadow*/0> {
}

class DiffeRetIndex<list<int> indices_> {
  list<int> indices = indices_;
}
def DiffeRet : DiffeRetIndex<[-1]>;

def Shadow : Operation</*primal*/0, /*shadow*/1> {
}

//  1 / y -> -1/y^2 dy
def : CallPattern<(Op $y),
                  ["__nv_frcp_rd", "__nv_frcp_rn", "__nv_frcp_ru", "__nv_frcp_rz",
                   "__nv_drcp_rd", "__nv_drcp_rn", "__nv_drcp_ru", "__nv_drcp_rz"],
                    [
                      (FNeg (CheckedDiv (DiffeRet), (FMul $y, $y)))
                    ],
                    (ForwardFromSummedReverse),
                    [ReadNone, NoUnwind]
                  >;

def : CallPattern<(Op $x),
                  ["atan", "atanf", "atanl", "__fd_atan_1"],
                  [(CheckedDiv (DiffeRet), (FAdd (FMul $x, $x), (ConstantFP<"1.0"> $x)))],
                  (ForwardFromSummedReverse),
                  [ReadNone, NoUnwind]
                  >;

def : CallPattern<(Op $y, $x),
                  ["atan2", "atan2f", "atan2l", "__nv_atan2", "__nv_atan2f", "__nv_atan2l"],
                  [
                  (FDiv (FMul (DiffeRet), $x), (FAdd (FMul $x, $x), (FMul $y, $y))),
                  (FNeg (FDiv (FMul (DiffeRet), $y), (FAdd (FMul $x, $x), (FMul $y, $y))))
                  ],
                  (ForwardFromSummedReverse),
                  [ReadNone, NoUnwind]
                  >;
def : CallPattern<(Op $x),
                  ["cbrt", "cbrtf", "cbrtl"],
                  [(FDiv (FMul (DiffeRet), (Call<(SameFunc), [ReadNone,NoUnwind]> $x) ), (FMul (ConstantFP<"3.0"> $x), $x))],
                  (ForwardFromSummedReverse),
                  [ReadNone, NoUnwind]
                  >;

def : CallPattern<(Op $x, $y),
                  ["hypot", "hypotf", "hypotl", "__hypot_finite"],
                  [
                    (FDiv (FMul (DiffeRet), $x), (Call<(SameFunc), [ReadNone,NoUnwind]> $x, $y)),
                    (FDiv (FMul (DiffeRet), $y), (Call<(SameFunc), [ReadNone,NoUnwind]> $x, $y))
                  ],
                  (ForwardFromSummedReverse),
                  [ReadNone, NoUnwind]
                  >;

def : CallPattern<(Op $x),
                  ["tanhf"],
                  [(FDiv (DiffeRet), (FMul(Call<(SameTypesFunc<"coshf">), [ReadNone,NoUnwind]> $x):$c, $c))],
                  (ForwardFromSummedReverse),
                  [ReadNone, NoUnwind]
                  >;
def : CallPattern<(Op $x),
                  ["tanhl"],
                  [(FDiv (DiffeRet), (FMul(Call<(SameTypesFunc<"coshl">), [ReadNone,NoUnwind]> $x):$c, $c))],
                  (ForwardFromSummedReverse),
                  [ReadNone, NoUnwind]
                  >;

def : CallPattern<(Op $x),
                  ["cosh"],
                  [(FMul (DiffeRet), (Call<(SameTypesFunc<"sinh">), [ReadNone,NoUnwind]> $x))],
                  (ForwardFromSummedReverse),
                  [ReadNone, NoUnwind]
                  >;
def : CallPattern<(Op $x),
                  ["coshf"],
                  [(FMul (DiffeRet), (Call<(SameTypesFunc<"sinhf">), [ReadNone,NoUnwind]> $x))],
                  (ForwardFromSummedReverse),
                  [ReadNone, NoUnwind]
                  >;
def : CallPattern<(Op $x),
                  ["coshl"],
                  [(FMul (DiffeRet), (Call<(SameTypesFunc<"sinhl">), [ReadNone,NoUnwind]> $x))],
                  (ForwardFromSummedReverse),
                  [ReadNone, NoUnwind]
                  >;

def : CallPattern<(Op $x),
                  ["sinh"],
                  [(FMul (DiffeRet), (Call<(SameTypesFunc<"cosh">), [ReadNone,NoUnwind]> $x))],
                  (ForwardFromSummedReverse),
                  [ReadNone, NoUnwind]
                  >;
def : CallPattern<(Op $x),
                  ["sinhf"],
                  [(FMul (DiffeRet), (Call<(SameTypesFunc<"coshf">), [ReadNone,NoUnwind]> $x))],
                  (ForwardFromSummedReverse),
                  [ReadNone, NoUnwind]
                  >;
def : CallPattern<(Op $x),
                  ["sinhl"],
                  [(FMul (DiffeRet), (Call<(SameTypesFunc<"coshl">), [ReadNone,NoUnwind]> $x))],
                  (ForwardFromSummedReverse),
                  [ReadNone, NoUnwind]
                  >;

def : CallPattern<(Op $x),
                  ["asinh", "asinhf", "asinhl", "__nv_asinh", "__nv_asinhf"],
                  [(FDiv (DiffeRet), (Intrinsic<"sqrt"> (FAdd (FMul $x, $x), (ConstantFP<"1.0"> $x)))  )] ,
                  (ForwardFromSummedReverse),
                  [ReadNone, NoUnwind]
                  >;

def : CallPattern<(Op $x),
                  ["acosh", "acoshf", "acoshl", "__nv_acosh", "__nv_acoshf"],
                  [(FDiv (DiffeRet), (Intrinsic<"sqrt"> (FSub (FMul $x, $x), (ConstantFP<"1.0"> $x)))  )] ,
                  (ForwardFromSummedReverse),
                  [ReadNone, NoUnwind]
                  >;

def : CallPattern<(Op $x),
                  ["atanh", "atanhf", "atanhl", "__nv_atanh", "__nv_atanhf"],
                  [(FDiv (DiffeRet), (FSub (ConstantFP<"1.0"> $x), (FMul $x, $x))  )] ,
                  (ForwardFromSummedReverse),
                  [ReadNone, NoUnwind]
                  >;

def : CallPattern<(Op $x),
                  ["__nv_fast_expf"],
                  [(FMul (DiffeRet), (Call<(SameFunc), [ReadNone,NoUnwind]> $x) )],
                  (ForwardFromSummedReverse),
                  [ReadNone, NoUnwind]
                  >;

def : CallPattern<(Op $x),
                  ["exp10"],
                  [(FMul (FMul (DiffeRet), (Call<(SameFunc), [ReadNone,NoUnwind]> $x) ), (ConstantFP<"2.30258509299404568401799145468"> $x))],
                  (ForwardFromSummedReverse),
                  [ReadNone, NoUnwind]
                  >;
def : CallPattern<(Op $x),
                  ["tan", "tanf", "tanl"],
                  [(FMul (DiffeRet), (FAdd (ConstantFP<"1.0"> $x), (FMul(Call<(SameFunc), [ReadNone,NoUnwind]> $x):$c, $c)))],
                  (ForwardFromSummedReverse),
                  [ReadNone, NoUnwind]
                  >;
def : CallPattern<(Op $x, $y),
                  ["remainder"],
                  [
                    (DiffeRet),
                    (FMul (FNeg (DiffeRet)), (Intrinsic<"round"> (FDiv $x, $y)))
                  ],
                  (ForwardFromSummedReverse),
                  [ReadNone, NoUnwind]
                  >;
def : CallPattern<(Op $x),
                  ["asin", "asinf", "asinl", "__nv_asin", "__nv_asinf", "__nv_asinl"],
                  [(FDiv (DiffeRet), (Intrinsic<"sqrt"> (FSub (ConstantFP<"1.0"> $x), (FMul $x, $x)))  )] ,
                  (ForwardFromSummedReverse),
                  [ReadNone, NoUnwind]              
                  >;
def : CallPattern<(Op $x),
                  ["acos", "acosf", "acosl", "__nv_acos", "__nv_acosf", "__nv_acosl"],
                  [(FNeg (FDiv (DiffeRet), (Intrinsic<"sqrt"> (FSub (ConstantFP<"1.0"> $x), (FMul $x, $x)))  ))],
                  (ForwardFromSummedReverse),
                  [ReadNone, NoUnwind]
                  >;
def : CallPattern<(Op $x),
                  ["log1p", "log1pf", "log1pl"],
                  [(FDiv (DiffeRet), (FAdd $x, (ConstantFP<"1.0"> $x)))],
                  (ForwardFromSummedReverse),
                  [ReadNone, NoUnwind]
                  >;
def : CallPattern<(Op $x),
                  ["expm1", "expm1f", "expm1l"],
                  [(FMul (Intrinsic<"exp"> $x), (DiffeRet))],
                  (ForwardFromSummedReverse),
                  [ReadNone, NoUnwind]
                  >;

def : CallPattern<(Op $x), ["jl_rem2pi", "jl_rem2pif", "jl_rem2pil"],[(DiffeRet)],
                  (ForwardFromSummedReverse),
                  [ReadNone, NoUnwind]
                  >;

// Unnormalized sinc(x) = sin(x)/x
def : CallPattern<(Op $x),
                  ["sinc", "sincf", "sincl"],
                  [(Select (FCmpOEQ $x, (ConstantFP<"0"> $x)),
                        (ConstantFP<"0"> $x),
                  (FMul (DiffeRet), (FDiv (FSub (Intrinsic<"cos"> $x), (Call<(SameFunc), [ReadNone,NoUnwind]> $x)), $x)))],
                  (ForwardFromSummedReverse),
                  [ReadNone, NoUnwind]
                  >;

// Normalized sinc(x) = sin(pi x)/(pi x)
def : CallPattern<(Op $x),
                  ["sincn", "sincnf", "sincnl"],
                  [
                    (Select (FCmpOEQ $x, (ConstantFP<"0"> $x)),
                        (ConstantFP<"0"> $x),
                  (FMul (DiffeRet), (FDiv (FSub (Intrinsic<"cos"> (FMul (ConstantFP<"3.1415926535897962684626433"> $x), $x)), (Call<(SameFunc), [ReadNone,NoUnwind]> $x)), $x)))],
                  (ForwardFromSummedReverse),
                  [ReadNone, NoUnwind]
                  >;

// Normalized Faddeeva_erfcx_re(x) = Exp[z^2] Erfc[z] -> 2 dx ( x f(x) - 1/sqrt(pi))
def : CallPattern<(Op $x),
                  ["Faddeeva_erfcx_re"],
                  [
                  (FMul (DiffeRet), (FMul (ConstantFP<"2.0"> $x), (FSub (FMul $x, (Call<(SameFunc), [ReadNone,NoUnwind]> $x)), (ConstantFP<"0.56418958354775628694807945156077258584405062932900"> $x) )))
                  ],
                  (ForwardFromSummedReverse),
                  [ReadNone, NoUnwind]
                  >;

def : CallPattern<(Op $x, $y),
                  ["fmod", "fmodf", "fmodl", "__nv_fmod", "__nv_fmodf", "__nv_fmodl"],
                  [
                  (DiffeRet),
                  (CheckedMul (DiffeRet), (FNeg (Intrinsic<"copysign"> (Intrinsic<"floor"> (Intrinsic<"fabs"> (FDiv $x, $y):$div)), $div)))
                  ],
                  (ForwardFromSummedReverse),
                  [ReadNone, NoUnwind]
                  >;

def : CallPattern<(Op $x, $integral_part_ptr),
                  ["modf", "modff", "modfl"],
                  [
                    (DiffeRet),
                    (InactiveArg)
                  ],
                  (ForwardFromSummedReverse),
                  [ReadOnly, NoUnwind]
                  >;

def : CallPattern<(Op $x),
                  ["__fd_sincos_1", "__fd_sincos_1f", "__fd_sincos_1l"],
                  [
                  (
                   ArrayRet (FMul (ExtractValue<[1]> (Call<(SameFunc), [ReadNone,NoUnwind]> $x):$callset), (DiffeRet) ),
                            (FNeg (FMul (ExtractValue<[0]> $callset), (DiffeRet) ) )
                  )
                  ],
                  (ForwardFromSummedReverse),
                  [ReadNone, NoUnwind]
                  >;

def : CallPattern<(Op $x),
                  ["sincospi", "sincospif", "sincospil"],
                  [
                  (
                   ArrayRet (FMul (ConstantFP<"3.1415926535897962684626433"> $x), (FMul (ExtractValue<[1]> (Call<(SameFunc), [ReadNone,NoUnwind]> $x):$callset), (DiffeRet) ) ),
                            (FMul (ConstantFP<"3.1415926535897962684626433"> $x),  (FNeg (FMul (ExtractValue<[0]> $callset), (DiffeRet) ) ) )
                  )
                  ],
                  (ForwardFromSummedReverse),
                  [ReadNone, NoUnwind]
                  >;

def : CallPattern<(Op $x, $y),
                  ["xlogy_jl"],
                  [
                    (FMul (Intrinsic<"log"> $y), (DiffeRet)),
                    (Select (FCmpOEQ $x, (ConstantFP<"0"> $x)),
                        (ConstantFP<"0"> $x),
                        (FMul (FDiv $x, $y), (DiffeRet))
                    )
                  ],
                  (ForwardFromSummedReverse),
                  [ReadNone, NoUnwind]
                  >;

def : CallPattern<(Op $x),
                  ["tgamma"],
                  [
                  (
                   FMul (Call<(ArgAsRetTypesFunc<"digamma">), [ReadNone,NoUnwind]> $x), (DiffeRet)
                  )
                  ],
                  (ForwardFromSummedReverse),
                  [ReadNone, NoUnwind]
                  >;

def : CallPattern<(Op $x),
                  ["logabsgamma"],
                  [
                  (
                   ArrayRet (FMul (Call<(ArgAsRetTypesFunc<"digamma">), [ReadNone,NoUnwind]> $x), (DiffeRet) ),
                            (InactiveArg)
                  )
                  ],
                  (ForwardFromSummedReverse),
                  [ReadNone, NoUnwind]
                  >;

def : CallPattern<(Op $x),
                  ["logabsgammaf"],
                  [
                  (
                   ArrayRet (FMul (Call<(ArgAsRetTypesFunc<"digammaf">), [ReadNone,NoUnwind]> $x), (DiffeRet) ),
                            (InactiveArg)
                  )
                  ],
                  (ForwardFromSummedReverse),
                  [ReadNone, NoUnwind]
                  >;

def : CallPattern<(Op $x),
                  ["sinpi", "sinpif", "sinpil", "cospi", "cospif", "cospil"],
                  [
                  (
                   FMul (ConstantFP<"3.1415926535897962684626433"> $x), (FMul (Call<(SameFunc), [ReadNone,NoUnwind]> (FAdd $x, (ConstantFP<"0.5"> $x))), (DiffeRet) )
                  )
                  ],
                  (ForwardFromSummedReverse),
                  [ReadNone, NoUnwind]
                  >;

def : CallPattern<(Op $x),
                  ["j0"],
                  [(FMul (DiffeRet), (FNeg (Call<(SameTypesFunc<"j1">), [ReadNone,NoUnwind]> $x) ))],
                  (ForwardFromSummedReverse),
                  [ReadNone, NoUnwind]
                  >;
def : CallPattern<(Op $x),
                  ["j0f"],
                  [(FMul (DiffeRet), (FNeg (Call<(SameTypesFunc<"j1f">), [ReadNone,NoUnwind]> $x) ))],
                  (ForwardFromSummedReverse),
                  [ReadNone, NoUnwind]
                  >;
def : CallPattern<(Op $x),
                  ["y0"],
                  [(FMul (DiffeRet), (FNeg (Call<(SameTypesFunc<"y1">), [ReadNone,NoUnwind]> $x) ))],
                  (ForwardFromSummedReverse),
                  [ReadNone, NoUnwind]
                  >;
def : CallPattern<(Op $x),
                  ["y0f"],
                  [(FMul (DiffeRet), (FNeg (Call<(SameTypesFunc<"y1f">), [ReadNone,NoUnwind]> $x) ))],
                  (ForwardFromSummedReverse),
                  [ReadNone, NoUnwind]
                  >;

def : CallPattern<(Op $x),
                  ["j1"],
                  [(FMul (DiffeRet), (FMul (ConstantFP<"0.5"> $x), (FSub (Call<(SameTypesFunc<"j0">), [ReadNone,NoUnwind]> $x), (Call<(PrependArgTypesFunc<"jn", ["Int32"]>), [ReadNone,NoUnwind]> (ConstantInt<2, 32>), $x) )))],
                  (ForwardFromSummedReverse),
                  [ReadNone, NoUnwind]
                  >;
def : CallPattern<(Op $x),
                  ["j1f"],
                  [(FMul (DiffeRet), (FMul (ConstantFP<"0.5"> $x), (FSub (Call<(SameTypesFunc<"j0f">), [ReadNone,NoUnwind]> $x), (Call<(PrependArgTypesFunc<"jnf", ["Int32"]>), [ReadNone,NoUnwind]> (ConstantInt<2, 32>), $x) )))],
                  (ForwardFromSummedReverse),
                  [ReadNone, NoUnwind]
                  >;

def : CallPattern<(Op $x),
                  ["y1"],
                  [(FMul (DiffeRet), (FMul (ConstantFP<"0.5"> $x), (FSub (Call<(SameTypesFunc<"y0">), [ReadNone,NoUnwind]> $x), (Call<(PrependArgTypesFunc<"yn", ["Int32"]>), [ReadNone,NoUnwind]> (ConstantInt<2, 32>), $x) )))],
                  (ForwardFromSummedReverse),
                  [ReadNone, NoUnwind]
                  >;
def : CallPattern<(Op $x),
                  ["y1f"],
                  [(FMul (DiffeRet), (FMul (ConstantFP<"0.5"> $x), (FSub (Call<(SameTypesFunc<"y0f">), [ReadNone,NoUnwind]> $x), (Call<(PrependArgTypesFunc<"ynf", ["Int32"]>), [ReadNone,NoUnwind]> (ConstantInt<2, 32>), $x) )))],
                  (ForwardFromSummedReverse),
                  [ReadNone, NoUnwind]
                  >;

def : CallPattern<(Op $n, $x),
                  ["jn","jnf","yn","ynf"],
                  [
                    (InactiveArg),
                    (FMul (DiffeRet), (FMul (ConstantFP<"0.5"> $x), (FSub (Call<(SameFunc), [ReadNone,NoUnwind]> (ISub $n, (ConstantInt<1> $n)), $x), (Call<(SameFunc), [ReadNone,NoUnwind]> (IAdd $n, (ConstantInt<1> $n)), $x))))
                  ],
                  (ForwardFromSummedReverse),
                  [ReadNone, NoUnwind]
                  >;

def : CallPattern<(Op $x),
                  ["erf","erff","erfl"],
                  [
                    (FMul (DiffeRet), (FMul (ConstantFP<"1.1283791670955125738961589031215451716881012586580"> $x), (Intrinsic<"exp"> (FNeg (FMul $x, $x)))))
                  ],
                  (ForwardFromSummedReverse),
                  [ReadNone, NoUnwind]
                  >;
def : CallPattern<(Op $x),
                  ["erfi"],
                  [
                    (FMul (DiffeRet), (FMul (ConstantFP<"1.1283791670955125738961589031215451716881012586580"> $x), (Intrinsic<"exp"> (FMul $x, $x))))
                  ],
                  (ForwardFromSummedReverse),
                  [ReadNone, NoUnwind]
                  >;
def : CallPattern<(Op $x),
                  ["erfc","erfcf","erfcl"],
                  [
                    (FMul (DiffeRet), (FMul (ConstantFP<"-1.1283791670955125738961589031215451716881012586580"> $x), (Intrinsic<"exp"> (FNeg (FMul $x, $x)))))
                  ],
                  (ForwardFromSummedReverse),
                  [ReadNone, NoUnwind]
                  >;

def ToStruct2 : SubRoutine<(Op (Op $re, $im):$z),
                    (RetMultiReturnRet $re, $im)
                  >;
def : CallPattern<(Op $x, $tbd),
                  ["Faddeeva_erf"],
                  [
                    (ToStruct2 (Conj (CFMul (Conj (DiffeRet)), (CFMul (ConstantCFP<"1.1283791670955125738961589031215451716881012586580","0"> $x), (CFExp (CFNeg (CFMul $x, $x))))))),
                    (InactiveArg) // relerr
                  ],
                  (ToStruct2 (CFMul (Shadow $x), (CFMul (ConstantCFP<"1.1283791670955125738961589031215451716881012586580","0"> $x), (CFExp (CFNeg (CFMul $x, $x)))))),
                  [ReadNone, NoUnwind]
                  >;

def : CallPattern<(Op $x, $tbd),
                  ["Faddeeva_erfi"],
                  [
                    (ToStruct2 (Conj (CFMul (Conj (DiffeRet)), (CFMul (ConstantCFP<"1.1283791670955125738961589031215451716881012586580","0"> $x), (CFExp (CFMul $x, $x)))))),
                    (InactiveArg) // relerr
                  ],
                  (ToStruct2 (CFMul (Shadow $x), (CFMul (ConstantCFP<"1.1283791670955125738961589031215451716881012586580","0"> $x), (CFExp (CFMul $x, $x))))),
                  [ReadNone, NoUnwind]
                  >;

def : CallPattern<(Op $x, $tbd),
                  ["Faddeeva_erfc"],
                  [
                    (ToStruct2 (Conj (CFMul (Conj (DiffeRet)), (CFMul (ConstantCFP<"-1.1283791670955125738961589031215451716881012586580","0"> $x), (CFExp (CFNeg (CFMul $x, $x))))))),
                    (InactiveArg) // relerr
                  ],
                  (ToStruct2 (CFMul (Shadow $x), (CFMul (ConstantCFP<"-1.1283791670955125738961589031215451716881012586580","0"> $x), (CFExp (CFNeg (CFMul $x, $x)))))),
                  [ReadNone, NoUnwind]
                  >;

// TODO have forward mode tablegen optimize to never emit the call if both shadoworzero's are zero
def : CallPattern<(Op $xre, $xim, $yre, $yim),
                  ["__mulsc3", "__muldc3", "__multc3", "__mulxc3"],
                  [
                    (StructRet
                      (ExtractValue<[0]> (CFMul (DiffeRetIndex<[]>), (ArrayRet $yre, $yim)):$r0),
                      (ExtractValue<[1]> $r0)
                    ),
                    (StructRet
                      (ExtractValue<[0]> (CFMul (DiffeRetIndex<[]>), (ArrayRet $yim, (FNeg $yre))):$r1),
                      (ExtractValue<[1]> $r1)
                    ),
                    (StructRet
                      (ExtractValue<[0]> (CFMul (DiffeRetIndex<[]>), (ArrayRet $xre, $xim)):$r2),
                      (ExtractValue<[1]> $r2)
                    ),
                    (StructRet
                      (ExtractValue<[0]> (CFMul (DiffeRetIndex<[]>), (ArrayRet $xim, (FNeg $xre))):$r3),
                      (ExtractValue<[1]> $r3)
                    )
// Alternate variant calling the same func (but likely much slower, per calling each one)
// This would simply replace the cfmul call, the arrayret/extract code would also need to be
// applied here
//                    (Call<(SameFunc)> (DiffeRet<[0]>), (DiffeRet<[1]>), $yre, $yim),
//                    (Call<(SameFunc)> (DiffeRet<[1]>), (FNeg (DiffeRet<[1]>)), $yre, $yim),
//                    (Call<(SameFunc)> (DiffeRet<[0]>), (DiffeRet<[1]>), $xre, $xim),
//                    (Call<(SameFunc)> (DiffeRet<[1]>), (FNeg (DiffeRet<[1]>)), $yre, $xim)
                  ],
                  (ToStruct2 (CFAdd (CFMul_splat 
                            (SelectIfActive $xre, (Shadow $xre), (Zero $xre)),
                            (SelectIfActive $xim, (Shadow $xim), (Zero $xim)),
                            $yre, $yim),
                          (CFMul_splat 
                            (SelectIfActive $yre, (Shadow $yre), (Zero $yre)),
                            (SelectIfActive $yim, (Shadow $yim), (Zero $yim)),
                            $xre, $xim))),
// Alternate variant below with the same mul fn
//                  (CFAdd (Call<(SameFunc), [ReadNone, NoUnwind]> (ShadowOrZero $xre), (ShadowOrZero $xim), $yre, $yim), (Call<(SameFunc), [ReadNone, NoUnwind]> (ShadowOrZero $yre), (ShadowOrZero $yim), $xre, $xim)),
                  [ReadNone, NoUnwind]
                  >;


// TODO have forward mode tablegen optimize to never emit the call if both shadoworzero's are zero
def : CallPattern<(Op $xre, $xim, $yre, $yim),
                  ["__divsc3", "__divdc3", "__divtc3", "__divxc3"],
                  [
                    (StructRet
                      (ExtractValue<[0]> (CFDiv (DiffeRetIndex<[]>), (ArrayRet $yre, $yim)):$r0),
                      (ExtractValue<[1]> $r0)
                    ),
                    (StructRet
                      (ExtractValue<[0]> (CFDiv (DiffeRetIndex<[]>), (ArrayRet $yim, (FNeg $yre))):$r1),
                      (ExtractValue<[1]> $r1)
                    ),
                    (StructRet
                      (ExtractValue<[0]> (CFNeg (CFDiv (CFMul (DiffeRetIndex<[]>), (ArrayRet $xre, $xim)), (CFMul_splat $yre, $yim, $yre, $yim))):$r2),
                      (ExtractValue<[1]> $r2)
                    ),
                    (StructRet
                      (ExtractValue<[0]> (CFDiv (CFMul (DiffeRetIndex<[]>), (ArrayRet $xim, (FNeg $xim))), (CFMul_splat $yre, $yim, $yre, $yim)):$r2),
                      (ExtractValue<[1]> $r2)
                    )
                  ],
                  (ToStruct2 (CFAdd  (CFDiv_splat 
                            (SelectIfActive $xre, (Shadow $xre), (Zero $xre)),
                            (SelectIfActive $xim, (Shadow $xim), (Zero $xim)),
                            $yre, $yim),
                          (CFMul_splat
                            (SelectIfActive $yre, (Shadow $yre), (Zero $yre)),
                            (SelectIfActive $yim, (Shadow $yim), (Zero $yim)),
                            (ExtractValue<[0]> (CFDiv (ArrayRet (FNeg $xre), (FNeg $xim)), (CFMul_splat $yre, $yim, $yre, $yim))), (ExtractValue<[1]> (CFMul_splat $yre, $yim, $yre, $yim)) ) )),
                  [ReadNone, NoUnwind]
                  >;

def : CallPattern<(Op $x, $n),
                  ["scalbn", "scalbnf", "scalbnl", "scalbnln", "scalbnlnf", "scalbnlnl"],
                  [
                    (Call<(SameFunc)> (DiffeRet), $n),
                    (InactiveArg)
                  ],
                  (ForwardFromSummedReverse),
                  [ReadNone, NoUnwind]
                  >;

def : CallPattern<(Op $num, $exp),
                  ["ldexp", "ldexpf", "ldexpl"],
                  [
                    (Call<(SameFunc)> (DiffeRet), $exp),
                    (InactiveArg)
                  ],
                  (ForwardFromSummedReverse),
                  [ReadNone, NoUnwind]
                  >;

def : CallPattern<(Op $x, $expout),
                  ["frexp", "frexpf", "frexpl"],
                  [
                    (FDiv
                      (DiffeRet),
                      (FMul
                        (BitCast
                          (And (MantissaMaskOfReturnForFrexp):$mask, (BitCast $x, (TypeOf $mask)) ),
                          (TypeOf $x)
                        ),
                        (ConstantFP<"2"> $x)
                      )
                    ),
                    (InactiveArg)
                  ],
                  (ForwardFromSummedReverse),
                  [ReadOnly, NoUnwind]
                  >;

// Handle both the two-arg and one-arg variants of cabs
def : CallPattern<(Op $re, $im),
                  ["cabs", "cabsf", "cabsl"],
                  [
                    (FMul (DiffeRet), (FDiv $re, (Call<(SameFunc), [ReadNone,NoUnwind]> $re, $im))),
                    (FMul (DiffeRet), (FDiv $im, (Call<(SameFunc), [ReadNone,NoUnwind]> $re, $im))),
                  ],
                  (ForwardFromSummedReverse),
                  [ReadNone, NoUnwind]
                  >;


// This is currently in a helper to use the internal struct-definition form of arrayret,
// rather than the `assuming this function returns a struct` convention if used directly
// within the call pattern.
def Cabs_helper : SubRoutine<(Op (Op $re, $im):$z, $dr, $res),
                    (ArrayRet
                      (FMul $dr, (FDiv $re, $res)),
                      (FMul $dr, (FDiv $im, $res))
                  )>;

def : CallPattern<(Op (Op $x, $y):$z),
                  ["cabs", "cabsf", "cabsl"],
                  [
                    (Cabs_helper $z, (DiffeRet), (Call<(SameFunc), [ReadNone,NoUnwind]> $z))
                  ],
                  (FDiv 
                    (FAdd 
                      (SelectIfActive $x, (FMul (Shadow $x), $x), (Zero $x)),
                      (SelectIfActive $y, (FMul (Shadow $y), $y), (Zero $y))
                    ),
                    (Call<(SameFunc), [ReadNone,NoUnwind]> $z)
                  ),
                  [ReadNone, NoUnwind]
                  >;

def : CallPattern<(Op (Op $x, $y):$z),
                  ["cmplx_inv"],
                  [
					// Reverse mode needs to return the conjugate
                    (Conj (CFDiv (CFNeg (Conj (DiffeRet))), (CFMul $z, $z))),
                  ],
                  (CFDiv (CFNeg (Shadow $z)), (CFMul $z, $z)),
                  [ReadNone, NoUnwind]
                  >;

def : IntrPattern<(Op $x),
<<<<<<< HEAD
                  [["tanh"]],
=======
                  [["tanh", "19", ""]],
>>>>>>> de7c1475
                  [(FDiv (DiffeRet), (FMul(Intrinsic<"cosh"> $x):$c, $c))],
                  (ForwardFromSummedReverse)
                  >;

def : IntrPattern<(Op $x),
<<<<<<< HEAD
=======
                  [["sinh", "19", ""]],
                  [(FMul (DiffeRet), (Intrinsic<"cosh"> $x))],
                  (ForwardFromSummedReverse)
                  >;

def : IntrPattern<(Op $x),
                  [["cosh", "19", ""]],
                  [(FMul (DiffeRet), (Intrinsic<"sinh"> $x))],
                  (ForwardFromSummedReverse)
                  >;

def : IntrPattern<(Op $x),
>>>>>>> de7c1475
                  [["sin"]],
                  [(FMul (DiffeRet), (Intrinsic<"cos"> $x))]  ,
                  (ForwardFromSummedReverse)                
                  >;

def : IntrPattern<(Op $x),
                  [["cos"]],
                  [(FMul (DiffeRet), (FNeg (Intrinsic<"sin"> $x)))]       ,
                  (ForwardFromSummedReverse)           
                  >;

def : IntrPattern<(Op $x),
                  [["exp"]],
                  [(FMul (DiffeRet), (Call<(SameFunc)> $x))],
                  (ForwardFromSummedReverse)                  
                  >;

def : IntrPattern<(Op $x),
                  [["exp2"], ["nvvm_ex2_approx_ftz_f"], ["nvvm_ex2_approx_f"], ["nvvm_ex2_approx_d"]],
                  [(FMul (DiffeRet), (FMul (ConstantFP<"0.6931471805599453"> $x), (Call<(SameFunc)> $x)))]                  ,
                  (ForwardFromSummedReverse)
                  >;

def : IntrPattern<(Op $x),
                  [["log"]],
                  [(FDiv (DiffeRet), $x)],
                  (ForwardFromSummedReverse)
                  >;

def : IntrPattern<(Op $x),
                  [["log2"]],
                  [(FDiv (DiffeRet), (FMul (ConstantFP<"0.6931471805599453"> $x), $x))],
                  (ForwardFromSummedReverse)
                  >;

def : IntrPattern<(Op $x),
                  [["log10"]],
                  [(FDiv (DiffeRet), (FMul (ConstantFP<"2.302585092994046"> $x), $x))],
                  (ForwardFromSummedReverse)
                  >;

def : IntrPattern<(Op $x, $y),
                  [["copysign"]],
                  [
                    (FMul (DiffeRet), (FMul (Call<(SameFunc)> (ConstantFP<"1.0"> $x), $x), (Call<(SameFunc)> (ConstantFP<"1.0"> $y), $y))),
                    (InactiveArg)
                  ],
                  (ForwardFromSummedReverse)
                  >;

def : IntrPattern<(Op $x, $y),
                  [["minnum"], ["nvvm_fmin_f"], ["nvvm_fmin_d"], ["nvvm_fmin_ftz_f"], ["x86_sse_min_ss", "", "9"], ["x86_sse_min_ps", "", "9"], ["x86_sse2_min_pd", "", ""], ["minimum", "11", ""]],
                  [
                    (Select (FCmpOLT $x, $y), (DiffeRet), (ConstantFP<"0"> $x)),
                    (Select (FCmpOLT $x, $y), (ConstantFP<"0"> $x), (DiffeRet))
                  ],
                  (Select (FCmpOLT $x, $y), (SelectIfActive $x, (Shadow $x), (Zero $x)), (SelectIfActive $y, (Shadow $y), (Zero $y)))
                  >;

def : IntrPattern<(Op $x, $y),
                  [["maxnum"], ["nvvm_fmax_f"], ["nvvm_fmax_d"], ["nvvm_fmax_ftz_f"], ["x86_sse_max_ss", "", "9"], ["x86_sse_max_ps", "", "9"], ["x86_sse2_max_pd", "", ""], ["maximum", "11", ""]],
                  [
                    (Select (FCmpOLT $x, $y), (ConstantFP<"0"> $x), (DiffeRet)),
                    (Select (FCmpOLT $x, $y), (DiffeRet), (ConstantFP<"0"> $x))
                  ],
                  (Select (FCmpOLT $x, $y), (SelectIfActive $y, (Shadow $y), (Zero $y)), (SelectIfActive $x, (Shadow $x), (Zero $x)))
                  >;

def : CallPattern<(Op $x, $y),
                  ["fdim", "fdimf", "fdiml"],
                  [
                    (Select (FCmpOLT $x, $y), (ConstantFP<"0"> $x), (DiffeRet)),
                    (Select (FCmpOLT $x, $y), (ConstantFP<"0"> $y), (FNeg (DiffeRet)))
                  ],
                  (ForwardFromSummedReverse),
                  [ReadNone, NoUnwind]
                  >;

def : IntrPattern<(Op $x),
                  [["fabs"]],
                  [
                    (FMul (DiffeRet), (Select (FCmpOLT $x, (ConstantFP<"0"> $x)), (ConstantFP<"-1"> $x), (ConstantFP<"1"> $x)))
                  ],
                  (ForwardFromSummedReverse)
                  >;

def : IntrPattern<(Op $x),
                  [["sqrt"]],
                  [(Select (FCmpUEQ $x, (ConstantFP<"0"> $x)), (ConstantFP<"0"> $x), (FDiv (DiffeRet), (FMul (ConstantFP<"2"> $x), (Call<(SameFunc), [ReadNone,NoUnwind]> $x))))],
                  (ForwardFromSummedReverse)
                 >;


def : CallPattern<(Op (Op $x, $y):$z),
                  ["cmplx_sqrt"],
                  [(Select (And (FCmpUEQ $x, (ConstantFP<"0"> $x)), (FCmpUEQ $y, (ConstantFP<"0"> $y))), (ConstantCFP<"0", "0"> $z), (Conj (CFDiv (Conj (DiffeRet)), (CFMul (ConstantCFP<"2", "0"> $z), (Call<(SameFunc), [ReadNone,NoUnwind]> $z)))))],
                  (Select (And (FCmpUEQ $x, (ConstantFP<"0"> $x)), (FCmpUEQ $y, (ConstantFP<"0"> $y))), (ConstantCFP<"0", "0"> $z), (CFDiv (Shadow $z), (CFMul (ConstantCFP<"2", "0"> $z), (Call<(SameFunc), [ReadNone,NoUnwind]> $z))))
                 >;

def : IntrPattern<(Op $x, $y),
                  [["pow"]],
                  [
                    (CheckedMul (DiffeRet), (FMul $y, (Call<(SameFunc)> $x, (FSub $y, (ConstantFP<"1"> $y))))),
                    (CheckedMul (DiffeRet), (FMul (Call<(SameFunc)> $x, $y), (Intrinsic<"log"> $x)
                    ))
                  ],
                  (ForwardFromSummedReverse)
                 >;

def : IntrPattern<(Op $x, $y),
                  [["powi"]],
                  [
                    (Select 
                      (Or (ICmpEQ $y, (ConstantInt<0> $y) ), (And (GlobalExpr</*needsprimal*/0, /*needsshadow*/0, "ConstantInt::get(Type::getInt1Ty(gutils->newFunc->getContext()), EnzymeStrongZero)">), (FCmpOEQ (DiffeRet), (ConstantFP<"0"> $x) ) ) ),
                      (ConstantFP<"0"> $x),
                      (FMul (DiffeRet),
                        (FMul (SIToFP $y, (TypeOf $x)), (Call<(SameFunc)> $x, (ISub $y, (ConstantInt<1> $y))))
                      )
                     ),
                    (InactiveArg)
                  ],
                  (ForwardFromSummedReverse)
                 >;

def : IntrPattern<(Op $x, $y, $z),
                  [["fma"], ["fmuladd"]],
                  [
                    (FMul (DiffeRet), $y),
                    (FMul (DiffeRet), $x),
                    (DiffeRet)
                  ],
                  (ForwardFromSummedReverse)
                 >;

def : IntrPattern<(Op $x, $y),
                  [["experimental_vector_reduce_v2_fadd", "", "11"], ["vector_reduce_fadd", "12", ""]],
                  [
                    (DiffeRet),
                    (VectorSplat (VectorSize (TypeOf $y)), (DiffeRet))
                  ],
                  (Call<(SameFunc)> (SelectIfActive $x, (Shadow $x), (Zero $x)), (SelectIfActive $y, (Shadow $y), (Zero $y)))
                 >;

def : BinopPattern<(Op $x, $y), "FAdd", 0, 0,
                    [
                      (DiffeRet),
                      (DiffeRet),
                    ],
                    (ForwardFromSummedReverse)
                  >;
def : BinopPattern<(Op $x, $y), "FSub", 0, 0,
                    [
                      (DiffeRet),
                      (FNeg (DiffeRet)),
                    ],
                    (ForwardFromSummedReverse)
                  >;
def : BinopPattern<(Op $x, $y), "FMul", 0, 0,
                    [
                      (CheckedMul (DiffeRet), $y),
                      (CheckedMul (DiffeRet), $x)
                    ],
                    (ForwardFromSummedReverse)
                  >;
def : BinopPattern<(Op $x, $y), "FDiv", 0, 0,
                    [
                      (CheckedDiv (DiffeRet), $y),
                      (FNeg (FMul (CheckedDiv (DiffeRet), $y), (FDiv $x, $y)))
                    ],
                    (CheckedDiv (FSub (SelectIfActive $x, (FMul (Shadow $x), $y), (Zero $x)), (SelectIfActive $y, (FMul (Shadow $y), $x), (Zero $y))), (FMul $y, $y))
                  >;

def : BinopPattern<(Op $x, $y), "FRem", 0, 0,
                    [
                      (DiffeRet),
                      (CheckedMul (DiffeRet), (FNeg (Intrinsic<"copysign"> (Intrinsic<"floor"> (Intrinsic<"fabs"> (FDiv $x, $y):$div)), $div)))
                    ],
                    (ForwardFromSummedReverse)
                  >;

def : InstPattern<(Op $x), "FNeg", 10, 0,
                    [
                      (FNeg (DiffeRet)),
                    ],
                    (ForwardFromSummedReverse)
                  >;
def : InstPattern<(Op $x), "Freeze", 10, 0,
                    [
                      (Freeze (DiffeRet)),
                    ],
                    (Freeze (Shadow $x))
                  >;

include "BlasDerivatives.td"                  <|MERGE_RESOLUTION|>--- conflicted
+++ resolved
@@ -878,18 +878,12 @@
                   >;
 
 def : IntrPattern<(Op $x),
-<<<<<<< HEAD
-                  [["tanh"]],
-=======
                   [["tanh", "19", ""]],
->>>>>>> de7c1475
                   [(FDiv (DiffeRet), (FMul(Intrinsic<"cosh"> $x):$c, $c))],
                   (ForwardFromSummedReverse)
                   >;
 
 def : IntrPattern<(Op $x),
-<<<<<<< HEAD
-=======
                   [["sinh", "19", ""]],
                   [(FMul (DiffeRet), (Intrinsic<"cosh"> $x))],
                   (ForwardFromSummedReverse)
@@ -902,7 +896,6 @@
                   >;
 
 def : IntrPattern<(Op $x),
->>>>>>> de7c1475
                   [["sin"]],
                   [(FMul (DiffeRet), (Intrinsic<"cos"> $x))]  ,
                   (ForwardFromSummedReverse)                
