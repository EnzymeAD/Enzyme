--- conflicted
+++ resolved
@@ -71,23 +71,10 @@
 static llvm::cl::opt<bool>
     InactiveArgs("activity-analysis-inactive-args", cl::init(false), cl::Hidden,
                  cl::desc("Whether all args are inactive"));
-<<<<<<< HEAD
 
 static llvm::cl::opt<bool>
-    DuplicatedRet("activity-analysis-duplicated-ret", cl::init(false),
-                  cl::Hidden, cl::desc("Whether the return is duplicated"));
-namespace {
-
-class ActivityAnalysisPrinter : public FunctionPass {
-public:
-  static char ID;
-  ActivityAnalysisPrinter() : FunctionPass(ID) {}
-
-  void getAnalysisUsage(AnalysisUsage &AU) const override {
-    AU.addRequired<TargetLibraryInfoWrapperPass>();
-  }
-=======
->>>>>>> 6573ce06
+        DuplicatedRet("activity-analysis-duplicated-ret", cl::init(false),
+                      cl::Hidden, cl::desc("Whether the return is duplicated"));
 
 bool implementation(Function &F,std::function<TargetLibraryInfo& (Function &F)> &getTLI){
     if (F.getName() != FunctionToAnalyze)
@@ -159,15 +146,11 @@
     }
 
     DIFFE_TYPE ActiveReturns = F.getReturnType()->isFPOrFPVectorTy()
-<<<<<<< HEAD
-                                   ? DIFFE_TYPE::OUT_DIFF
-                                   : DIFFE_TYPE::CONSTANT;
+                               ? DIFFE_TYPE::OUT_DIFF
+                               : DIFFE_TYPE::CONSTANT;
+
     if (DuplicatedRet)
       ActiveReturns = DIFFE_TYPE::DUP_ARG;
-=======
-                               ? DIFFE_TYPE::OUT_DIFF
-                               : DIFFE_TYPE::CONSTANT;
->>>>>>> 6573ce06
     SmallPtrSet<BasicBlock *, 4> notForAnalysis(getGuaranteedUnreachable(&F));
     ActivityAnalyzer ATA(PPC, PPC.FAM.getResult<AAManager>(F), notForAnalysis,
                          TLI, ConstantValues, ActiveValues, ActiveReturns);
