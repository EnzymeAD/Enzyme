--- conflicted
+++ resolved
@@ -72,13 +72,10 @@
     InactiveArgs("activity-analysis-inactive-args", cl::init(false), cl::Hidden,
                  cl::desc("Whether all args are inactive"));
 
-<<<<<<< HEAD
-=======
 static llvm::cl::opt<bool>
         DuplicatedRet("activity-analysis-duplicated-ret", cl::init(false),
                       cl::Hidden, cl::desc("Whether the return is duplicated"));
 
->>>>>>> f9c19c97
 bool implementation(Function &F,std::function<TargetLibraryInfo& (Function &F)> &getTLI){
     if (F.getName() != FunctionToAnalyze)
         return /*changed*/ false;
@@ -100,25 +97,15 @@
         } else if (a.getType()->isPointerTy()) {
             auto et = a.getType()->getPointerElementType();
             if (et->isFPOrFPVectorTy()) {
-<<<<<<< HEAD
                 dt = TypeTree(ConcreteType(et->getScalarType())).Only(-1, nullptr);
             } else if (et->isPointerTy()) {
                 dt = TypeTree(ConcreteType(BaseType::Pointer)).Only(-1, nullptr);
-=======
-                dt = TypeTree(ConcreteType(et->getScalarType())).Only(-1);
-            } else if (et->isPointerTy()) {
-                dt = TypeTree(ConcreteType(BaseType::Pointer)).Only(-1);
->>>>>>> f9c19c97
             }
         } else if (a.getType()->isIntOrIntVectorTy()) {
             dt = ConcreteType(BaseType::Integer);
         }
         type_args.Arguments.insert(
-<<<<<<< HEAD
                 std::pair<Argument *, TypeTree>(&a, dt.Only(-1, nullptr)));
-=======
-                std::pair<Argument *, TypeTree>(&a, dt.Only(-1)));
->>>>>>> f9c19c97
         // TODO note that here we do NOT propagate constants in type info (and
         // should consider whether we should)
         type_args.KnownValues.insert(
@@ -131,15 +118,9 @@
     } else if (F.getReturnType()->isPointerTy()) {
         auto et = F.getReturnType()->getPointerElementType();
         if (et->isFPOrFPVectorTy()) {
-<<<<<<< HEAD
             dt = TypeTree(ConcreteType(et->getScalarType())).Only(-1,nullptr);
         } else if (et->isPointerTy()) {
             dt = TypeTree(ConcreteType(BaseType::Pointer)).Only(-1,nullptr);
-=======
-            dt = TypeTree(ConcreteType(et->getScalarType())).Only(-1);
-        } else if (et->isPointerTy()) {
-            dt = TypeTree(ConcreteType(BaseType::Pointer)).Only(-1);
->>>>>>> f9c19c97
         }
     } else if (F.getReturnType()->isIntOrIntVectorTy()) {
         dt = ConcreteType(BaseType::Integer);
@@ -167,12 +148,6 @@
     DIFFE_TYPE ActiveReturns = F.getReturnType()->isFPOrFPVectorTy()
                                ? DIFFE_TYPE::OUT_DIFF
                                : DIFFE_TYPE::CONSTANT;
-<<<<<<< HEAD
-=======
-
-    if (DuplicatedRet)
-      ActiveReturns = DIFFE_TYPE::DUP_ARG;
->>>>>>> f9c19c97
     SmallPtrSet<BasicBlock *, 4> notForAnalysis(getGuaranteedUnreachable(&F));
     ActivityAnalyzer ATA(PPC, PPC.FAM.getResult<AAManager>(F), notForAnalysis,
                          TLI, ConstantValues, ActiveValues, ActiveReturns);
@@ -210,11 +185,7 @@
 
 namespace {
 
-<<<<<<< HEAD
 class ActivityAnalysisPrinter final : public FunctionPass {
-=======
-class ActivityAnalysisPrinter : public FunctionPass {
->>>>>>> f9c19c97
 public:
   static char ID;
   ActivityAnalysisPrinter() : FunctionPass(ID) {}
