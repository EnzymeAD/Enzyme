//===- ActivityAnalysis.cpp - Implementation of Activity Analysis ---------===//
//
//                             Enzyme Project
//
// Part of the Enzyme Project, under the Apache License v2.0 with LLVM
// Exceptions. See https://llvm.org/LICENSE.txt for license information.
// SPDX-License-Identifier: Apache-2.0 WITH LLVM-exception
//
// If using this code in an academic setting, please cite the following:
// @incollection{enzymeNeurips,
// title = {Instead of Rewriting Foreign Code for Machine Learning,
//          Automatically Synthesize Fast Gradients},
// author = {Moses, William S. and Churavy, Valentin},
// booktitle = {Advances in Neural Information Processing Systems 33},
// year = {2020},
// note = {To appear in},
// }
//
//===----------------------------------------------------------------------===//
//
// This file contains the implementation of Activity Analysis -- an AD-specific
// analysis that deduces if a given instruction or value can impact the
// calculation of a derivative. This file consists of two mutually recurive
// functions that compute this for values and instructions, respectively.
//
//===----------------------------------------------------------------------===//
#include <cstdint>
#include <deque>

#include <llvm/Config/llvm-config.h>

#include "llvm/IR/Constants.h"
#include "llvm/IR/Function.h"
#include "llvm/IR/InstrTypes.h"
#include "llvm/IR/Instructions.h"
#include "llvm/IR/IntrinsicInst.h"
#include "llvm/IR/Type.h"
#include "llvm/IR/Value.h"

#include "llvm/IR/InstIterator.h"

#include "llvm/Support/raw_ostream.h"

#include "llvm/IR/InlineAsm.h"

#include "ActivityAnalysis.h"
#include "Utils.h"

#include "llvm/Demangle/Demangle.h"

#include "FunctionUtils.h"
#include "LibraryFuncs.h"
#include "TypeAnalysis/TBAA.h"

#include "llvm/Analysis/ValueTracking.h"

using namespace llvm;

extern "C" {
cl::opt<bool>
    EnzymePrintActivity("enzyme-print-activity", cl::init(false), cl::Hidden,
                        cl::desc("Print activity analysis algorithm"));

cl::opt<bool> EnzymeNonmarkedGlobalsInactive(
    "enzyme-globals-default-inactive", cl::init(false), cl::Hidden,
    cl::desc("Consider all nonmarked globals to be inactive"));

cl::opt<bool>
    EnzymeEmptyFnInactive("enzyme-emptyfn-inactive", cl::init(false),
                          cl::Hidden,
                          cl::desc("Empty functions are considered inactive"));

cl::opt<bool>
    EnzymeGlobalActivity("enzyme-global-activity", cl::init(false), cl::Hidden,
                         cl::desc("Enable correct global activity analysis"));
}

#include "llvm/IR/InstIterator.h"
#include <map>
#include <set>
#include <unordered_map>

<<<<<<< HEAD
=======
const char *KnownInactiveFunctionsStartingWith[] = {
    "_ZN4core3fmt",
    "_ZN3std2io5stdio6_print",
    "f90io",
    "$ss5print",
    "_ZNSt7__cxx1112basic_string",
    "_ZNSt7__cxx1118basic_string",
    "_ZNKSt7__cxx1112basic_string",
    "_ZN9__gnu_cxx12__to_xstringINSt7__cxx1112basic_string",
    // filebuf
    "_ZNSt12__basic_file",
    "_ZNSt15basic_streambufIcSt11char_traits",
    "_ZNSt13basic_filebufIcSt11char_traits",
    "_ZNSt14basic_ofstreamIcSt11char_traits",
    // ifstream
    "_ZNSi4readEPcl",
    "_ZNKSt14basic_ifstreamIcSt11char_traits",
    "_ZNSt14basic_ifstreamIcSt11char_traits",
    // ostream generic <<
    "_ZNSo5writeEPKcl",
    "_ZNSt19basic_ostringstreamIcSt11char_traits",
    "_ZStrsIcSt11char_traitsIcESaIcEERSt13basic_istream",
    "_ZStlsIcSt11char_traitsIcESaIcEERSt13basic_ostream",
    "_ZNSt7__cxx1119basic_ostringstreamIcSt11char_traits",
    "_ZNKSt7__cxx1119basic_ostringstreamIcSt11char_traits",
    "_ZNSoD1Ev",
    "_ZNSoC1EPSt15basic_streambufIcSt11char_traits",
    "_ZStlsISt11char_traitsIcEERSt13basic_ostream",
    "_ZSt16__ostream_insert",
    "_ZStlsIwSt11char_traitsIwEERSt13basic_ostream",
    "_ZNSo9_M_insert",
    // ostream wchar
    "_ZNSt13basic_ostream",
    // ostream put
    "_ZNSo3put",
    // std::istream: widen_init, get, getline, >>, sync, ignore
    "_ZNKSt5ctypeIcE13_M_widen_init",
    "_ZNSi3get",
    "_ZNSi7getline",
    "_ZNSirsER",
    "_ZNSt7__cxx1115basic_stringbuf",
    "_ZNSi6ignore",
    // std::ios_base
    "_ZNSt8ios_base",
    "_ZNKSt9basic_ios",
    "_ZNSt9basic_ios",
    "_ZStorSt13_Ios_OpenmodeS_",
    // std::local
    "_ZNSt6locale",
    "_ZNKSt6locale4name",
    // init
    "_ZStL8__ioinit"
    "_ZNSt9basic_ios",
    // std::cout
    "_ZSt4cout",
    // std::cin
    "_ZSt3cin",
    "_ZNSi10_M_extract",
    // generic <<
    "_ZNSolsE",
    // std::flush
    "_ZSt5flush",
    "_ZNSo5flush",
    // std::endl
    "_ZSt4endl",
    // std::allocator
    "_ZNSaIcE",
};

>>>>>>> c297c6aa
const char *KnownInactiveFunctionsContains[] = {
    "__enzyme_float", "__enzyme_double", "__enzyme_integer",
    "__enzyme_pointer"};

const std::set<std::string> InactiveGlobals = {
    "ompi_request_null",
    "ompi_mpi_double",
    "ompi_mpi_comm_world",
    "stderr",
    "stdout",
    "stdin",
    "_ZSt3cin",
    "_ZSt4cout",
    "_ZSt5wcout",
    "_ZSt4cerr",
    "_ZTVNSt7__cxx1115basic_stringbufIcSt11char_traitsIcESaIcEEE",
    "_ZTVSt15basic_streambufIcSt11char_traitsIcEE",
    "_ZTVSt9basic_iosIcSt11char_traitsIcEE",
    // istream
    "_ZTVNSt7__cxx1119basic_istringstreamIcSt11char_traitsIcESaIcEEE",
    "_ZTTNSt7__cxx1119basic_istringstreamIcSt11char_traitsIcESaIcEEE",
    // ostream
    "_ZTVNSt7__cxx1119basic_ostringstreamIcSt11char_traitsIcESaIcEEE",
    "_ZTTNSt7__cxx1119basic_ostringstreamIcSt11char_traitsIcESaIcEEE",
    // stringstream
    "_ZTVNSt7__cxx1118basic_stringstreamIcSt11char_traitsIcESaIcEEE",
    "_ZTTNSt7__cxx1118basic_stringstreamIcSt11char_traitsIcESaIcEEE",
};

const std::map<std::string, size_t> MPIInactiveCommAllocators = {
    {"MPI_Graph_create", 5},
    {"MPI_Comm_split", 2},
    {"MPI_Intercomm_create", 6},
    {"MPI_Comm_spawn", 6},
    {"MPI_Comm_spawn_multiple", 7},
    {"MPI_Comm_accept", 4},
    {"MPI_Comm_connect", 4},
    {"MPI_Comm_create", 2},
    {"MPI_Comm_create_group", 3},
    {"MPI_Comm_dup", 1},
    {"MPI_Comm_dup", 2},
    {"MPI_Comm_idup", 1},
    {"MPI_Comm_join", 1},
};

const std::set<std::string> KnownInactiveFunctions = {
    "abort",
    "__assert_fail",
    "__cxa_atexit",
    "__cxa_guard_acquire",
    "__cxa_guard_release",
    "__cxa_guard_abort",
    "snprintf",
    "sprintf",
    "printf",
    "fprintf",
    "putchar",
    "fprintf",
    "vprintf",
    "vsnprintf",
    "puts",
    "fflush",
    "__kmpc_for_static_init_4",
    "__kmpc_for_static_init_4u",
    "__kmpc_for_static_init_8",
    "__kmpc_for_static_init_8u",
    "__kmpc_for_static_fini",
    "__kmpc_dispatch_init_4",
    "__kmpc_dispatch_init_4u",
    "__kmpc_dispatch_init_8",
    "__kmpc_dispatch_init_8u",
    "__kmpc_dispatch_next_4",
    "__kmpc_dispatch_next_4u",
    "__kmpc_dispatch_next_8",
    "__kmpc_dispatch_next_8u",
    "__kmpc_dispatch_fini_4",
    "__kmpc_dispatch_fini_4u",
    "__kmpc_dispatch_fini_8",
    "__kmpc_dispatch_fini_8u",
    "__kmpc_barrier",
    "__kmpc_barrier_master",
    "__kmpc_barrier_master_nowait",
    "__kmpc_barrier_end_barrier_master",
    "__kmpc_global_thread_num",
    "omp_get_max_threads",
    "malloc_usable_size",
    "malloc_size",
    "MPI_Init",
    "MPI_Comm_size",
    "PMPI_Comm_size",
    "MPI_Comm_rank",
    "PMPI_Comm_rank",
    "MPI_Get_processor_name",
    "MPI_Finalize",
    "MPI_Test",
    "MPI_Probe", // double check potential syncronization
    "MPI_Barrier",
    "MPI_Abort",
    "MPI_Get_count",
    "MPI_Comm_free",
    "MPI_Comm_get_parent",
    "MPI_Comm_get_name",
    "MPI_Comm_get_info",
    "MPI_Comm_remote_size",
    "MPI_Comm_set_info",
    "MPI_Comm_set_name",
    "MPI_Comm_compare",
    "MPI_Comm_call_errhandler",
    "MPI_Comm_create_errhandler",
    "MPI_Comm_disconnect",
    "MPI_Wtime",
    "_msize",
    "ftnio_fmt_write64",
    "f90_strcmp_klen",
    "__swift_instantiateConcreteTypeFromMangledName",
    "logb",
    "logbf",
    "logbl",
};

const char *DemangledKnownInactiveFunctionsStartingWith[] = {
    "fprintf",
    "std::string",
    "std::cerr",
    "std::basic_ios",
    "std::basic_istream",
    "std::basic_ostream",
    "std::basic_ifstream",
    "std::basic_ofstream",
    "std::basic_filebuf",
    "std::basic_streambuf",
    "std::istream",
    "std::ostream",
    "std::ios_base",
    "std::locale",
    "std::ctype<char>",
    "std::__cxx11::basic_string",
    "std::__cxx11::basic_ostringstream",
    "std::__cxx11::basic_istringstream",
    "std::__cxx11::basic_stringbuf",
    "std::__basic_file",
    "std::__ioinit",
    "std::__basic_file",
};

/// Is the use of value val as an argument of call CI known to be inactive
/// This tool can only be used when in DOWN mode
bool ActivityAnalyzer::isFunctionArgumentConstant(CallInst *CI, Value *val) {
  assert(directions & DOWN);
  if (CI->hasFnAttr("enzyme_inactive"))
    return true;

  Function *F = getFunctionFromCall(CI);

  // Indirect function calls may actively use the argument
  if (F == nullptr)
    return false;

  if (F->hasFnAttribute("enzyme_inactive")) {
    return true;
  }

  auto Name = F->getName();

  // Allocations, deallocations, and c++ guards don't impact the activity
  // of arguments
  if (isAllocationFunction(*F, TLI) || isDeallocationFunction(*F, TLI))
    return true;
  if (Name == "posix_memalign")
    return true;

  std::string demangledName = llvm::demangle(Name.str());
    auto dName = StringRef(demangledName);
    for (auto FuncName : DemangledKnownInactiveFunctionsStartingWith) {
      if (dName.startswith(FuncName)) {
        return true;
      }
    }
    if (demangledName == Name.str()) {
      // Either demangeling failed
      // or they are equal but matching failed
      // if (!Name.startswith("llvm."))
      //  llvm::errs() << "matching failed: " << Name.str() << " "
      //               << demangledName << "\n";
    }

  for (auto FuncName : KnownInactiveFunctionsContains) {
    if (Name.contains(FuncName)) {
      return true;
    }
  }
  if (KnownInactiveFunctions.count(Name.str())) {
    return true;
  }

  if (MPIInactiveCommAllocators.find(Name.str()) !=
      MPIInactiveCommAllocators.end()) {
    return true;
  }
  if (F->getIntrinsicID() == Intrinsic::trap)
    return true;

  /// Only the first argument (magnitude) of copysign is active
  if (F->getIntrinsicID() == Intrinsic::copysign &&
      CI->getArgOperand(0) != val) {
    return true;
  }

  /// Use of the value as a non-src/dst in memset/memcpy/memmove is an inactive
  /// use
  if (F->getIntrinsicID() == Intrinsic::memset && CI->getArgOperand(0) != val &&
      CI->getArgOperand(1) != val)
    return true;
  if (F->getIntrinsicID() == Intrinsic::memcpy && CI->getArgOperand(0) != val &&
      CI->getArgOperand(1) != val)
    return true;
  if (F->getIntrinsicID() == Intrinsic::memmove &&
      CI->getArgOperand(0) != val && CI->getArgOperand(1) != val)
    return true;

  // only the float arg input is potentially active
  if (Name == "frexp" || Name == "frexpf" || Name == "frexpl") {
    return val != CI->getOperand(0);
  }

  // The relerr argument is inactive
  if (Name == "Faddeeva_erf" || Name == "Faddeeva_erfc" ||
      Name == "Faddeeva_erfcx" || Name == "Faddeeva_erfi" ||
      Name == "Faddeeva_dawson") {
#if LLVM_VERSION_MAJOR >= 14
    for (size_t i = 0; i < CI->arg_size() - 1; i++)
#else
    for (size_t i = 0; i < CI->getNumArgOperands() - 1; i++)
#endif
    {
      if (val == CI->getOperand(i))
        return false;
    }
    return true;
  }

  // only the buffer is active for mpi send/recv
  if (Name == "MPI_Recv" || Name == "PMPI_Recv" || Name == "MPI_Send" ||
      Name == "PMPI_Send") {
    return val != CI->getOperand(0);
  }
  // only the recv buffer and request is active for mpi isend/irecv
  if (Name == "MPI_Irecv" || Name == "MPI_Isend") {
    return val != CI->getOperand(0) && val != CI->getOperand(6);
  }

  // only request is active
  if (Name == "MPI_Wait" || Name == "PMPI_Wait")
    return val != CI->getOperand(0);

  if (Name == "MPI_Waitall" || Name == "PMPI_Waitall")
    return val != CI->getOperand(1);

  // TODO interprocedural detection
  // Before potential introprocedural detection, any function without definition
  // may to be assumed to have an active use
  if (F->empty())
    return false;

  // With all other options exhausted we have to assume this function could
  // actively use the value
  return false;
}

/// Call the function propagateFromOperand on all operands of CI
/// that could impact the activity of the call instruction
static inline void propagateArgumentInformation(
    TargetLibraryInfo &TLI, CallInst &CI,
    std::function<bool(Value *)> propagateFromOperand) {

  if (auto F = CI.getCalledFunction()) {
    // These functions are known to only have the first argument impact
    // the activity of the call instruction
    auto Name = F->getName();
    if (Name == "lgamma" || Name == "lgammaf" || Name == "lgammal" ||
        Name == "lgamma_r" || Name == "lgammaf_r" || Name == "lgammal_r" ||
        Name == "__lgamma_r_finite" || Name == "__lgammaf_r_finite" ||
        Name == "__lgammal_r_finite") {

      propagateFromOperand(CI.getArgOperand(0));
      return;
    }

    // Allocations, deallocations, and c++ guards are fully inactive
    if (isAllocationFunction(*F, TLI) || isDeallocationFunction(*F, TLI) ||
        Name == "__cxa_guard_acquire" || Name == "__cxa_guard_release" ||
        Name == "__cxa_guard_abort")
      return;

    /// Only the first argument (magnitude) of copysign is active
    if (F->getIntrinsicID() == Intrinsic::copysign) {
      propagateFromOperand(CI.getOperand(0));
      return;
    }

    /// Only the src/dst in memset/memcpy/memmove impact the activity of the
    /// instruction
    // memset cannot propagate activity as it sets
    // data to a given single byte which is inactive
    if (F->getIntrinsicID() == Intrinsic::memset) {
      return;
    }
    if (F->getIntrinsicID() == Intrinsic::memcpy ||
        F->getIntrinsicID() == Intrinsic::memmove) {
      propagateFromOperand(CI.getOperand(0));
      propagateFromOperand(CI.getOperand(1));
      return;
    }

    if (Name == "frexp" || Name == "frexpf" || Name == "frexpl") {
      propagateFromOperand(CI.getOperand(0));
      return;
    }
    if (Name == "Faddeeva_erf" || Name == "Faddeeva_erfc" ||
        Name == "Faddeeva_erfcx" || Name == "Faddeeva_erfi" ||
        Name == "Faddeeva_dawson") {
#if LLVM_VERSION_MAJOR >= 14
      for (size_t i = 0; i < CI.arg_size() - 1; i++)
#else
      for (size_t i = 0; i < CI.getNumArgOperands() - 1; i++)
#endif
      {
        propagateFromOperand(CI.getOperand(i));
      }
      return;
    }
  }

  // For other calls, check all operands of the instruction
  // as conservatively they may impact the activity of the call
#if LLVM_VERSION_MAJOR >= 14
  for (auto &a : CI.args())
#else
  for (auto &a : CI.arg_operands())
#endif
  {
    if (propagateFromOperand(a))
      break;
  }
}

/// Return whether this instruction is known not to propagate adjoints
/// Note that instructions could return an active pointer, but
/// do not propagate adjoints themselves
bool ActivityAnalyzer::isConstantInstruction(TypeResults const &TR,
                                             Instruction *I) {
  // This analysis may only be called by instructions corresponding to
  // the function analyzed by TypeInfo
  assert(I);
  assert(TR.getFunction() == I->getParent()->getParent());

  // The return instruction doesn't impact activity (handled specifically
  // during adjoint generation)
  if (isa<ReturnInst>(I))
    return true;

  // Branch, unreachable, and previously computed constants are inactive
  if (isa<UnreachableInst>(I) || isa<BranchInst>(I) ||
      (ConstantInstructions.find(I) != ConstantInstructions.end())) {
    return true;
  }

  /// Previously computed inactives remain inactive
  if ((ActiveInstructions.find(I) != ActiveInstructions.end())) {
    return false;
  }

  if (notForAnalysis.count(I->getParent())) {
    if (EnzymePrintActivity)
      llvm::errs() << " constant instruction as dominates unreachable " << *I
                   << "\n";
    InsertConstantInstruction(TR, I);
    return true;
  }

  if (auto CI = dyn_cast<CallInst>(I)) {
    if (CI->hasFnAttr("enzyme_active")) {
      if (EnzymePrintActivity)
        llvm::errs() << "forced active " << *I << "\n";
      ActiveInstructions.insert(I);
      return false;
    }
    if (CI->hasFnAttr("enzyme_inactive")) {
      if (EnzymePrintActivity)
        llvm::errs() << "forced inactive " << *I << "\n";
      InsertConstantInstruction(TR, I);
      return true;
    }
    Function *called = getFunctionFromCall(CI);

    if (called) {
      if (called->hasFnAttribute("enzyme_active")) {
        if (EnzymePrintActivity)
          llvm::errs() << "forced active " << *I << "\n";
        ActiveInstructions.insert(I);
        return false;
      }
      if (called->hasFnAttribute("enzyme_inactive")) {
        if (EnzymePrintActivity)
          llvm::errs() << "forced inactive " << *I << "\n";
        InsertConstantInstruction(TR, I);
        return true;
      }
    }
  }

  /// A store into all integral memory is inactive
  if (auto SI = dyn_cast<StoreInst>(I)) {
    auto StoreSize = SI->getParent()
                         ->getParent()
                         ->getParent()
                         ->getDataLayout()
                         .getTypeSizeInBits(SI->getValueOperand()->getType()) /
                     8;

    bool AllIntegral = true;
    bool SeenInteger = false;
    auto q = TR.query(SI->getPointerOperand()).Data0();
    for (int i = -1; i < (int)StoreSize; ++i) {
      auto dt = q[{i}];
      if (dt.isIntegral() || dt == BaseType::Anything) {
        SeenInteger = true;
        if (i == -1)
          break;
      } else if (dt.isKnown()) {
        AllIntegral = false;
        break;
      }
    }

    if (AllIntegral && SeenInteger) {
      if (EnzymePrintActivity)
        llvm::errs() << " constant instruction from TA " << *I << "\n";
      InsertConstantInstruction(TR, I);
      return true;
    }
  }
  if (auto SI = dyn_cast<AtomicRMWInst>(I)) {
    auto StoreSize = SI->getParent()
                         ->getParent()
                         ->getParent()
                         ->getDataLayout()
                         .getTypeSizeInBits(I->getType()) /
                     8;

    bool AllIntegral = true;
    bool SeenInteger = false;
    auto q = TR.query(SI->getOperand(0)).Data0();
    for (int i = -1; i < (int)StoreSize; ++i) {
      auto dt = q[{i}];
      if (dt.isIntegral() || dt == BaseType::Anything) {
        SeenInteger = true;
        if (i == -1)
          break;
      } else if (dt.isKnown()) {
        AllIntegral = false;
        break;
      }
    }

    if (AllIntegral && SeenInteger) {
      if (EnzymePrintActivity)
        llvm::errs() << " constant instruction from TA " << *I << "\n";
      InsertConstantInstruction(TR, I);
      return true;
    }
  }

  if (isa<MemSetInst>(I)) {
    // memset's are definitionally inactive since
    // they copy a byte which cannot be active
    if (EnzymePrintActivity)
      llvm::errs() << " constant instruction as memset " << *I << "\n";
    InsertConstantInstruction(TR, I);
    return true;
  }

  if (EnzymePrintActivity)
    llvm::errs() << "checking if is constant[" << (int)directions << "] " << *I
                 << "\n";

  if (auto II = dyn_cast<IntrinsicInst>(I)) {
    switch (II->getIntrinsicID()) {
    case Intrinsic::nvvm_barrier0:
    case Intrinsic::nvvm_barrier0_popc:
    case Intrinsic::nvvm_barrier0_and:
    case Intrinsic::nvvm_barrier0_or:
    case Intrinsic::nvvm_membar_cta:
    case Intrinsic::nvvm_membar_gl:
    case Intrinsic::nvvm_membar_sys:
    case Intrinsic::amdgcn_s_barrier:
    case Intrinsic::assume:
    case Intrinsic::stacksave:
    case Intrinsic::stackrestore:
    case Intrinsic::lifetime_start:
    case Intrinsic::lifetime_end:
    case Intrinsic::dbg_addr:
    case Intrinsic::dbg_declare:
    case Intrinsic::dbg_value:
    case Intrinsic::invariant_start:
    case Intrinsic::invariant_end:
    case Intrinsic::var_annotation:
    case Intrinsic::ptr_annotation:
    case Intrinsic::annotation:
    case Intrinsic::codeview_annotation:
    case Intrinsic::expect:
    case Intrinsic::type_test:
    case Intrinsic::donothing:
    case Intrinsic::prefetch:
    case Intrinsic::trap:
#if LLVM_VERSION_MAJOR >= 8
    case Intrinsic::is_constant:
#endif
      if (EnzymePrintActivity)
        llvm::errs() << "known inactive intrinsic " << *I << "\n";
      InsertConstantInstruction(TR, I);
      return true;

    default:
      break;
    }
  }

  // Analyzer for inductive assumption where we attempt to prove this is
  // inactive from a lack of active users
  std::shared_ptr<ActivityAnalyzer> DownHypothesis;

  // If this instruction does not write to memory that outlives itself
  // (potentially propagating derivative information), the only way to propagate
  // derivative information is through the return value
  // TODO the "doesn't write to active memory" can be made more aggressive than
  // doesn't write to any memory
  bool noActiveWrite = false;
  if (!I->mayWriteToMemory())
    noActiveWrite = true;
  else if (auto CI = dyn_cast<CallInst>(I)) {
    if (AA.onlyReadsMemory(CI)) {
      noActiveWrite = true;
    } else if (auto F = CI->getCalledFunction()) {
      if (isMemFreeLibMFunction(F->getName())) {
        noActiveWrite = true;
      } else if (F->getName() == "frexp" || F->getName() == "frexpf" ||
                 F->getName() == "frexpl") {
        noActiveWrite = true;
      }
    }
  }
  if (noActiveWrite) {
    // Even if returning a pointer, this instruction is considered inactive
    // since the instruction doesn't prop gradients. Thus, so long as we don't
    // return an object containing a float, this instruction is inactive
    if (!TR.intType(1, I, /*errifNotFound*/ false).isPossibleFloat()) {
      if (EnzymePrintActivity)
        llvm::errs()
            << " constant instruction from known non-float non-writing "
               "instruction "
            << *I << "\n";
      InsertConstantInstruction(TR, I);
      return true;
    }

    // If the value returned is constant otherwise, the instruction is inactive
    if (isConstantValue(TR, I)) {
      if (EnzymePrintActivity)
        llvm::errs() << " constant instruction from known constant non-writing "
                        "instruction "
                     << *I << "\n";
      InsertConstantInstruction(TR, I);
      return true;
    }

    // Even if the return is nonconstant, it's worth checking explicitly the
    // users since unlike isConstantValue, returning a pointer does not make the
    // instruction active
    if (directions & DOWN) {
      // We shall now induct on this instruction being inactive and try to prove
      // this fact from a lack of active users.

      // If we aren't a phi node (and thus potentially recursive on uses) and
      // already equal to the current direction, we don't need to induct,
      // reducing runtime.
      if (directions == DOWN && !isa<PHINode>(I)) {
        if (isValueInactiveFromUsers(TR, I, UseActivity::None)) {
          if (EnzymePrintActivity)
            llvm::errs() << " constant instruction[" << (int)directions
                         << "] from users instruction " << *I << "\n";
          InsertConstantInstruction(TR, I);
          return true;
        }
      } else {
        DownHypothesis = std::shared_ptr<ActivityAnalyzer>(
            new ActivityAnalyzer(*this, DOWN));
        DownHypothesis->ConstantInstructions.insert(I);
        if (DownHypothesis->isValueInactiveFromUsers(TR, I,
                                                     UseActivity::None)) {
          if (EnzymePrintActivity)
            llvm::errs() << " constant instruction[" << (int)directions
                         << "] from users instruction " << *I << "\n";
          InsertConstantInstruction(TR, I);
          insertConstantsFrom(TR, *DownHypothesis);
          return true;
        }
      }
    }
  }

  std::shared_ptr<ActivityAnalyzer> UpHypothesis;
  if (directions & UP) {
    // If this instruction has no active operands, the instruction
    // is active.
    // TODO This isn't 100% accurate and will incorrectly mark a no-argument
    // function that reads from active memory as constant
    // Technically the additional constraint is that this does not read from
    // active memory, where we have assumed that the only active memory
    // we care about is accessible from arguments passed (and thus not globals)
    UpHypothesis =
        std::shared_ptr<ActivityAnalyzer>(new ActivityAnalyzer(*this, UP));
    UpHypothesis->ConstantInstructions.insert(I);
    assert(directions & UP);
    if (UpHypothesis->isInstructionInactiveFromOrigin(TR, I)) {
      if (EnzymePrintActivity)
        llvm::errs() << " constant instruction from origin "
                        "instruction "
                     << *I << "\n";
      InsertConstantInstruction(TR, I);
      insertConstantsFrom(TR, *UpHypothesis);
      if (DownHypothesis)
        insertConstantsFrom(TR, *DownHypothesis);
      return true;
    } else if (directions == 3) {
      if (isa<LoadInst>(I) || isa<StoreInst>(I) || isa<BinaryOperator>(I)) {
        for (auto &op : I->operands()) {
          if (!UpHypothesis->isConstantValue(TR, op)) {
            ReEvaluateInstIfInactiveValue[op].insert(I);
          }
        }
      }
    }
  }

  // Otherwise we must fall back and assume this instruction to be active.
  ActiveInstructions.insert(I);
  if (EnzymePrintActivity)
    llvm::errs() << "couldnt decide fallback as nonconstant instruction("
                 << (int)directions << "):" << *I << "\n";
  if (noActiveWrite && directions == 3)
    ReEvaluateInstIfInactiveValue[I].insert(I);
  return false;
}

bool isValuePotentiallyUsedAsPointer(llvm::Value *val) {
  std::deque<llvm::Value *> todo = {val};
  SmallPtrSet<Value *, 3> seen;
  while (todo.size()) {
    auto cur = todo.back();
    todo.pop_back();
    if (seen.count(cur))
      continue;
    seen.insert(cur);
    for (auto u : cur->users()) {
      if (isa<ReturnInst>(u))
        return true;
      if (!cast<Instruction>(u)->mayReadOrWriteMemory()) {
        todo.push_back(u);
        continue;
      }
      if (EnzymePrintActivity)
        llvm::errs() << " VALUE potentially used as pointer " << *val << " by "
                     << *u << "\n";
      return true;
    }
  }
  return false;
}

bool ActivityAnalyzer::isConstantValue(TypeResults const &TR, Value *Val) {
  // This analysis may only be called by instructions corresponding to
  // the function analyzed by TypeInfo -- however if the Value
  // was created outside a function (e.g. global, constant), that is allowed
  assert(Val);
  if (auto I = dyn_cast<Instruction>(Val)) {
    if (TR.getFunction() != I->getParent()->getParent()) {
      llvm::errs() << *TR.getFunction() << "\n";
      llvm::errs() << *I << "\n";
    }
    assert(TR.getFunction() == I->getParent()->getParent());
  }
  if (auto Arg = dyn_cast<Argument>(Val)) {
    assert(TR.getFunction() == Arg->getParent());
  }

  // Void values are definitionally inactive
  if (Val->getType()->isVoidTy())
    return true;

  // Token values are definitionally inactive
  if (Val->getType()->isTokenTy())
    return true;

  // All function pointers are considered active in case an augmented primal
  // or reverse is needed
  if (isa<Function>(Val) || isa<InlineAsm>(Val)) {
    return false;
  }

  /// If we've already shown this value to be inactive
  if (ConstantValues.find(Val) != ConstantValues.end()) {
    return true;
  }

  /// If we've already shown this value to be active
  if (ActiveValues.find(Val) != ActiveValues.end()) {
    return false;
  }

  if (auto CD = dyn_cast<ConstantDataSequential>(Val)) {
    // inductively assume inactive
    ConstantValues.insert(CD);
    for (size_t i = 0, len = CD->getNumElements(); i < len; i++) {
      if (!isConstantValue(TR, CD->getElementAsConstant(i))) {
        ConstantValues.erase(CD);
        ActiveValues.insert(CD);
        return false;
      }
    }
    return true;
  }
  if (auto CD = dyn_cast<ConstantAggregate>(Val)) {
    // inductively assume inactive
    ConstantValues.insert(CD);
    for (size_t i = 0, len = CD->getNumOperands(); i < len; i++) {
      if (!isConstantValue(TR, CD->getOperand(i))) {
        ConstantValues.erase(CD);
        ActiveValues.insert(CD);
        return false;
      }
    }
    return true;
  }

  // Undef, metadata, non-global constants, and blocks are inactive
  if (isa<UndefValue>(Val) || isa<MetadataAsValue>(Val) ||
      isa<ConstantData>(Val) || isa<ConstantAggregate>(Val) ||
      isa<BasicBlock>(Val)) {
    return true;
  }

  if (auto II = dyn_cast<IntrinsicInst>(Val)) {
    switch (II->getIntrinsicID()) {
    case Intrinsic::nvvm_barrier0:
    case Intrinsic::nvvm_barrier0_popc:
    case Intrinsic::nvvm_barrier0_and:
    case Intrinsic::nvvm_barrier0_or:
    case Intrinsic::nvvm_membar_cta:
    case Intrinsic::nvvm_membar_gl:
    case Intrinsic::nvvm_membar_sys:
    case Intrinsic::amdgcn_s_barrier:
    case Intrinsic::assume:
    case Intrinsic::stacksave:
    case Intrinsic::stackrestore:
    case Intrinsic::lifetime_start:
    case Intrinsic::lifetime_end:
    case Intrinsic::dbg_addr:
    case Intrinsic::dbg_declare:
    case Intrinsic::dbg_value:
    case Intrinsic::invariant_start:
    case Intrinsic::invariant_end:
    case Intrinsic::var_annotation:
    case Intrinsic::ptr_annotation:
    case Intrinsic::annotation:
    case Intrinsic::codeview_annotation:
    case Intrinsic::expect:
    case Intrinsic::type_test:
    case Intrinsic::donothing:
    case Intrinsic::prefetch:
#if LLVM_VERSION_MAJOR >= 8
    case Intrinsic::is_constant:
#endif
      InsertConstantValue(TR, Val);
      return true;
    default:
      break;
    }
  }

  // All arguments must be marked constant/nonconstant ahead of time
  if (isa<Argument>(Val) && !cast<Argument>(Val)->hasByValAttr()) {
    llvm::errs() << *(cast<Argument>(Val)->getParent()) << "\n";
    llvm::errs() << *Val << "\n";
    assert(0 && "must've put arguments in constant/nonconstant");
  }

  // This value is certainly an integer (and only and integer, not a pointer or
  // float). Therefore its value is constant
  if (TR.intType(1, Val, /*errIfNotFound*/ false).isIntegral()) {
    if (EnzymePrintActivity)
      llvm::errs() << " Value const as integral " << (int)directions << " "
                   << *Val << " "
                   << TR.intType(1, Val, /*errIfNotFound*/ false).str() << "\n";
    InsertConstantValue(TR, Val);
    return true;
  }

#if 0
  // This value is certainly a pointer to an integer (and only and integer, not
  // a pointer or float). Therefore its value is constant
  // TODO use typeInfo for more aggressive activity analysis
  if (val->getType()->isPointerTy() &&
      cast<PointerType>(val->getType())->isIntOrIntVectorTy() &&
      TR.firstPointer(1, val, /*errifnotfound*/ false).isIntegral()) {
    if (EnzymePrintActivity)
      llvm::errs() << " Value const as integral pointer" << (int)directions
                   << " " << *val << "\n";
    InsertConstantValue(TR, Val);
    return true;
  }
#endif

  if (auto GI = dyn_cast<GlobalVariable>(Val)) {
    // If operating under the assumption globals are inactive unless
    // explicitly marked as active, this is inactive
    if (!hasMetadata(GI, "enzyme_shadow") && EnzymeNonmarkedGlobalsInactive) {
      InsertConstantValue(TR, Val);
      return true;
    }

    if (GI->getName().contains("enzyme_const") ||
        InactiveGlobals.count(GI->getName().str())) {
      InsertConstantValue(TR, Val);
      return true;
    }

    // If this global is unchanging and the internal constant data
    // is inactive, the global is inactive
    if (GI->isConstant() && GI->hasInitializer() &&
        isConstantValue(TR, GI->getInitializer())) {
      InsertConstantValue(TR, Val);
      if (EnzymePrintActivity)
        llvm::errs() << " VALUE const global " << *Val
                     << " init: " << *GI->getInitializer() << "\n";
      return true;
    }

    // If this global is a pointer to an integer, it is inactive
    // TODO note this may need updating to consider the size
    // of the global
    auto res = TR.query(GI).Data0();
    auto dt = res[{-1}];
    if (dt.isIntegral()) {
      if (EnzymePrintActivity)
        llvm::errs() << " VALUE const as global int pointer " << *Val
                     << " type - " << res.str() << "\n";
      InsertConstantValue(TR, Val);
      return true;
    }

    // If this is a global local to this translation unit with inactive
    // initializer and no active uses, it is definitionally inactive
    bool usedJustInThisModule =
        GI->hasInternalLinkage() || GI->hasPrivateLinkage();

    if (EnzymePrintActivity)
      llvm::errs() << "pre attempting(" << (int)directions
                   << ") just used in module for: " << *GI << " dir"
                   << (int)directions << " justusedin:" << usedJustInThisModule
                   << "\n";

    if (directions == 3 && usedJustInThisModule) {
      // TODO this assumes global initializer cannot refer to itself (lest
      // infinite loop)
      if (!GI->hasInitializer() || isConstantValue(TR, GI->getInitializer())) {

        if (EnzymePrintActivity)
          llvm::errs() << "attempting just used in module for: " << *GI << "\n";
        // Not looking at users to prove inactive (definition of down)
        // If all users are inactive, this is therefore inactive.
        // Since we won't look at origins to prove, we can inductively assume
        // this is inactive

        // As an optimization if we are going down already
        // and we won't use ourselves (done by PHI's), we
        // dont need to inductively assume we're true
        // and can instead use this object!
        // This pointer is inactive if it is either not actively stored to or
        // not actively loaded from
        // See alloca logic to explain why OnlyStores is insufficient here
        if (directions == DOWN) {
          if (isValueInactiveFromUsers(TR, Val, UseActivity::OnlyLoads)) {
            InsertConstantValue(TR, Val);
            return true;
          }
        } else {
          Instruction *LoadReval = nullptr;
          Instruction *StoreReval = nullptr;
          auto DownHypothesis = std::shared_ptr<ActivityAnalyzer>(
              new ActivityAnalyzer(*this, DOWN));
          DownHypothesis->ConstantValues.insert(Val);
          if (DownHypothesis->isValueInactiveFromUsers(
                  TR, Val, UseActivity::OnlyLoads, &LoadReval) ||
              (TR.query(GI)[{-1, -1}].isFloat() &&
               DownHypothesis->isValueInactiveFromUsers(
                   TR, Val, UseActivity::OnlyStores, &StoreReval))) {
            insertConstantsFrom(TR, *DownHypothesis);
            InsertConstantValue(TR, Val);
            return true;
          } else {
            if (LoadReval) {
              if (EnzymePrintActivity)
                llvm::errs() << " global activity of " << *Val
                             << " dependant on " << *LoadReval << "\n";
              ReEvaluateValueIfInactiveInst[LoadReval].insert(Val);
            }
            if (StoreReval)
              ReEvaluateValueIfInactiveInst[StoreReval].insert(Val);
          }
        }
      }
    }

    // Otherwise we have to assume this global is active since it can
    // be arbitrarily used in an active way
    // TODO we can be more aggressive here in the future
    if (EnzymePrintActivity)
      llvm::errs() << " VALUE nonconst unknown global " << *Val << " type - "
                   << res.str() << "\n";
    ActiveValues.insert(Val);
    return false;
  }

  // ConstantExpr's are inactive if their arguments are inactive
  // Note that since there can't be a recursive constant this shouldn't
  // infinite loop
  if (auto ce = dyn_cast<ConstantExpr>(Val)) {
    if (ce->isCast()) {
      if (auto PT = dyn_cast<PointerType>(ce->getType())) {
        if (PT->getPointerElementType()->isFunctionTy()) {
          if (EnzymePrintActivity)
            llvm::errs()
                << " VALUE nonconst as cast to pointer of functiontype " << *Val
                << "\n";
          ActiveValues.insert(Val);
          return false;
        }
      }

      if (isConstantValue(TR, ce->getOperand(0))) {
        if (EnzymePrintActivity)
          llvm::errs() << " VALUE const cast from from operand " << *Val
                       << "\n";
        InsertConstantValue(TR, Val);
        return true;
      }
    }
    if (ce->getOpcode() == Instruction::GetElementPtr &&
        llvm::all_of(ce->operand_values(),
                     [&](Value *v) { return isConstantValue(TR, v); })) {
      if (isConstantValue(TR, ce->getOperand(0))) {
        if (EnzymePrintActivity)
          llvm::errs() << " VALUE const cast from gep operand " << *Val << "\n";
        InsertConstantValue(TR, Val);
        return true;
      }
    }
    if (EnzymePrintActivity)
      llvm::errs() << " VALUE nonconst unknown expr " << *Val << "\n";
    ActiveValues.insert(Val);
    return false;
  }

  if (auto CI = dyn_cast<CallInst>(Val)) {
    if (CI->hasFnAttr("enzyme_active")) {
      if (EnzymePrintActivity)
        llvm::errs() << "forced active val " << *Val << "\n";
      ActiveValues.insert(Val);
      return false;
    }
    if (CI->hasFnAttr("enzyme_inactive")) {
      if (EnzymePrintActivity)
        llvm::errs() << "forced inactive val " << *Val << "\n";
      InsertConstantValue(TR, Val);
      return true;
    }
    Function *called = getFunctionFromCall(CI);

    if (called) {
      if (called->hasFnAttribute("enzyme_active")) {
        if (EnzymePrintActivity)
          llvm::errs() << "forced active val " << *Val << "\n";
        ActiveValues.insert(Val);
        return false;
      }
      if (called->hasFnAttribute("enzyme_inactive")) {
        if (EnzymePrintActivity)
          llvm::errs() << "forced inactive val " << *Val << "\n";
        InsertConstantValue(TR, Val);
        return true;
      }
    }
  }

  std::shared_ptr<ActivityAnalyzer> UpHypothesis;

  // Handle types that could contain pointers
  //  Consider all types except
  //   * floating point types (since those are assumed not pointers)
  //   * integers that we know are not pointers
  bool containsPointer = true;
  if (Val->getType()->isFPOrFPVectorTy())
    containsPointer = false;
  if (!TR.intType(1, Val, /*errIfNotFound*/ false).isPossiblePointer())
    containsPointer = false;

  if (containsPointer && !isValuePotentiallyUsedAsPointer(Val)) {
    containsPointer = false;
  }

  if (containsPointer) {

    auto TmpOrig =
#if LLVM_VERSION_MAJOR >= 12
        getUnderlyingObject(Val, 100);
#else
        GetUnderlyingObject(Val, TR.getFunction()->getParent()->getDataLayout(),
                            100);
#endif

    // If we know that our origin is inactive from its arguments,
    // we are definitionally inactive
    if (directions & UP) {
      // If we are derived from an argument our activity is equal to the
      // activity of the argument by definition
      if (auto arg = dyn_cast<Argument>(TmpOrig)) {
        if (!arg->hasByValAttr()) {
          bool res = isConstantValue(TR, TmpOrig);
          if (res) {
            if (EnzymePrintActivity)
              llvm::errs() << " arg const from orig val=" << *Val
                           << " orig=" << *TmpOrig << "\n";
            InsertConstantValue(TR, Val);
          } else {
            if (EnzymePrintActivity)
              llvm::errs() << " arg active from orig val=" << *Val
                           << " orig=" << *TmpOrig << "\n";
            ActiveValues.insert(Val);
          }
          return res;
        }
      }

      UpHypothesis =
          std::shared_ptr<ActivityAnalyzer>(new ActivityAnalyzer(*this, UP));
      UpHypothesis->ConstantValues.insert(Val);

      // If our origin is a load of a known inactive (say inactive argument), we
      // are also inactive
      if (auto PN = dyn_cast<PHINode>(TmpOrig)) {
        // Not taking fast path incase phi is recursive.
        Value *active = nullptr;
        for (auto &V : PN->incoming_values()) {
          if (!UpHypothesis->isConstantValue(TR, V.get())) {
            active = V.get();
            break;
          }
        }
        if (!active) {
          InsertConstantValue(TR, Val);
          if (TmpOrig != Val) {
            InsertConstantValue(TR, TmpOrig);
          }
          insertConstantsFrom(TR, *UpHypothesis);
          return true;
        } else {
          ReEvaluateValueIfInactiveValue[active].insert(Val);
          if (TmpOrig != Val) {
            ReEvaluateValueIfInactiveValue[active].insert(TmpOrig);
          }
        }
      } else if (auto LI = dyn_cast<LoadInst>(TmpOrig)) {

        if (directions == UP) {
          if (isConstantValue(TR, LI->getPointerOperand())) {
            InsertConstantValue(TR, Val);
            return true;
          }
        } else {
          if (UpHypothesis->isConstantValue(TR, LI->getPointerOperand())) {
            InsertConstantValue(TR, Val);
            insertConstantsFrom(TR, *UpHypothesis);
            return true;
          }
        }
      } else if (isa<IntrinsicInst>(TmpOrig) &&
                 (cast<IntrinsicInst>(TmpOrig)->getIntrinsicID() ==
                      Intrinsic::nvvm_ldu_global_i ||
                  cast<IntrinsicInst>(TmpOrig)->getIntrinsicID() ==
                      Intrinsic::nvvm_ldu_global_p ||
                  cast<IntrinsicInst>(TmpOrig)->getIntrinsicID() ==
                      Intrinsic::nvvm_ldu_global_f ||
                  cast<IntrinsicInst>(TmpOrig)->getIntrinsicID() ==
                      Intrinsic::nvvm_ldg_global_i ||
                  cast<IntrinsicInst>(TmpOrig)->getIntrinsicID() ==
                      Intrinsic::nvvm_ldg_global_p ||
                  cast<IntrinsicInst>(TmpOrig)->getIntrinsicID() ==
                      Intrinsic::nvvm_ldg_global_f)) {
        auto II = cast<IntrinsicInst>(TmpOrig);
        if (directions == UP) {
          if (isConstantValue(TR, II->getOperand(0))) {
            InsertConstantValue(TR, Val);
            return true;
          }
        } else {
          if (UpHypothesis->isConstantValue(TR, II->getOperand(0))) {
            InsertConstantValue(TR, Val);
            insertConstantsFrom(TR, *UpHypothesis);
            return true;
          }
        }
      } else if (auto op = dyn_cast<CallInst>(TmpOrig)) {
        if (op->hasFnAttr("enzyme_inactive")) {
          InsertConstantValue(TR, Val);
          insertConstantsFrom(TR, *UpHypothesis);
          return true;
        }
        Function *called = getFunctionFromCall(op);

        if (called) {
          if (called->hasFnAttribute("enzyme_inactive")) {
            InsertConstantValue(TR, Val);
            insertConstantsFrom(TR, *UpHypothesis);
            return true;
          }
          if (called->getName() == "free" || called->getName() == "_ZdlPv" ||
              called->getName() == "_ZdlPvm" || called->getName() == "munmap") {
            InsertConstantValue(TR, Val);
            insertConstantsFrom(TR, *UpHypothesis);
            return true;
          }

          auto dName = demangle(called->getName().str());
          for (auto FuncName : DemangledKnownInactiveFunctionsStartingWith) {
            if (StringRef(dName).startswith(FuncName)) {
              InsertConstantValue(TR, Val);
              insertConstantsFrom(TR, *UpHypothesis);
              return true;
            }
          }
          for (auto FuncName : KnownInactiveFunctionsContains) {
            if (called->getName().contains(FuncName)) {
              InsertConstantValue(TR, Val);
              insertConstantsFrom(TR, *UpHypothesis);
              return true;
            }
          }

          if (KnownInactiveFunctions.count(called->getName().str()) ||
              MPIInactiveCommAllocators.find(called->getName().str()) !=
                  MPIInactiveCommAllocators.end()) {
            InsertConstantValue(TR, Val);
            insertConstantsFrom(TR, *UpHypothesis);
            return true;
          }

          if (called->getIntrinsicID() == Intrinsic::trap) {
            InsertConstantValue(TR, Val);
            insertConstantsFrom(TR, *UpHypothesis);
            return true;
          }

          // If requesting empty unknown functions to be considered inactive,
          // abide by those rules
          if (EnzymeEmptyFnInactive && called->empty() &&
              !hasMetadata(called, "enzyme_gradient") &&
              !hasMetadata(called, "enzyme_derivative") &&
              !isAllocationFunction(*called, TLI) &&
              !isDeallocationFunction(*called, TLI) &&
              !isa<IntrinsicInst>(op)) {
            InsertConstantValue(TR, Val);
            insertConstantsFrom(TR, *UpHypothesis);
            return true;
          }
        }
      } else if (isa<AllocaInst>(Val)) {
        // This pointer is inactive if it is either not actively stored to or
        // not actively loaded from and is nonescaping by definition of being
        // alloca OnlyStores is insufficient here since the loaded pointer can
        // have active memory stored into it [e.g. not just top level pointer
        // that matters]
        if (directions == DOWN) {
          if (isValueInactiveFromUsers(TR, TmpOrig, UseActivity::OnlyLoads)) {
            InsertConstantValue(TR, Val);
            return true;
          }
        } else if (directions & DOWN) {
          Instruction *LoadReval = nullptr;
          auto DownHypothesis = std::shared_ptr<ActivityAnalyzer>(
              new ActivityAnalyzer(*this, DOWN));
          DownHypothesis->ConstantValues.insert(TmpOrig);
          if (DownHypothesis->isValueInactiveFromUsers(
                  TR, TmpOrig, UseActivity::OnlyLoads, &LoadReval)) {
            insertConstantsFrom(TR, *DownHypothesis);
            InsertConstantValue(TR, Val);
            return true;
          } else {
            if (LoadReval) {
              ReEvaluateValueIfInactiveInst[LoadReval].insert(TmpOrig);
            }
          }
        }
      }

      // otherwise if the origin is a previously derived known inactive value
      // assess
      // TODO here we would need to potentially consider loading an active
      // global as we again assume that active memory is passed explicitly as an
      // argument
      if (TmpOrig != Val) {
        if (isConstantValue(TR, TmpOrig)) {
          if (EnzymePrintActivity)
            llvm::errs() << " Potential Pointer(" << (int)directions << ") "
                         << *Val << " inactive from inactive origin "
                         << *TmpOrig << "\n";
          InsertConstantValue(TR, Val);
          return true;
        }
      }
      if (auto inst = dyn_cast<Instruction>(Val)) {
        if (!inst->mayReadFromMemory() && !isa<AllocaInst>(Val)) {
          if (directions == UP && !isa<PHINode>(inst)) {
            if (isInstructionInactiveFromOrigin(TR, inst)) {
              InsertConstantValue(TR, Val);
              return true;
            }
          } else {
            if (UpHypothesis->isInstructionInactiveFromOrigin(TR, inst)) {
              InsertConstantValue(TR, Val);
              insertConstantsFrom(TR, *UpHypothesis);
              return true;
            }
          }
        }
      }
    }

    // If not capable of looking at both users and uses, all the ways a pointer
    // can be loaded/stored cannot be assesed and therefore we default to assume
    // it to be active
    if (directions != 3) {
      if (EnzymePrintActivity)
        llvm::errs() << " <Potential Pointer assumed active at "
                     << (int)directions << ">" << *Val << "\n";
      ActiveValues.insert(Val);
      return false;
    }

    if (EnzymePrintActivity)
      llvm::errs() << " < MEMSEARCH" << (int)directions << ">" << *Val << "\n";
    // A pointer value is active if two things hold:
    //   an potentially active value is stored into the memory
    //   memory loaded from the value is used in an active way
    bool potentiallyActiveStore = false;
    bool potentialStore = false;
    bool potentiallyActiveLoad = false;

    // Assume the value (not instruction) is itself active
    // In spite of that can we show that there are either no active stores
    // or no active loads
    std::shared_ptr<ActivityAnalyzer> Hypothesis =
        std::shared_ptr<ActivityAnalyzer>(
            new ActivityAnalyzer(*this, directions));
    Hypothesis->ActiveValues.insert(Val);
    if (auto VI = dyn_cast<Instruction>(Val)) {
      for (auto V : DeducingPointers) {
        UpHypothesis->InsertConstantValue(TR, V);
      }
      if (UpHypothesis->isInstructionInactiveFromOrigin(TR, VI)) {
        Hypothesis->DeducingPointers.insert(Val);
        if (EnzymePrintActivity)
          llvm::errs() << " constant instruction hypothesis: " << *VI << "\n";
      } else {
        if (EnzymePrintActivity)
          llvm::errs() << " cannot show constant instruction hypothesis: "
                       << *VI << "\n";
      }
    }

    auto checkActivity = [&](Instruction *I) {
      if (notForAnalysis.count(I->getParent()))
        return false;

      // If this is a malloc or free, this doesn't impact the activity
      if (auto CI = dyn_cast<CallInst>(I)) {
        if (CI->hasFnAttr("enzyme_inactive"))
          return false;

#if LLVM_VERSION_MAJOR >= 11
        if (auto iasm = dyn_cast<InlineAsm>(CI->getCalledOperand()))
#else
        if (auto iasm = dyn_cast<InlineAsm>(CI->getCalledValue()))
#endif
        {
          if (StringRef(iasm->getAsmString()).contains("exit") ||
              StringRef(iasm->getAsmString()).contains("cpuid"))
            return false;
        }

        Function *F = getFunctionFromCall(CI);

        if (F) {
          if (F->hasFnAttribute("enzyme_inactive")) {
            return false;
          }
          if (isAllocationFunction(*F, TLI) ||
              isDeallocationFunction(*F, TLI)) {
            return false;
          }
          if (KnownInactiveFunctions.count(F->getName().str()) ||
              MPIInactiveCommAllocators.find(F->getName().str()) !=
                  MPIInactiveCommAllocators.end()) {
            return false;
          }
          if (isMemFreeLibMFunction(F->getName()) ||
              F->getName() == "__fd_sincos_1") {
            return false;
          }
          auto dName = demangle(F->getName().str());
          for (auto FuncName : DemangledKnownInactiveFunctionsStartingWith) {
            if (StringRef(dName).startswith(FuncName)) {
              return false;
            }
          }
          for (auto FuncName : KnownInactiveFunctionsContains) {
            if (F->getName().contains(FuncName)) {
              return false;
            }
          }

          if (F->getName() == "__cxa_guard_acquire" ||
              F->getName() == "__cxa_guard_release" ||
              F->getName() == "__cxa_guard_abort" ||
              F->getName() == "posix_memalign") {
            return false;
          }

          bool noUse = false;
          switch (F->getIntrinsicID()) {
          case Intrinsic::nvvm_barrier0:
          case Intrinsic::nvvm_barrier0_popc:
          case Intrinsic::nvvm_barrier0_and:
          case Intrinsic::nvvm_barrier0_or:
          case Intrinsic::nvvm_membar_cta:
          case Intrinsic::nvvm_membar_gl:
          case Intrinsic::nvvm_membar_sys:
          case Intrinsic::amdgcn_s_barrier:
          case Intrinsic::assume:
          case Intrinsic::stacksave:
          case Intrinsic::stackrestore:
          case Intrinsic::lifetime_start:
          case Intrinsic::lifetime_end:
          case Intrinsic::dbg_addr:
          case Intrinsic::dbg_declare:
          case Intrinsic::dbg_value:
          case Intrinsic::invariant_start:
          case Intrinsic::invariant_end:
          case Intrinsic::var_annotation:
          case Intrinsic::ptr_annotation:
          case Intrinsic::annotation:
          case Intrinsic::codeview_annotation:
          case Intrinsic::expect:
          case Intrinsic::type_test:
          case Intrinsic::donothing:
          case Intrinsic::prefetch:
          case Intrinsic::trap:
#if LLVM_VERSION_MAJOR >= 8
          case Intrinsic::is_constant:
#endif
            noUse = true;
            break;
          default:
            break;
          }
          if (noUse)
            return false;
        }
      }

      Value *memval = Val;

      // BasicAA stupidy assumes that non-pointer's don't alias
      // if this is a nonpointer, use something else to force alias
      // consideration
      if (!memval->getType()->isPointerTy()) {
        if (auto ci = dyn_cast<CastInst>(Val)) {
          if (ci->getOperand(0)->getType()->isPointerTy()) {
            memval = ci->getOperand(0);
          }
        }
        for (auto user : Val->users()) {
          if (isa<CastInst>(user) && user->getType()->isPointerTy()) {
            memval = user;
            break;
          }
        }
      }

#if LLVM_VERSION_MAJOR >= 12
      auto AARes = AA.getModRefInfo(
          I, MemoryLocation(memval, LocationSize::beforeOrAfterPointer()));
#elif LLVM_VERSION_MAJOR >= 9
      auto AARes =
          AA.getModRefInfo(I, MemoryLocation(memval, LocationSize::unknown()));
#else
      auto AARes = AA.getModRefInfo(
          I, MemoryLocation(memval, MemoryLocation::UnknownSize));
#endif

      // Still having failed to replace the location used by AA, fall back to
      // getModref against any location.
      if (!memval->getType()->isPointerTy()) {
        if (auto CB = dyn_cast<CallInst>(I)) {
          AARes = createModRefInfo(AA.getModRefBehavior(CB));
        } else {
          bool mayRead = I->mayReadFromMemory();
          bool mayWrite = I->mayWriteToMemory();
          AARes = mayRead ? (mayWrite ? ModRefInfo::ModRef : ModRefInfo::Ref)
                          : (mayWrite ? ModRefInfo::Mod : ModRefInfo::NoModRef);
        }
      }

      // TODO this aliasing information is too conservative, the question
      // isn't merely aliasing but whether there is a path for THIS value to
      // eventually be loaded by it not simply because there isnt aliasing

      // If we haven't already shown a potentially active load
      // check if this loads the given value and is active
      if (!potentiallyActiveLoad && isRefSet(AARes)) {
        if (EnzymePrintActivity)
          llvm::errs() << "potential active load: " << *I << "\n";
        if (isa<LoadInst>(I) || (isa<IntrinsicInst>(I) &&
                                 (cast<IntrinsicInst>(I)->getIntrinsicID() ==
                                      Intrinsic::nvvm_ldu_global_i ||
                                  cast<IntrinsicInst>(I)->getIntrinsicID() ==
                                      Intrinsic::nvvm_ldu_global_p ||
                                  cast<IntrinsicInst>(I)->getIntrinsicID() ==
                                      Intrinsic::nvvm_ldu_global_f ||
                                  cast<IntrinsicInst>(I)->getIntrinsicID() ==
                                      Intrinsic::nvvm_ldg_global_i ||
                                  cast<IntrinsicInst>(I)->getIntrinsicID() ==
                                      Intrinsic::nvvm_ldg_global_p ||
                                  cast<IntrinsicInst>(I)->getIntrinsicID() ==
                                      Intrinsic::nvvm_ldg_global_f))) {
          // If the ref'ing value is a load check if the loaded value is
          // active
          if (!Hypothesis->isConstantValue(TR, I)) {
            potentiallyActiveLoad = true;
            if (TR.query(I)[{-1}].isPossiblePointer()) {
              if (EnzymePrintActivity)
                llvm::errs()
                    << "potential active store via pointer in load: " << *I
                    << " of " << *Val << "\n";
              potentiallyActiveStore = true;
            }
          }
        } else if (auto MTI = dyn_cast<MemTransferInst>(I)) {
          if (!Hypothesis->isConstantValue(TR, MTI->getArgOperand(0))) {
            potentiallyActiveLoad = true;
            if (TR.query(Val)[{-1, -1}].isPossiblePointer()) {
              if (EnzymePrintActivity)
                llvm::errs()
                    << "potential active store via pointer in memcpy: " << *I
                    << " of " << *Val << "\n";
              potentiallyActiveStore = true;
            }
          }
        } else {
          // Otherwise fallback and check any part of the instruction is
          // active
          // TODO: note that this can be optimized (especially for function
          // calls)
          // Notably need both to check the result and instruction since
          // A load that has as result an active pointer is not an active
          // instruction, but does have an active value
          if (!Hypothesis->isConstantInstruction(TR, I) ||
              (I != Val && !Hypothesis->isConstantValue(TR, I))) {
            potentiallyActiveLoad = true;
            // If this a potential pointer of pointer AND
            //     double** Val;
            //
            if (TR.query(Val)[{-1, -1}].isPossiblePointer()) {
              // If this instruction either:
              //   1) can actively store into the inner pointer, even
              //      if it doesn't store into the outer pointer. Actively
              //      storing into the outer pointer is handled by the isMod
              //      case.
              //        I(double** readonly Val, double activeX) {
              //            double* V0 = Val[0]
              //            V0 = activeX;
              //        }
              //   2) may return an active pointer loaded from Val
              //        double* I = *Val;
              //        I[0] = active;
              //
              if ((I->mayWriteToMemory() &&
                   !Hypothesis->isConstantInstruction(TR, I)) ||
                  (!Hypothesis->DeducingPointers.count(I) &&
                   !Hypothesis->isConstantValue(TR, I) &&
                   TR.query(I)[{-1}].isPossiblePointer())) {
                if (EnzymePrintActivity)
                  llvm::errs() << "potential active store via pointer in "
                                  "unknown inst: "
                               << *I << " of " << *Val << "\n";
                potentiallyActiveStore = true;
              }
            }
          }
        }
      }
      if ((!potentiallyActiveStore || !potentialStore) && isModSet(AARes)) {
        if (EnzymePrintActivity)
          llvm::errs() << "potential active store: " << *I << " Val=" << *Val
                       << "\n";
        if (auto SI = dyn_cast<StoreInst>(I)) {
          bool cop = !Hypothesis->isConstantValue(TR, SI->getValueOperand());
          if (EnzymePrintActivity)
            llvm::errs() << " -- store potential activity: " << (int)cop
                         << " - " << *SI << " of "
                         << " Val=" << *Val << "\n";
          potentialStore = true;
          if (cop)
            potentiallyActiveStore = true;
        } else if (auto MTI = dyn_cast<MemTransferInst>(I)) {
          bool cop = !Hypothesis->isConstantValue(TR, MTI->getArgOperand(1));
          potentialStore = true;
          if (cop)
            potentiallyActiveStore = true;
        } else {
          // Otherwise fallback and check if the instruction is active
          // TODO: note that this can be optimized (especially for function
          // calls)
          auto cop = !Hypothesis->isConstantInstruction(TR, I);
          if (EnzymePrintActivity)
            llvm::errs() << " -- unknown store potential activity: " << (int)cop
                         << " - " << *I << " of "
                         << " Val=" << *Val << "\n";
          potentialStore = true;
          if (cop)
            potentiallyActiveStore = true;
        }
      }
      if (potentiallyActiveStore && potentiallyActiveLoad)
        return true;
      return false;
    };

    // Search through all the instructions in this function
    // for potential loads / stores of this value.
    //
    // We can choose to only look at potential follower instructions
    // if the value is created by the instruction (alloca, noalias)
    // since no potentially active store to the same location can occur
    // prior to its creation. Otherwise, check all instructions in the
    // function as a store to an aliasing location may have occured
    // prior to the instruction generating the value.

    if (auto VI = dyn_cast<AllocaInst>(Val)) {
      allFollowersOf(VI, checkActivity);
    } else if (auto VI = dyn_cast<CallInst>(Val)) {
      if (VI->hasRetAttr(Attribute::NoAlias))
        allFollowersOf(VI, checkActivity);
      else {
        for (BasicBlock &BB : *TR.getFunction()) {
          if (notForAnalysis.count(&BB))
            continue;
          for (Instruction &I : BB) {
            if (checkActivity(&I))
              goto activeLoadAndStore;
          }
        }
      }
    } else if (isa<Argument>(Val) || isa<Instruction>(Val)) {
      for (BasicBlock &BB : *TR.getFunction()) {
        if (notForAnalysis.count(&BB))
          continue;
        for (Instruction &I : BB) {
          if (checkActivity(&I))
            goto activeLoadAndStore;
        }
      }
    } else {
      llvm::errs() << "unknown pointer value type: " << *Val << "\n";
      assert(0 && "unknown pointer value type");
      llvm_unreachable("unknown pointer value type");
    }

  activeLoadAndStore:;
    if (EnzymePrintActivity)
      llvm::errs() << " </MEMSEARCH" << (int)directions << ">" << *Val
                   << " potentiallyActiveLoad=" << potentiallyActiveLoad
                   << " potentiallyActiveStore=" << potentiallyActiveStore
                   << " potentialStore=" << potentialStore << "\n";
    if (potentiallyActiveLoad && potentiallyActiveStore) {
      insertAllFrom(TR, *Hypothesis, Val);
      // TODO have insertall dependence on this
      if (TmpOrig != Val)
        ReEvaluateValueIfInactiveValue[TmpOrig].insert(Val);
      return false;
    } else {
      // We now know that there isn't a matching active load/store pair in this
      // function. Now the only way that this memory can facilitate a transfer
      // of active information is if it is done outside of the function

      // This can happen if either:
      // a) the memory had an active load or store before this function was
      // called b) the memory had an active load or store after this function
      // was called

      // Case a) can occur if:
      //    1) this memory came from an active global
      //    2) this memory came from an active argument
      //    3) this memory came from a load from active memory
      // In other words, assuming this value is inactive, going up this
      // location's argument must be inactive

      assert(UpHypothesis);
      // UpHypothesis.ConstantValues.insert(val);
      if (DeducingPointers.size() == 0)
        UpHypothesis->insertConstantsFrom(TR, *Hypothesis);
      for (auto V : DeducingPointers) {
        UpHypothesis->InsertConstantValue(TR, V);
      }
      assert(directions & UP);
      bool ActiveUp = !isa<Argument>(Val) &&
                      !UpHypothesis->isInstructionInactiveFromOrigin(TR, Val);

      // Case b) can occur if:
      //    1) this memory is used as part of an active return
      //    2) this memory is stored somewhere

      // We never verify that an origin wasn't stored somewhere or returned.
      // to remedy correctness for now let's do something extremely simple
      std::shared_ptr<ActivityAnalyzer> DownHypothesis =
          std::shared_ptr<ActivityAnalyzer>(new ActivityAnalyzer(*this, DOWN));
      DownHypothesis->ConstantValues.insert(Val);
      DownHypothesis->insertConstantsFrom(TR, *Hypothesis);
      bool ActiveDown =
          DownHypothesis->isValueActivelyStoredOrReturned(TR, Val);
      // BEGIN TEMPORARY

      if (!ActiveDown && TmpOrig != Val) {

        if (isa<Argument>(TmpOrig) || isa<GlobalVariable>(TmpOrig) ||
            isa<AllocaInst>(TmpOrig) ||
            (isCalledFunction(TmpOrig) &&
             isAllocationFunction(*isCalledFunction(TmpOrig), TLI))) {
          std::shared_ptr<ActivityAnalyzer> DownHypothesis2 =
              std::shared_ptr<ActivityAnalyzer>(
                  new ActivityAnalyzer(*DownHypothesis, DOWN));
          DownHypothesis2->ConstantValues.insert(TmpOrig);
          if (DownHypothesis2->isValueActivelyStoredOrReturned(TR, TmpOrig)) {
            if (EnzymePrintActivity)
              llvm::errs() << " active from ivasor: " << *TmpOrig << "\n";
            ActiveDown = true;
          }
        } else {
          // unknown origin that could've been stored/returned/etc
          if (EnzymePrintActivity)
            llvm::errs() << " active from unknown origin: " << *TmpOrig << "\n";
          ActiveDown = true;
        }
      }

      // END TEMPORARY

      // We can now consider the three places derivative information can be
      // transferred
      //   Case A) From the origin
      //   Case B) Though the return
      //   Case C) Within the function (via either load or store)

      bool ActiveMemory = false;

      // If it is transferred via active origin and return, clearly this is
      // active
      ActiveMemory |= (ActiveUp && ActiveDown);

      // If we come from an active origin and load, memory is clearly active
      ActiveMemory |= (ActiveUp && potentiallyActiveLoad);

      // If we come from an active origin and only store into it, it changes
      // future state
      ActiveMemory |= (ActiveUp && potentialStore);

      // If we go to an active return and store active memory, this is active
      ActiveMemory |= (ActiveDown && potentialStore);
      // Actually more generally, if we are ActiveDown (returning memory that is
      // used) in active return, we must be active. This is necessary to ensure
      // mallocs have their differential shadows created when returned [TODO
      // investigate more]
      ActiveMemory |= ActiveDown;

      // If we go to an active return and only load it, however, that doesnt
      // transfer derivatives and we can say this memory is inactive

      if (EnzymePrintActivity)
        llvm::errs() << " @@MEMSEARCH" << (int)directions << ">" << *Val
                     << " potentiallyActiveLoad=" << potentiallyActiveLoad
                     << " potentialStore=" << potentialStore
                     << " ActiveUp=" << ActiveUp << " ActiveDown=" << ActiveDown
                     << " ActiveMemory=" << ActiveMemory << "\n";

      if (ActiveMemory) {
        ActiveValues.insert(Val);
        assert(Hypothesis->directions == directions);
        assert(Hypothesis->ActiveValues.count(Val));
        insertAllFrom(TR, *Hypothesis, Val);
        if (TmpOrig != Val)
          ReEvaluateValueIfInactiveValue[TmpOrig].insert(Val);
        return false;
      } else {
        InsertConstantValue(TR, Val);
        insertConstantsFrom(TR, *Hypothesis);
        if (DeducingPointers.size() == 0)
          insertConstantsFrom(TR, *UpHypothesis);
        insertConstantsFrom(TR, *DownHypothesis);
        return true;
      }
    }
  }

  // For all non-pointers, it is now sufficient to simply prove that
  // either activity does not flow in, or activity does not flow out
  // This alone cuts off the flow (being unable to flow through memory)

  // Not looking at uses to prove inactive (definition of up), if the creator of
  // this value is inactive, we are inactive Since we won't look at uses to
  // prove, we can inductively assume this is inactive
  if (directions & UP) {
    if (directions == UP && !isa<PHINode>(Val)) {
      if (isInstructionInactiveFromOrigin(TR, Val)) {
        InsertConstantValue(TR, Val);
        return true;
      } else if (auto I = dyn_cast<Instruction>(Val)) {
        if (directions == 3) {
          for (auto &op : I->operands()) {
            if (!UpHypothesis->isConstantValue(TR, op)) {
              ReEvaluateValueIfInactiveValue[op].insert(I);
            }
          }
        }
      }
    } else {
      UpHypothesis =
          std::shared_ptr<ActivityAnalyzer>(new ActivityAnalyzer(*this, UP));
      UpHypothesis->ConstantValues.insert(Val);
      if (UpHypothesis->isInstructionInactiveFromOrigin(TR, Val)) {
        insertConstantsFrom(TR, *UpHypothesis);
        InsertConstantValue(TR, Val);
        return true;
      } else if (auto I = dyn_cast<Instruction>(Val)) {
        if (directions == 3) {
          for (auto &op : I->operands()) {
            if (!UpHypothesis->isConstantValue(TR, op)) {
              ReEvaluateValueIfInactiveValue[op].insert(I);
            }
          }
        }
      }
    }
  }

  if (directions & DOWN) {
    // Not looking at users to prove inactive (definition of down)
    // If all users are inactive, this is therefore inactive.
    // Since we won't look at origins to prove, we can inductively assume this
    // is inactive

    // As an optimization if we are going down already
    // and we won't use ourselves (done by PHI's), we
    // dont need to inductively assume we're true
    // and can instead use this object!
    if (directions == DOWN && !isa<PHINode>(Val)) {
      if (isValueInactiveFromUsers(TR, Val, UseActivity::None)) {
        if (UpHypothesis)
          insertConstantsFrom(TR, *UpHypothesis);
        InsertConstantValue(TR, Val);
        return true;
      }
    } else {
      auto DownHypothesis =
          std::shared_ptr<ActivityAnalyzer>(new ActivityAnalyzer(*this, DOWN));
      DownHypothesis->ConstantValues.insert(Val);
      if (DownHypothesis->isValueInactiveFromUsers(TR, Val,
                                                   UseActivity::None)) {
        insertConstantsFrom(TR, *DownHypothesis);
        if (UpHypothesis)
          insertConstantsFrom(TR, *UpHypothesis);
        InsertConstantValue(TR, Val);
        return true;
      }
    }
  }

  if (EnzymePrintActivity)
    llvm::errs() << " Value nonconstant (couldn't disprove)[" << (int)directions
                 << "]" << *Val << "\n";
  ActiveValues.insert(Val);
  return false;
}

/// Is the instruction guaranteed to be inactive because of its operands
bool ActivityAnalyzer::isInstructionInactiveFromOrigin(TypeResults const &TR,
                                                       llvm::Value *val) {
  // Must be an analyzer only searching up
  assert(directions == UP);
  assert(!isa<Argument>(val));
  assert(!isa<GlobalVariable>(val));

  // Not an instruction and thus not legal to search for activity via operands
  if (!isa<Instruction>(val)) {
    llvm::errs() << "unknown pointer source: " << *val << "\n";
    assert(0 && "unknown pointer source");
    llvm_unreachable("unknown pointer source");
    return false;
  }

  Instruction *inst = cast<Instruction>(val);
  if (EnzymePrintActivity)
    llvm::errs() << " < UPSEARCH" << (int)directions << ">" << *inst << "\n";

  // cpuid is explicitly an inactive instruction
  if (auto call = dyn_cast<CallInst>(inst)) {
#if LLVM_VERSION_MAJOR >= 11
    if (auto iasm = dyn_cast<InlineAsm>(call->getCalledOperand())) {
#else
    if (auto iasm = dyn_cast<InlineAsm>(call->getCalledValue())) {
#endif
      if (StringRef(iasm->getAsmString()).contains("cpuid")) {
        if (EnzymePrintActivity)
          llvm::errs() << " constant instruction from known cpuid instruction "
                       << *inst << "\n";
        return true;
      }
    }
  }

  if (isa<MemSetInst>(inst)) {
    // memset's are definitionally inactive since
    // they copy a byte which cannot be active
    if (EnzymePrintActivity)
      llvm::errs() << " constant instruction as memset " << *inst << "\n";
    return true;
  }

  if (auto SI = dyn_cast<StoreInst>(inst)) {
    // if either src or dst is inactive, there cannot be a transfer of active
    // values and thus the store is inactive
    if (isConstantValue(TR, SI->getValueOperand()) ||
        isConstantValue(TR, SI->getPointerOperand())) {
      if (EnzymePrintActivity)
        llvm::errs() << " constant instruction as store operand is inactive "
                     << *inst << "\n";
      return true;
    }
  }

  if (auto MTI = dyn_cast<MemTransferInst>(inst)) {
    // if either src or dst is inactive, there cannot be a transfer of active
    // values and thus the store is inactive
    if (isConstantValue(TR, MTI->getArgOperand(0)) ||
        isConstantValue(TR, MTI->getArgOperand(1))) {
      if (EnzymePrintActivity)
        llvm::errs() << " constant instruction as memset " << *inst << "\n";
      return true;
    }
  }

  if (auto op = dyn_cast<CallInst>(inst)) {
    if (op->hasFnAttr("enzyme_inactive")) {
      return true;
    }
    // Calls to print/assert/cxa guard are definitionally inactive
    llvm::Value *callVal;
#if LLVM_VERSION_MAJOR >= 11
    callVal = op->getCalledOperand();
#else
    callVal = op->getCalledValue();
#endif
    if (Function *called = getFunctionFromCall(op)) {
      if (called->hasFnAttribute("enzyme_inactive")) {
        return true;
      }
      if (called->getName() == "free" || called->getName() == "_ZdlPv" ||
          called->getName() == "_ZdlPvm" || called->getName() == "munmap") {
        return true;
      }

      auto dName = demangle(called->getName().str());
      for (auto FuncName : DemangledKnownInactiveFunctionsStartingWith) {
        if (StringRef(dName).startswith(FuncName)) {
          return true;
        }
      }
      for (auto FuncName : KnownInactiveFunctionsContains) {
        if (called->getName().contains(FuncName)) {
          return true;
        }
      }

      if (KnownInactiveFunctions.count(called->getName().str()) ||
          MPIInactiveCommAllocators.find(called->getName().str()) !=
              MPIInactiveCommAllocators.end()) {
        if (EnzymePrintActivity)
          llvm::errs() << "constant(" << (int)directions
                       << ") up-knowninactivecall " << *inst << "\n";
        return true;
      }

      if (called->getIntrinsicID() == Intrinsic::trap)
        return true;

      // If requesting empty unknown functions to be considered inactive, abide
      // by those rules
      if (EnzymeEmptyFnInactive && called->empty() &&
          !hasMetadata(called, "enzyme_gradient") &&
          !hasMetadata(called, "enzyme_derivative") &&
          !isAllocationFunction(*called, TLI) &&
          !isDeallocationFunction(*called, TLI) && !isa<IntrinsicInst>(op)) {
        if (EnzymePrintActivity)
          llvm::errs() << "constant(" << (int)directions << ") up-emptyconst "
                       << *inst << "\n";
        return true;
      }
    } else if (!isa<Constant>(callVal) && isConstantValue(TR, callVal)) {
      if (EnzymePrintActivity)
        llvm::errs() << "constant(" << (int)directions << ") up-constfn "
                     << *inst << " - " << *callVal << "\n";
      return true;
    }
  }
  // Intrinsics known always to be inactive
  if (auto II = dyn_cast<IntrinsicInst>(inst)) {
    switch (II->getIntrinsicID()) {
    case Intrinsic::nvvm_barrier0:
    case Intrinsic::nvvm_barrier0_popc:
    case Intrinsic::nvvm_barrier0_and:
    case Intrinsic::nvvm_barrier0_or:
    case Intrinsic::nvvm_membar_cta:
    case Intrinsic::nvvm_membar_gl:
    case Intrinsic::nvvm_membar_sys:
    case Intrinsic::amdgcn_s_barrier:
    case Intrinsic::assume:
    case Intrinsic::stacksave:
    case Intrinsic::stackrestore:
    case Intrinsic::lifetime_start:
    case Intrinsic::lifetime_end:
    case Intrinsic::dbg_addr:
    case Intrinsic::dbg_declare:
    case Intrinsic::dbg_value:
    case Intrinsic::invariant_start:
    case Intrinsic::invariant_end:
    case Intrinsic::var_annotation:
    case Intrinsic::ptr_annotation:
    case Intrinsic::annotation:
    case Intrinsic::codeview_annotation:
    case Intrinsic::expect:
    case Intrinsic::type_test:
    case Intrinsic::donothing:
    case Intrinsic::prefetch:
#if LLVM_VERSION_MAJOR >= 8
    case Intrinsic::is_constant:
#endif
      if (EnzymePrintActivity)
        llvm::errs() << "constant(" << (int)directions << ") up-intrinsic "
                     << *inst << "\n";
      return true;
    default:
      break;
    }
  }

  if (auto gep = dyn_cast<GetElementPtrInst>(inst)) {
    // A gep's only args that could make it active is the pointer operand
    if (isConstantValue(TR, gep->getPointerOperand())) {
      if (EnzymePrintActivity)
        llvm::errs() << "constant(" << (int)directions << ") up-gep " << *inst
                     << "\n";
      return true;
    }
    return false;
  } else if (auto ci = dyn_cast<CallInst>(inst)) {
    bool seenuse = false;

    propagateArgumentInformation(TLI, *ci, [&](Value *a) {
      if (!isConstantValue(TR, a)) {
        seenuse = true;
        if (EnzymePrintActivity)
          llvm::errs() << "nonconstant(" << (int)directions << ")  up-call "
                       << *inst << " op " << *a << "\n";
        return true;
      }
      return false;
    });
    if (EnzymeGlobalActivity) {
      if (!ci->onlyAccessesArgMemory() && !ci->doesNotAccessMemory()) {

        Function *called = getFunctionFromCall(ci);
        if (!called || (!isCertainPrintMallocOrFree(called) &&
                        !isMemFreeLibMFunction(called->getName()))) {
          if (EnzymePrintActivity)
            llvm::errs() << "nonconstant(" << (int)directions << ")  up-global "
                         << *inst << "\n";
          seenuse = true;
        }
      }
    }

    if (!seenuse) {
      if (EnzymePrintActivity)
        llvm::errs() << "constant(" << (int)directions << ")  up-call:" << *inst
                     << "\n";
      return true;
    }
    return !seenuse;
  } else if (auto si = dyn_cast<SelectInst>(inst)) {

    if (isConstantValue(TR, si->getTrueValue()) &&
        isConstantValue(TR, si->getFalseValue())) {

      if (EnzymePrintActivity)
        llvm::errs() << "constant(" << (int)directions << ") up-sel:" << *inst
                     << "\n";
      return true;
    }
    return false;
  } else if (isa<SIToFPInst>(inst) || isa<UIToFPInst>(inst) ||
             isa<FPToSIInst>(inst) || isa<FPToUIInst>(inst)) {

    if (EnzymePrintActivity)
      llvm::errs() << "constant(" << (int)directions << ") up-fpcst:" << *inst
                   << "\n";
    return true;
  } else {
    bool seenuse = false;
    //! TODO does not consider reading from global memory that is active and not
    //! an argument
    for (auto &a : inst->operands()) {
      bool hypval = isConstantValue(TR, a);
      if (!hypval) {
        if (EnzymePrintActivity)
          llvm::errs() << "nonconstant(" << (int)directions << ")  up-inst "
                       << *inst << " op " << *a << "\n";
        seenuse = true;
        break;
      }
    }

    if (!seenuse) {
      if (EnzymePrintActivity)
        llvm::errs() << "constant(" << (int)directions << ")  up-inst:" << *inst
                     << "\n";
      return true;
    }
    return false;
  }
}

/// Is the value free of any active uses
bool ActivityAnalyzer::isValueInactiveFromUsers(TypeResults const &TR,
                                                llvm::Value *val,
                                                UseActivity PUA,
                                                Instruction **FoundInst) {
  assert(directions & DOWN);
  // Must be an analyzer only searching down, unless used outside
  // assert(directions == DOWN);

  // To ensure we can call down

  if (EnzymePrintActivity)
    llvm::errs() << " <Value USESEARCH" << (int)directions << ">" << *val
                 << " UA=" << (int)PUA << "\n";

  bool seenuse = false;
  // user, predecessor
  std::deque<std::tuple<User *, Value *, UseActivity>> todo;
  for (const auto a : val->users()) {
    todo.push_back(std::make_tuple(a, val, PUA));
  }
  std::set<std::tuple<User *, Value *, UseActivity>> done = {};

  while (todo.size()) {
    auto pair = todo.front();
    todo.pop_front();
    if (done.count(pair))
      continue;
    done.insert(pair);
    User *a = std::get<0>(pair);
    Value *parent = std::get<1>(pair);
    UseActivity UA = std::get<2>(pair);

    if (UA == UseActivity::OnlyStores && isa<LoadInst>(a))
      continue;

    // Only ignore stores to the operand, not storing the operand
    // somewhere
    if (auto SI = dyn_cast<StoreInst>(a)) {
      if (UA == UseActivity::OnlyLoads) {
        if (SI->getValueOperand() != parent) {
          continue;
        }
      }
      if (PUA == UseActivity::OnlyLoads) {
        auto TmpOrig =
#if LLVM_VERSION_MAJOR >= 12
            getUnderlyingObject(SI->getPointerOperand(), 100);
#else
            GetUnderlyingObject(SI->getPointerOperand(),
                                TR.getFunction()->getParent()->getDataLayout(),
                                100);
#endif
        if (TmpOrig == val) {
          continue;
        }
      }
    }

    if (EnzymePrintActivity)
      llvm::errs() << "      considering use of " << *val << " - " << *a
                   << "\n";

    if (!isa<Instruction>(a)) {
      if (auto CE = dyn_cast<ConstantExpr>(a)) {
        for (auto u : CE->users()) {
          todo.push_back(std::make_tuple(u, (Value *)CE, UA));
        }
        continue;
      }
      if (isa<ConstantData>(a)) {
        continue;
      }

      if (EnzymePrintActivity)
        llvm::errs() << "      unknown non instruction use of " << *val << " - "
                     << *a << "\n";
      return false;
    }

    if (isa<AllocaInst>(a)) {
      if (EnzymePrintActivity)
        llvm::errs() << "found constant(" << (int)directions
                     << ")  allocainst use:" << *val << " user " << *a << "\n";
      continue;
    }

    if (isa<SIToFPInst>(a) || isa<UIToFPInst>(a) || isa<FPToSIInst>(a) ||
        isa<FPToUIInst>(a)) {
      if (EnzymePrintActivity)
        llvm::errs() << "found constant(" << (int)directions
                     << ")  si-fp use:" << *val << " user " << *a << "\n";
      continue;
    }

    // if this instruction is in a different function, conservatively assume
    // it is active
    Function *InstF = cast<Instruction>(a)->getParent()->getParent();
    while (PPC.CloneOrigin.find(InstF) != PPC.CloneOrigin.end())
      InstF = PPC.CloneOrigin[InstF];

    Function *F = TR.getFunction();
    while (PPC.CloneOrigin.find(F) != PPC.CloneOrigin.end())
      F = PPC.CloneOrigin[F];

    if (InstF != F) {
      if (EnzymePrintActivity)
        llvm::errs() << "found use in different function(" << (int)directions
                     << ")  val:" << *val << " user " << *a << " in "
                     << InstF->getName() << "@" << InstF
                     << " self: " << F->getName() << "@" << F << "\n";
      return false;
    }
    if (cast<Instruction>(a)->getParent()->getParent() != TR.getFunction())
      continue;

    // This use is only active if specified
    if (isa<ReturnInst>(a)) {
      if (ActiveReturns == DIFFE_TYPE::CONSTANT) {
        continue;
      } else {
        return false;
      }
    }

    if (auto call = dyn_cast<CallInst>(a)) {
      bool ConstantArg = isFunctionArgumentConstant(call, parent);
      if (ConstantArg) {
        if (EnzymePrintActivity) {
          llvm::errs() << "Value found constant callinst use:" << *val
                       << " user " << *call << "\n";
        }
        continue;
      }
    }

    // If this doesn't write to memory this can only be an active use
    // if its return is used in an active way, therefore add this to
    // the list of users to analyze
    if (auto I = dyn_cast<Instruction>(a)) {
      if (notForAnalysis.count(I->getParent())) {
        if (EnzymePrintActivity) {
          llvm::errs() << "Value found constant unreachable inst use:" << *val
                       << " user " << *I << "\n";
        }
        continue;
      }
      if (ConstantInstructions.count(I) &&
          (I->getType()->isVoidTy() || I->getType()->isTokenTy() ||
           ConstantValues.count(I))) {
        if (EnzymePrintActivity) {
          llvm::errs() << "Value found constant inst use:" << *val << " user "
                       << *I << "\n";
        }
        continue;
      }
      if (!I->mayWriteToMemory()) {
        if (TR.intType(1, I, /*errIfNotFound*/ false).isIntegral()) {
          continue;
        }
        UseActivity NU = UA;
        if (UA == UseActivity::OnlyLoads || UA == UseActivity::OnlyStores) {
          if (!isa<PHINode>(I) && !isa<CastInst>(I) &&
              !isa<GetElementPtrInst>(I) && !isa<BinaryOperator>(I))
            NU = UseActivity::None;
        }

        for (auto u : I->users()) {
          todo.push_back(std::make_tuple(u, (Value *)I, NU));
        }
        continue;
      }

      if (FoundInst)
        *FoundInst = I;
    }

    if (EnzymePrintActivity)
      llvm::errs() << "Value nonconstant inst (uses):" << *val << " user " << *a
                   << "\n";
    seenuse = true;
    break;
  }

  if (EnzymePrintActivity)
    llvm::errs() << " </Value USESEARCH" << (int)directions
                 << " const=" << (!seenuse) << ">" << *val << "\n";
  return !seenuse;
}

/// Is the value potentially actively returned or stored
bool ActivityAnalyzer::isValueActivelyStoredOrReturned(TypeResults const &TR,
                                                       llvm::Value *val,
                                                       bool outside) {
  // Must be an analyzer only searching down
  if (!outside)
    assert(directions == DOWN);

  bool ignoreStoresInto = true;
  auto key = std::make_pair(ignoreStoresInto, val);
  if (StoredOrReturnedCache.find(key) != StoredOrReturnedCache.end()) {
    return StoredOrReturnedCache[key];
  }

  if (EnzymePrintActivity)
    llvm::errs() << " <ASOR" << (int)directions
                 << " ignoreStoresinto=" << ignoreStoresInto << ">" << *val
                 << "\n";

  StoredOrReturnedCache[key] = false;

  for (const auto a : val->users()) {
    if (isa<AllocaInst>(a)) {
      continue;
    }
    // Loading a value prevents its pointer from being captured
    if (isa<LoadInst>(a)) {
      continue;
    }

    if (isa<ReturnInst>(a)) {
      if (ActiveReturns == DIFFE_TYPE::CONSTANT)
        continue;

      if (EnzymePrintActivity)
        llvm::errs() << " </ASOR" << (int)directions
                     << " ignoreStoresInto=" << ignoreStoresInto << ">"
                     << " active from-ret>" << *val << "\n";
      StoredOrReturnedCache[key] = true;
      return true;
    }

    if (auto call = dyn_cast<CallInst>(a)) {
      if (!couldFunctionArgumentCapture(call, val)) {
        continue;
      }
      bool ConstantArg = isFunctionArgumentConstant(call, val);
      if (ConstantArg) {
        continue;
      }
    }

    if (auto SI = dyn_cast<StoreInst>(a)) {
      // If we are being stored into, not storing this value
      // this case can be skipped
      if (SI->getValueOperand() != val) {
        if (!ignoreStoresInto) {
          // Storing into active value, return true
          if (!isConstantValue(TR, SI->getValueOperand())) {
            StoredOrReturnedCache[key] = true;
            if (EnzymePrintActivity)
              llvm::errs() << " </ASOR" << (int)directions
                           << " ignoreStoresInto=" << ignoreStoresInto
                           << " active from-store>" << *val
                           << " store into=" << *SI << "\n";
            return true;
          }
        }
        continue;
      } else {
        // Storing into active memory, return true
        if (!isConstantValue(TR, SI->getPointerOperand())) {
          StoredOrReturnedCache[key] = true;
          if (EnzymePrintActivity)
            llvm::errs() << " </ASOR" << (int)directions
                         << " ignoreStoresInto=" << ignoreStoresInto
                         << " active from-store>" << *val << " store=" << *SI
                         << "\n";
          return true;
        }
        continue;
      }
    }

    if (auto inst = dyn_cast<Instruction>(a)) {
      if (!inst->mayWriteToMemory() ||
          (isa<CallInst>(inst) && AA.onlyReadsMemory(cast<CallInst>(inst)))) {
        // if not written to memory and returning a known constant, this
        // cannot be actively returned/stored
        if (inst->getParent()->getParent() == TR.getFunction() &&
            isConstantValue(TR, a)) {
          continue;
        }
        // if not written to memory and returning a value itself
        // not actively stored or returned, this is not actively
        // stored or returned
        if (!isValueActivelyStoredOrReturned(TR, a, outside)) {
          continue;
        }
      }
    }

    if (auto F = isCalledFunction(a)) {
      if (isAllocationFunction(*F, TLI)) {
        // if not written to memory and returning a known constant, this
        // cannot be actively returned/stored
        if (isConstantValue(TR, a)) {
          continue;
        }
        // if not written to memory and returning a value itself
        // not actively stored or returned, this is not actively
        // stored or returned
        if (!isValueActivelyStoredOrReturned(TR, a, outside)) {
          continue;
        }
      } else if (isDeallocationFunction(*F, TLI)) {
        // freeing memory never counts
        continue;
      }
    }
    // fallback and conservatively assume that if the value is written to
    // it is written to active memory
    // TODO handle more memory instructions above to be less conservative

    if (EnzymePrintActivity)
      llvm::errs() << " </ASOR" << (int)directions
                   << " ignoreStoresInto=" << ignoreStoresInto
                   << " active from-unknown>" << *val << " - use=" << *a
                   << "\n";
    return StoredOrReturnedCache[key] = true;
  }

  if (EnzymePrintActivity)
    llvm::errs() << " </ASOR" << (int)directions
                 << " ignoreStoresInto=" << ignoreStoresInto << " inactive>"
                 << *val << "\n";
  return false;
}

void ActivityAnalyzer::InsertConstantInstruction(TypeResults const &TR,
                                                 llvm::Instruction *I) {
  ConstantInstructions.insert(I);
  auto found = ReEvaluateValueIfInactiveInst.find(I);
  if (found == ReEvaluateValueIfInactiveInst.end())
    return;
  auto set = std::move(ReEvaluateValueIfInactiveInst[I]);
  ReEvaluateValueIfInactiveInst.erase(I);
  for (auto toeval : set) {
    if (!ActiveValues.count(toeval))
      continue;
    ActiveValues.erase(toeval);
    if (EnzymePrintActivity)
      llvm::errs() << " re-evaluating activity of val " << *toeval
                   << " due to inst " << *I << "\n";
    isConstantValue(TR, toeval);
  }
}

void ActivityAnalyzer::InsertConstantValue(TypeResults const &TR,
                                           llvm::Value *V) {
  ConstantValues.insert(V);
  auto found = ReEvaluateValueIfInactiveValue.find(V);
  if (found != ReEvaluateValueIfInactiveValue.end()) {
    auto set = std::move(ReEvaluateValueIfInactiveValue[V]);
    ReEvaluateValueIfInactiveValue.erase(V);
    for (auto toeval : set) {
      if (!ActiveValues.count(toeval))
        continue;
      ActiveValues.erase(toeval);
      if (EnzymePrintActivity)
        llvm::errs() << " re-evaluating activity of val " << *toeval
                     << " due to value " << *V << "\n";
      isConstantValue(TR, toeval);
    }
  }
  auto found2 = ReEvaluateInstIfInactiveValue.find(V);
  if (found2 != ReEvaluateInstIfInactiveValue.end()) {
    auto set = std::move(ReEvaluateInstIfInactiveValue[V]);
    ReEvaluateInstIfInactiveValue.erase(V);
    for (auto toeval : set) {
      if (!ActiveInstructions.count(toeval))
        continue;
      ActiveInstructions.erase(toeval);
      if (EnzymePrintActivity)
        llvm::errs() << " re-evaluating activity of inst " << *toeval
                     << " due to value " << *V << "\n";
      isConstantInstruction(TR, toeval);
    }
  }
}<|MERGE_RESOLUTION|>--- conflicted
+++ resolved
@@ -80,78 +80,6 @@
 #include <set>
 #include <unordered_map>
 
-<<<<<<< HEAD
-=======
-const char *KnownInactiveFunctionsStartingWith[] = {
-    "_ZN4core3fmt",
-    "_ZN3std2io5stdio6_print",
-    "f90io",
-    "$ss5print",
-    "_ZNSt7__cxx1112basic_string",
-    "_ZNSt7__cxx1118basic_string",
-    "_ZNKSt7__cxx1112basic_string",
-    "_ZN9__gnu_cxx12__to_xstringINSt7__cxx1112basic_string",
-    // filebuf
-    "_ZNSt12__basic_file",
-    "_ZNSt15basic_streambufIcSt11char_traits",
-    "_ZNSt13basic_filebufIcSt11char_traits",
-    "_ZNSt14basic_ofstreamIcSt11char_traits",
-    // ifstream
-    "_ZNSi4readEPcl",
-    "_ZNKSt14basic_ifstreamIcSt11char_traits",
-    "_ZNSt14basic_ifstreamIcSt11char_traits",
-    // ostream generic <<
-    "_ZNSo5writeEPKcl",
-    "_ZNSt19basic_ostringstreamIcSt11char_traits",
-    "_ZStrsIcSt11char_traitsIcESaIcEERSt13basic_istream",
-    "_ZStlsIcSt11char_traitsIcESaIcEERSt13basic_ostream",
-    "_ZNSt7__cxx1119basic_ostringstreamIcSt11char_traits",
-    "_ZNKSt7__cxx1119basic_ostringstreamIcSt11char_traits",
-    "_ZNSoD1Ev",
-    "_ZNSoC1EPSt15basic_streambufIcSt11char_traits",
-    "_ZStlsISt11char_traitsIcEERSt13basic_ostream",
-    "_ZSt16__ostream_insert",
-    "_ZStlsIwSt11char_traitsIwEERSt13basic_ostream",
-    "_ZNSo9_M_insert",
-    // ostream wchar
-    "_ZNSt13basic_ostream",
-    // ostream put
-    "_ZNSo3put",
-    // std::istream: widen_init, get, getline, >>, sync, ignore
-    "_ZNKSt5ctypeIcE13_M_widen_init",
-    "_ZNSi3get",
-    "_ZNSi7getline",
-    "_ZNSirsER",
-    "_ZNSt7__cxx1115basic_stringbuf",
-    "_ZNSi6ignore",
-    // std::ios_base
-    "_ZNSt8ios_base",
-    "_ZNKSt9basic_ios",
-    "_ZNSt9basic_ios",
-    "_ZStorSt13_Ios_OpenmodeS_",
-    // std::local
-    "_ZNSt6locale",
-    "_ZNKSt6locale4name",
-    // init
-    "_ZStL8__ioinit"
-    "_ZNSt9basic_ios",
-    // std::cout
-    "_ZSt4cout",
-    // std::cin
-    "_ZSt3cin",
-    "_ZNSi10_M_extract",
-    // generic <<
-    "_ZNSolsE",
-    // std::flush
-    "_ZSt5flush",
-    "_ZNSo5flush",
-    // std::endl
-    "_ZSt4endl",
-    // std::allocator
-    "_ZNSaIcE",
-};
-
->>>>>>> c297c6aa
 const char *KnownInactiveFunctionsContains[] = {
     "__enzyme_float", "__enzyme_double", "__enzyme_integer",
     "__enzyme_pointer"};
@@ -273,6 +201,8 @@
 };
 
 const char *DemangledKnownInactiveFunctionsStartingWith[] = {
+    "f90io",
+    "$ss5print",
     "fprintf",
     "std::string",
     "std::cerr",
