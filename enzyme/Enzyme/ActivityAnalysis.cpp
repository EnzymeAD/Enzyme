--- conflicted
+++ resolved
@@ -696,6 +696,19 @@
     return true;
   }
 
+  /// Overwrite activity using metadata
+  if (hasMetadata(I, "enzyme_active") || hasMetadata(I, "enzyme_active_inst")) {
+    if (EnzymePrintActivity)
+      llvm::errs() << "[activity] forced instruction to be active: " << *I
+                   << "\n";
+    return false;
+  } else if (hasMetadata(I, "enzyme_inactive") ||
+             hasMetadata(I, "enzyme_inactive_inst")) {
+    if (EnzymePrintActivity)
+      llvm::errs() << "[activity] forced value to be constant: " << *I << "\n";
+    return true;
+  }
+
   if (notForAnalysis.count(I->getParent())) {
     if (EnzymePrintActivity)
       llvm::errs() << " constant instruction as dominates unreachable " << *I
@@ -1107,26 +1120,6 @@
       }
     }
 
-<<<<<<< HEAD
-=======
-    // Overwrite activity using metadata
-    if (auto *I = dyn_cast<Instruction>(Val)) {
-      if (hasMetadata(I, "enzyme_active") ||
-          hasMetadata(I, "enzyme_active_val")) {
-        if (EnzymePrintActivity)
-          llvm::errs() << "[activity] forced value to be active: " << *Val
-                       << "\n";
-        return false;
-      } else if (hasMetadata(I, "enzyme_inactive") ||
-                 hasMetadata(I, "enzyme_inactive_val")) {
-        if (EnzymePrintActivity)
-          llvm::errs() << "[activity] forced value to be constant: " << *Val
-                       << "\n";
-        return true;
-      }
-    }
-
->>>>>>> ee0c6783
 #if 0
   // This value is certainly a pointer to an integer (and only and integer, not
   // a pointer or float). Therefore its value is constant
