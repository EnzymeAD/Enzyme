--- conflicted
+++ resolved
@@ -803,12 +803,9 @@
   if (funcName == "MPI_Recv" || funcName == "PMPI_Recv") {
     if (Mode == DerivativeMode::ReverseModeGradient ||
         Mode == DerivativeMode::ReverseModeCombined ||
-<<<<<<< HEAD
-        Mode == DerivativeMode::ReverseModeProfiled) {
-=======
+        Mode == DerivativeMode::ReverseModeProfiled ||
         Mode == DerivativeMode::ForwardMode ||
         Mode == DerivativeMode::ForwardModeError) {
->>>>>>> 995ae0f9
       bool forwardMode = Mode == DerivativeMode::ForwardMode ||
                          Mode == DerivativeMode::ForwardModeError;
 
