--- conflicted
+++ resolved
@@ -67,34 +67,6 @@
 config.substitutions.append(('%clang', eclang))
 config.substitutions.append(('%O0TBAA', "-O1 -Xclang -disable-llvm-passes"))
 
-<<<<<<< HEAD
-oldPM = ((" --enable-new-pm=0" if int(config.llvm_ver) >= 13 else "")
-                                 + ' -load=@ENZYME_BINARY_DIR@/Enzyme/LLVMEnzyme-' + config.llvm_ver + config.llvm_shlib_ext 
-                                 + (" --enzyme-attributor=0" if int(config.llvm_ver) >= 13 else ""))
-newPM = ((" --enable-new-pm=1" if int(config.llvm_ver) in (12,13) else "")
-                                 + ' -load-pass-plugin=@ENZYME_BINARY_DIR@/Enzyme/LLVMEnzyme-' + config.llvm_ver + config.llvm_shlib_ext 
-                                 + ' -load=@ENZYME_BINARY_DIR@/Enzyme/LLVMEnzyme-' + config.llvm_ver + config.llvm_shlib_ext 
-                                 + (" --enzyme-attributor=0" if int(config.llvm_ver) >= 13 else ""))
-if len("@ENZYME_BINARY_DIR@") == 0:
-  oldPM = ((" --enable-new-pm=0" if int(config.llvm_ver) >= 13 else "")
-                                 + (" --enzyme-attributor=0" if int(config.llvm_ver) >= 13 else ""))
-  newPM = ((" --enable-new-pm=1" if int(config.llvm_ver) in (12,13) else "")
-                                 + (" --enzyme-attributor=0" if int(config.llvm_ver) >= 13 else ""))
-
-oldPMOP = oldPM
-newPMOP = newPM
-if int(config.llvm_ver) == 16:
-  newPM += " -opaque-pointers=0"
-  oldPM += " -opaque-pointers=0"
-
-config.substitutions.append(('%loadEnzyme', oldPM if int(config.llvm_ver) < 16 else newPM))
-config.substitutions.append(('%newLoadEnzyme', newPM))
-config.substitutions.append(('%OPloadEnzyme', oldPMOP if int(config.llvm_ver) < 16 else newPMOP))
-config.substitutions.append(('%OPnewLoadEnzyme', newPMOP))
-config.substitutions.append(('%enzyme', ('-enzyme' if int(config.llvm_ver) < 16 else '-passes="enzyme"')))
-config.substitutions.append(('%simplifycfg', ("simplify-cfg" if int(config.llvm_ver) < 11 else "simplifycfg")))
-config.substitutions.append(('%loopmssa', ("loop" if int(config.llvm_ver) < 11 else "loop-mssa")))
-=======
 newPM = ((" --enable-new-pm=1" if int(config.llvm_ver) == 15 else "")
                                  + ' -load-pass-plugin=@ENZYME_BINARY_DIR@/Enzyme/LLVMEnzyme-' + config.llvm_ver + config.llvm_shlib_ext 
                                  + ' -passes=@ENZYME_BINARY_DIR@/Enzyme/LLVMEnzyme-' + config.llvm_ver + config.llvm_shlib_ext 
@@ -115,33 +87,17 @@
 #config.substitutions.append(('%enzyme', ('-enzyme' if int(config.llvm_ver) < 16 else '-passes="enzyme"')))
 config.substitutions.append(('%simplifycfg', "simplifycfg"))
 config.substitutions.append(('%loopmssa', "loop-mssa"))
->>>>>>> de7c1475
 
 config.substitutions.append(('%loadBC', ''
                                  + ' @ENZYME_BINARY_DIR@/BCLoad/BCPass-' + config.llvm_ver + config.llvm_shlib_ext
                                  ))
 config.substitutions.append(('%BClibdir', '@ENZYME_SOURCE_DIR@/bclib/'))
 
-<<<<<<< HEAD
-oldPM = (((" -fno-experimental-new-pass-manager" if int(config.llvm_ver) < 14 else "-flegacy-pass-manager") if int(config.llvm_ver) >= 13 else "")
-          + ' -Xclang -load -Xclang @ENZYME_BINARY_DIR@/Enzyme/ClangEnzyme-' + config.llvm_ver + config.llvm_shlib_ext)
-newPM = ((" -fexperimental-new-pass-manager" if int(config.llvm_ver) < 13 else "")
-          + ' -fpass-plugin=@ENZYME_BINARY_DIR@/Enzyme/ClangEnzyme-' + config.llvm_ver + config.llvm_shlib_ext
-          + ' -Xclang -load -Xclang @ENZYME_BINARY_DIR@/Enzyme/ClangEnzyme-' + config.llvm_ver + config.llvm_shlib_ext)
-
-if len("@ENZYME_BINARY_DIR@") == 0:
-  oldPM = ((" -fno-experimental-new-pass-manager" if int(config.llvm_ver) < 14 else "-flegacy-pass-manager") if int(config.llvm_ver) >= 13 else "")
-  newPM = (" -fexperimental-new-pass-manager" if int(config.llvm_ver) < 13 else "")
-
-config.substitutions.append(('%loadClangEnzyme', oldPM if int(config.llvm_ver) < 15 else newPM))
-config.substitutions.append(('%newLoadClangEnzyme', newPM))
-=======
 newPM = (' -fpass-plugin=@ENZYME_BINARY_DIR@/Enzyme/ClangEnzyme-' + config.llvm_ver + config.llvm_shlib_ext
           + ' -Xclang -load -Xclang @ENZYME_BINARY_DIR@/Enzyme/ClangEnzyme-' + config.llvm_ver + config.llvm_shlib_ext)
 
 config.substitutions.append(('%newLoadClangEnzyme', newPM))
-config.substitutions.append(('%LoadClangEnzyme', newPM))
->>>>>>> de7c1475
+config.substitutions.append(('%loadClangEnzyme', newPM))
 
 # Let the main config do the real work.
 lit_config.load_config(config, "@ENZYME_SOURCE_DIR@/benchmarks/lit.cfg.py")