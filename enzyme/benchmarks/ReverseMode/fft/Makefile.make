<<<<<<< HEAD
# RUN: cd %S && LD_LIBRARY_PATH="%bldpath:$LD_LIBRARY_PATH" BENCH="%bench" BENCHLINK="%blink" LOAD="%newLoadClangEnzyme" make -B fft.o results.txt VERBOSE=1 -f %s
=======
# RUN: cd %S && LD_LIBRARY_PATH="%bldpath:$LD_LIBRARY_PATH" PTR="%ptr" BENCH="%bench" BENCHLINK="%blink" LOAD="%loadEnzyme" LOADCLANG="%loadClangEnzyme" ENZYME="%enzyme" make -B fft-raw.ll results.json -f %s
>>>>>>> de7c1475

.PHONY: clean

dir := $(abspath $(lastword $(MAKEFILE_LIST))/../../../..)

clean:
	rm -f *.ll *.o results.txt results.json

<<<<<<< HEAD
$(dir)/benchmarks/ReverseMode/fft/target/release/libfft.a: src/lib.rs Cargo.toml
	cargo +enzyme rustc --release --lib --crate-type=staticlib 

fft.o: fft.cpp $(dir)/benchmarks/ReverseMode/fft/target/release/libfft.a
	clang++ $(LOAD) $(BENCH) fft.cpp -fno-math-errno -I /usr/include/c++/11 -I/usr/include/x86_64-linux-gnu/c++/11 -O3 -o fft.o -lpthread $(BENCHLINK) -lm -lfft -L $(dir)/benchmarks/ReverseMode/fft/target/release/ -L /usr/lib/gcc/x86_64-linux-gnu/11
=======
%-unopt.ll: %.cpp
	clang++ $(BENCH) $(PTR) $^ -pthread -O2 -fno-use-cxa-atexit -fno-vectorize -fno-slp-vectorize -ffast-math -fno-unroll-loops -o $@ -S -emit-llvm

%-raw.ll: %-unopt.ll
	opt $^ $(LOAD) $(ENZYME) -o $@ -S

%-opt.ll: %-raw.ll
	opt $^ -o $@ -S

fft.o: fft-opt.ll
	clang++ $(BENCH) -pthread -O2 $^ -o $@ $(BENCHLINK) -lpthread -lm -L /usr/lib/gcc/x86_64-linux-gnu/11
	#clang++ $(LOAD) $(BENCH) fft.cpp -I /usr/include/c++/11 -I/usr/include/x86_64-linux-gnu/c++/11 -O2 -o fft.o -lpthread $(BENCHLINK) -lm -L /usr/lib/gcc/x86_64-linux-gnu/11
>>>>>>> de7c1475

results.json: fft.o
	./$^ 1048576 | tee $@<|MERGE_RESOLUTION|>--- conflicted
+++ resolved
@@ -1,8 +1,4 @@
-<<<<<<< HEAD
-# RUN: cd %S && LD_LIBRARY_PATH="%bldpath:$LD_LIBRARY_PATH" BENCH="%bench" BENCHLINK="%blink" LOAD="%newLoadClangEnzyme" make -B fft.o results.txt VERBOSE=1 -f %s
-=======
-# RUN: cd %S && LD_LIBRARY_PATH="%bldpath:$LD_LIBRARY_PATH" PTR="%ptr" BENCH="%bench" BENCHLINK="%blink" LOAD="%loadEnzyme" LOADCLANG="%loadClangEnzyme" ENZYME="%enzyme" make -B fft-raw.ll results.json -f %s
->>>>>>> de7c1475
+# RUN: cd %S && LD_LIBRARY_PATH="%bldpath:$LD_LIBRARY_PATH" PTR="%ptr" BENCH="%bench" BENCHLINK="%blink" LOAD="%loadEnzyme" LOADCLANG="%loadClangEnzyme" ENZYME="%enzyme" make -B fft.o results.json -f %s
 
 .PHONY: clean
 
@@ -10,27 +6,13 @@
 
 clean:
 	rm -f *.ll *.o results.txt results.json
+	cargo +enzyme clean
 
-<<<<<<< HEAD
 $(dir)/benchmarks/ReverseMode/fft/target/release/libfft.a: src/lib.rs Cargo.toml
 	cargo +enzyme rustc --release --lib --crate-type=staticlib 
 
 fft.o: fft.cpp $(dir)/benchmarks/ReverseMode/fft/target/release/libfft.a
-	clang++ $(LOAD) $(BENCH) fft.cpp -fno-math-errno -I /usr/include/c++/11 -I/usr/include/x86_64-linux-gnu/c++/11 -O3 -o fft.o -lpthread $(BENCHLINK) -lm -lfft -L $(dir)/benchmarks/ReverseMode/fft/target/release/ -L /usr/lib/gcc/x86_64-linux-gnu/11
-=======
-%-unopt.ll: %.cpp
-	clang++ $(BENCH) $(PTR) $^ -pthread -O2 -fno-use-cxa-atexit -fno-vectorize -fno-slp-vectorize -ffast-math -fno-unroll-loops -o $@ -S -emit-llvm
-
-%-raw.ll: %-unopt.ll
-	opt $^ $(LOAD) $(ENZYME) -o $@ -S
-
-%-opt.ll: %-raw.ll
-	opt $^ -o $@ -S
-
-fft.o: fft-opt.ll
-	clang++ $(BENCH) -pthread -O2 $^ -o $@ $(BENCHLINK) -lpthread -lm -L /usr/lib/gcc/x86_64-linux-gnu/11
-	#clang++ $(LOAD) $(BENCH) fft.cpp -I /usr/include/c++/11 -I/usr/include/x86_64-linux-gnu/c++/11 -O2 -o fft.o -lpthread $(BENCHLINK) -lm -L /usr/lib/gcc/x86_64-linux-gnu/11
->>>>>>> de7c1475
+	clang++ $(LOADCLANG) $(BENCH) -O3 -fno-math-errno $^ $(BENCHLINK) -lm -o $@
 
 results.json: fft.o
 	./$^ 1048576 | tee $@