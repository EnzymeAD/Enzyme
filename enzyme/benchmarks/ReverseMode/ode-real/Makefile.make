--- conflicted
+++ resolved
@@ -1,9 +1,4 @@
-<<<<<<< HEAD
-# RUN: cd %S && LD_LIBRARY_PATH="%bldpath:$LD_LIBRARY_PATH" BENCH="%bench" BENCHLINK="%blink" LOAD="%newLoadClangEnzyme" make -B results.txt VERBOSE=1 -f %s
-# RUNN: cd %S && LD_LIBRARY_PATH="%bldpath:$LD_LIBRARY_PATH" BENCH="%bench" BENCHLINK="%blink" LOAD="%newLoadClangEnzyme" make -B ode-raw.ll ode-opt.ll results.txt VERBOSE=1 -f %s
-=======
-# RUN: cd %S && LD_LIBRARY_PATH="%bldpath:$LD_LIBRARY_PATH" PTR="%ptr" BENCH="%bench" BENCHLINK="%blink" LOAD="%loadEnzyme" ENZYME="%enzyme" make -B ode-raw.ll ode-opt.ll results.json VERBOSE=1 -f %s
->>>>>>> de7c1475
+# RUN: cd %S && LD_LIBRARY_PATH="%bldpath:$LD_LIBRARY_PATH" PTR="%ptr" BENCH="%bench" BENCHLINK="%blink" LOAD="%loadEnzyme" LOADCLANG="%loadClangEnzyme" ENZYME="%enzyme" make -B ode.o results.json VERBOSE=1 -f %s
 
 .PHONY: clean
 
@@ -11,50 +6,13 @@
 
 clean:
 	rm -f *.ll *.o results.txt results.json
+	cargo +enzyme clean
 
-<<<<<<< HEAD
 $(dir)/benchmarks/ReverseMode/ode-real/target/release/libode.a: src/lib.rs Cargo.toml
 	cargo +enzyme rustc --release --lib --crate-type=staticlib
 
-# %-unopt.ll: %.cpp
-# 	clang++ $(BENCH) $^ -O2 -I /u/drehwald/prog/boost_1_81_0 -DBOOST_DIR=/u/drehwald/prog/boost_1_81_0 -fno-use-cxa-atexit -fno-vectorize -fno-slp-vectorize -ffast-math -fno-unroll-loops -o $@ -S -emit-llvm
-# 	#clang++ $(BENCH) $^ -O1 -Xclang -disable-llvm-passes -fno-use-cxa-atexit -fno-vectorize -fno-slp-vectorize -ffast-math -fno-unroll-loops -o $@ -S -emit-llvm
-# 
-# %-raw.ll: %-unopt.ll
-# 	@echo $(LOAD)
-# 	opt $^ $(LOAD) -o $@ -S
-# 
-# %-opt.ll: %-raw.ll
-# 	opt $^ -o $@ -S
-# 	#opt $^ -O2 -o $@ -S
-
-#ode.o: ode-opt.ll $(dir)/benchmarks/ReverseMode/ode-real/target/release/libode.a
-#       clang++ -O2 $^ -o $@ $(BENCHLINK)
-
-
 ode.o: ode.cpp $(dir)/benchmarks/ReverseMode/ode-real/target/release/libode.a
-	#/home/manuel/prog/llvm18/build/bin/clang++ $(LOAD) $(BENCH) ode.cpp -I /u/drehwald/prog/boost_1_81_0 -DBOOST_DIR=/u/drehwald/prog/boost_1_81_0 -I /usr/include/c++/11 -I/usr/include/x86_64-linux-gnu/c++/11 -O2 -o ode.o -lpthread $(BENCHLINK) -lm $(dir)/benchmarks/ReverseMode/ode-real/target/release/libode.a -L /usr/lib/gcc/x86_64-linux-gnu/11
-	clang++ $(LOAD) $(BENCH) ode.cpp -I /u/drehwald/prog/boost_1_81_0 -DBOOST_DIR=/u/drehwald/prog/boost_1_81_0 -I /usr/include/c++/11 -I/usr/include/x86_64-linux-gnu/c++/11 -fno-math-errno -O3 -o ode.o -lpthread $(BENCHLINK) -lm $(dir)/benchmarks/ReverseMode/ode-real/target/release/libode.a -L /usr/lib/gcc/x86_64-linux-gnu/11
-
-#fft.o: fft.cpp $(dir)/benchmarks/ReverseMode/fft/target/release/libfft.a
-#	clang++ $(LOAD) $(BENCH) fft.cpp -I /usr/include/c++/11 -I/usr/include/x86_64-linux-gnu/c++/11 -O2 -o fft.o -lpthread $(BENCHLINK) -lm -lfft -L $(dir)/benchmarks/ReverseMode/fft/target/release/ -L /usr/lib/gcc/x86_64-linux-gnu/11
-
-#gmm.o: gmm.cpp $(dir)/benchmarks/ReverseMode/gmm/target/release/libgmmrs.a
-#	clang++ $(LOAD) $(BENCH) gmm.cpp -I /usr/include/c++/11 -I/usr/include/x86_64-linux-gnu/c++/11 -O2 -o gmm.o -lpthread $(BENCHLINK) -lm $(dir)/benchmarks/ReverseMode/gmm/target/release/libgmmrs.a -L /usr/lib/gcc/x86_64-linux-gnu/11
-
-=======
-%-unopt.ll: %.cpp
-	clang++ $(BENCH) $(PTR) $^ -O2 -fno-use-cxa-atexit -fno-vectorize -fno-slp-vectorize -ffast-math -fno-unroll-loops -o $@ -S -emit-llvm
-
-%-raw.ll: %-unopt.ll
-	opt $^ $(LOAD) $(ENZYME) -o $@ -S
-
-%-opt.ll: %-raw.ll
-	opt $^ -o $@ -S
-
-ode.o: ode-opt.ll
-	clang++ $(BENCH) -O2 $^ -o $@ $(BENCHLINK)
->>>>>>> de7c1475
+	clang++ $(LOADCLANG) $(BENCH) -O3 -fno-math-errno $^ $(BENCHLINK) -lm -o $@
 
 results.json: ode.o
 	./$^ 1000 | tee $@
