--- conflicted
+++ resolved
@@ -1,8 +1,4 @@
-<<<<<<< HEAD
-# RUN: cd %S && LD_LIBRARY_PATH="%bldpath:$LD_LIBRARY_PATH" BENCH="%bench" BENCHLINK="%blink" LOAD="%newLoadClangEnzyme" make -B gmm.o results.json VERBOSE=1 -f %s
-=======
-# RUN: cd %S && LD_LIBRARY_PATH="%bldpath:$LD_LIBRARY_PATH" PTR="%ptr" BENCH="%bench" BENCHLINK="%blink" LOAD="%loadEnzyme" LOADCLANG="%loadClangEnzyme" ENZYME="%enzyme" make -B gmm-raw.ll results.json -f %s
->>>>>>> de7c1475
+# RUN: cd %S && LD_LIBRARY_PATH="%bldpath:$LD_LIBRARY_PATH" PTR="%ptr" BENCH="%bench" BENCHLINK="%blink" LOAD="%loadEnzyme" LOADCLANG="%loadClangEnzyme" ENZYME="%enzyme" make -B gmm.o results.json -f %s
 
 .PHONY: clean
 
@@ -10,27 +6,13 @@
 
 clean:
 	rm -f *.ll *.o results.txt results.json
+	cargo +enzyme clean
 
-<<<<<<< HEAD
 $(dir)/benchmarks/ReverseMode/gmm/target/release/libgmmrs.a: src/lib.rs Cargo.toml
 	RUSTFLAGS="-Z autodiff=LooseTypes" cargo +enzyme rustc --release --lib --crate-type=staticlib --features=libm
 
 gmm.o: gmm.cpp $(dir)/benchmarks/ReverseMode/gmm/target/release/libgmmrs.a
-	clang++ $(LOAD) $(BENCH) gmm.cpp -I /usr/include/c++/11 -I/usr/include/x86_64-linux-gnu/c++/11 -fno-math-errno -O3 -o gmm.o -lpthread $(BENCHLINK) -lm $(dir)/benchmarks/ReverseMode/gmm/target/release/libgmmrs.a -L /usr/lib/gcc/x86_64-linux-gnu/11
-=======
-%-unopt.ll: %.cpp
-	clang++ $(BENCH) $(PTR) $^ -pthread -O2 -fno-vectorize -fno-slp-vectorize -ffast-math -fno-unroll-loops -o $@ -S -emit-llvm
-
-%-raw.ll: %-unopt.ll
-	opt $^ $(LOAD) $(ENZYME) -o $@ -S
-
-%-opt.ll: %-raw.ll
-	opt $^ -o $@ -S
-
-gmm.o: gmm-opt.ll
-	clang++ -pthread -O2 $^ -o $@ $(BENCHLINK) -lm
-	#clang++ $(LOADCLANG) $(BENCH) gmm.cpp -I /usr/include/c++/11 -I/usr/include/x86_64-linux-gnu/c++/11 -O2 -o gmm.o -lpthread $(BENCHLINK) -lm -L /usr/lib/gcc/x86_64-linux-gnu/11
->>>>>>> de7c1475
+	clang++ $(LOADCLANG) $(BENCH) -O3 -fno-math-errno $^ $(BENCHLINK) -lm -o $@
 
 results.json: gmm.o
 	./$^