--- conflicted
+++ resolved
@@ -213,18 +213,11 @@
 
     std::vector<std::string> paths;// = { "1k/gmm_d10_K100.txt" };
 
-<<<<<<< HEAD
-    //getTests(paths, "data/1k", "1k/");
-    //getTests(paths, "data/2.5k", "2.5k/");
-    getTests(paths, "data/10k", "10k/");
-    //paths.push_back("1k/gmm_d2_K5.txt");
-=======
     getTests(paths, "data/1k", "1k/");
     if (std::getenv("BENCH_LARGE")) {
       getTests(paths, "data/2.5k", "2.5k/");
       getTests(paths, "data/10k", "10k/");
     }
->>>>>>> de7c1475
 
     std::ofstream jsonfile("results.json", std::ofstream::trunc);
     json test_results;
