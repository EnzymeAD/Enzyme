--- conflicted
+++ resolved
@@ -1,51 +1,18 @@
-<<<<<<< HEAD
-# RUN: cd %S && LD_LIBRARY_PATH="%bldpath:$LD_LIBRARY_PATH" BENCH="%bench" BENCHLINK="%blink" LOAD="%newLoadClangEnzyme" make -B lstm.o results.json VERBOSE=1 -f %s
-=======
-# RUN: cd %S && LD_LIBRARY_PATH="%bldpath:$LD_LIBRARY_PATH" PTR="%ptr" BENCH="%bench" BENCHLINK="%blink" LOAD="%loadEnzyme" LOADCLANG="%loadClangEnzyme" ENZYME="%enzyme" make -B lstm-raw.ll results.json -f %s
->>>>>>> de7c1475
+# RUN: cd %S && LD_LIBRARY_PATH="%bldpath:$LD_LIBRARY_PATH" PTR="%ptr" BENCH="%bench" BENCHLINK="%blink" LOAD="%loadEnzyme" LOADCLANG="%loadClangEnzyme" ENZYME="%enzyme" make -B lstm.o results.json -f %s
 
 .PHONY: clean
 
 dir := $(abspath $(lastword $(MAKEFILE_LIST))/../../../..)
-<<<<<<< HEAD
 
 clean:
 	rm -f *.ll *.o results.json
+	cargo +enzyme clean
 
 $(dir)/benchmarks/ReverseMode/lstm/target/release/liblstm.a: src/lib.rs Cargo.toml
 	cargo +enzyme rustc --release --lib --crate-type=staticlib 
 
-# %-unopt.ll: %.cpp
-# 	clang++ $(BENCH) $^ -pthread -O2 -fno-vectorize -fno-slp-vectorize -ffast-math -fno-unroll-loops -o $@ -S -emit-llvm
-# 
-# %-raw.ll: %-unopt.ll
-# 	@echo opt $(LOAD) -o $@ -S
-# 	opt $^ $(LOAD) -o $@ -S
-# 
-# %-opt.ll: %-raw.ll
-# 	@echo opt $^ -o $@ -S
-# 	opt $^ -o $@ -S
-# 	#opt $^ -O2 -o $@ -S
-
 lstm.o: lstm.cpp $(dir)/benchmarks/ReverseMode/lstm/target/release/liblstm.a
-	clang++ $(LOAD) $(BENCH) -pthread -fno-math-errno -O3 lstm.cpp -o $@ $(BENCHLINK) -lm $(dir)/benchmarks/ReverseMode/lstm/target/release/liblstm.a
-=======
-
-clean:
-	rm -f *.ll *.o results.txt results.json
-
-%-unopt.ll: %.cpp
-	clang++ $(BENCH) $(PTR) $^ -pthread -O2 -fno-vectorize -fno-slp-vectorize -ffast-math -fno-unroll-loops -o $@ -S -emit-llvm
-
-%-raw.ll: %-unopt.ll
-	opt $^ $(LOAD) $(ENZYME) -o $@ -S
-
-%-opt.ll: %-raw.ll
-	opt $^ -o $@ -S
-
-lstm.o: lstm-opt.ll
-	clang++ -pthread -O2 $^ -o $@ $(BENCHLINK) -lm
->>>>>>> de7c1475
+	clang++ $(LOADCLANG) $(BENCH) -O3 -fno-math-errno $^ $(BENCHLINK) -lm -o $@
 
 results.json: lstm.o
 	./$^