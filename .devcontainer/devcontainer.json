--- conflicted
+++ resolved
@@ -9,10 +9,6 @@
         "source=enzyme-extensions-insiders,target=/root/.vscode-server-insiders/extensions,type=volume",
         "source=enzyme-build,target=${containerWorkspaceFolder}/enzyme/build,type=volume",
     ],
-<<<<<<< HEAD
-    "postCreateCommand": "sudo git config --global --add safe.directory /workspaces/Enzyme &&  sudo chown vscode ./enzyme/build"
-=======
     "postCreateCommand": "sudo git config --global --add safe.directory /workspaces/Enzyme &&  sudo chown vscode ./enzyme/build",
     "runArgs": ["--cap-add=SYS_PTRACE", "--security-opt", "seccomp=unconfined"]
->>>>>>> 573bdc9d
 }