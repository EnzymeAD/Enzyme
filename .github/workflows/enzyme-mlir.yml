--- conflicted
+++ resolved
@@ -35,13 +35,8 @@
 
     - uses: actions/checkout@v3
       with:
-<<<<<<< HEAD
-        repository: 'pengmai/llvm-project'
-        ref: '205fb43c57fbf2307bf7ec17f07da2324250d26a'
-=======
         repository: 'llvm/llvm-project'
         ref: 'bc82cfb38d83f1afeb2c290aa472c2e2e88919cb'
->>>>>>> ee0c6783
         path: 'llvm-project'
 
     - name: Get MLIR commit hash
