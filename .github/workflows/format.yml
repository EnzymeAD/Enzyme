--- conflicted
+++ resolved
@@ -11,13 +11,6 @@
     - uses: actions/checkout@v3
     - uses: DoozyX/clang-format-lint-action@v0.16.2
       with:
-<<<<<<< HEAD
         source: 'enzyme'
         exclude: 'enzyme/Enzyme/SCEV enzyme/BCLoad enzyme/benchmarks enzyme/test'
-        clangFormatVersion: 12
-=======
-        source: 'enzyme/Enzyme'
-        exclude: './CMakeLists.txt enzyme/Enzyme/SCEV'
-        style: 'llvm'
-        clangFormatVersion: 16
->>>>>>> 29e01809
+        clangFormatVersion: 16